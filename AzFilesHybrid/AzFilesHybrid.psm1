using namespace System
using namespace System.Collections
using namespace System.Collections.Generic
using namespace System.Collections.Specialized
using namespace System.Text
using namespace System.Security
param(
    [Parameter(Mandatory=$false, Position=0)]
    [hashtable]$OverrideModuleConfig = @{}
)
# This module contains many cmdlets which may be used in different scenarios. Since the purpose 
# of this module is to provide cmdlets that cross the cloud/on-premises boundary, you may want 
# to take a look at what that cmdlets are doing prior to running them. For the ease of your 
# inspection, we have grouped them into several regions:
# - General cmdlets, used across multiple scenarios. These check or assert information about 
#   your environment, or wrap OS functionality (like *-OSFeature) to provide a common way of 
#   dealing with things across OS environments.
# - Azure Files Active Directory cmdlets, which make it possible to domain join your storage 
#   accounts to replace a file server.
# - General Azure cmdlets, which provide functionality that make working with Azure resources 
#   easier.
# - DNS cmdlets, which wrap Azure and on-premises DNS functions to make it possible to configure
#   DNS to access Azure resources on-premises and vice versa.
# - DFS-N cmdlets, which wrap Azure and Windows Server DFS-N to make it a more seamless process
#   to adopt Azure Files to replace on-premises file servers.
#   Share level permissions migration cmdlets, used to migrate share level permissions set on
#   local (on-rem) server  to share on Azure storage.


#region General cmdlets
function Get-IsElevatedSession {
    <#
    .SYNOPSIS
    Get the elevation status of the PowerShell session.
    .DESCRIPTION
    This cmdlet will check to see if the PowerShell session is running as administrator, generally allowing PowerShell code 
    to check to see if it's got enough permissions to do the things it needs to do. This cmdlet is not yet defined on Linux/macOS
    sessions.
    
    .EXAMPLE
    if ((Get-IsElevatedSession)) {
        # Some code requiring elevation
    } else {
        # Some alternative code, or a nice error message.
    }
    .OUTPUTS 
    System.Boolean, indicating whether the session is elevated.
    #>

    [CmdletBinding()]
    param()

    switch((Get-OSPlatform)) {
        "Windows" {
            $currentPrincipal = [Security.Principal.WindowsPrincipal]::new(
                [Security.Principal.WindowsIdentity]::GetCurrent())
            $isAdmin = $currentPrincipal.IsInRole(
                [Security.Principal.WindowsBuiltInRole]::Administrator)

            return $isAdmin
        }

        "Linux" {
            throw [System.PlatformNotSupportedException]::new()
        }

        "OSX" {
            throw [System.PlatformNotSupportedException]::new()
        }

        default {
            throw [System.PlatformNotSupportedException]::new()
        }
    }
}

function Assert-IsElevatedSession {
    <#
    .SYNOPSIS
    Check if the session is elevated and throw an error if it isn't.
    
    .DESCRIPTION
    This cmdlet uses the Get-IsElevatedSession cmdlet to throw a nice error message to the user if the session isn't elevated.
    
    .EXAMPLE
    Assert-IsElevatedSession
    # User sees either nothing (session is elevated), or an error message (session is not elevated).
    #>

    [CmdletBinding()]
    param()

    if (!(Get-IsElevatedSession)) {
        Write-Error `
            -Message "This cmdlet requires an elevated PowerShell session." `
            -ErrorAction Stop
    }
}

function Get-OSPlatform {
    <#
    .SYNOPSIS
    Get the OS running the current PowerShell session.
    .DESCRIPTION
    This cmdlet is a wrapper around the System.Runtime.InteropServices.RuntimeInformation .NET standard class that makes it easier to work with in PowerShell 5.1/6/7/etc. $IsWindows, etc. is defined in PS6+, however since it's not defined in PowerShell 5.1, it's not incredibly useful for writing PowerShell code meant to be executed in either language version. As older versions of .NET Framework do not support the RuntimeInformation .NET standard class, if the PSEdition is "Desktop", by default you're running on Windows, since only "Core" releases are cross-platform.
    .EXAMPLE
    if ((Get-OSPlatform) -eq "Windows") {
        # Do some Windows specific stuff
    }
    .OUTPUTS
    System.String, indicating the OS Platform name as defined by System.Runtime.InteropServices.RuntimeInformation.
    #>

    [CmdletBinding()]
    param()

    if ($PSVersionTable.PSEdition -eq "Desktop") {
        return "Windows"
    } else {
        $windows = [System.Runtime.InteropServices.RuntimeInformation]::IsOSPlatform(
            [System.Runtime.InteropServices.OSPlatform]::Windows)

        if ($windows) { 
            return "Windows"
        }
        
        $linux = [System.Runtime.InteropServices.RuntimeInformation]::IsOSPlatform(
            [System.Runtime.InteropServices.OSPlatform]::Linux)

        if ($linux) {
            return "Linux"
        }

        $osx = [System.Runtime.InteropServices.RuntimeInformation]::IsOSPlatform(
            [System.Runtime.InteropServices.OSPlatform]::OSX)

        if ($osx) {
            return "OSX"
        }

        return "Unknown"
    }
}

function Assert-IsWindows {
    <#
    .SYNOPSIS
    Check if the session is being run on Windows and throw an error if it isn't.
    .DESCRIPTION
    This cmdlet uses the Get-OSPlatform cmdlet to throw a nice error message to the user if the session isn't Windows.
    .EXAMPLE
    Assert-IsWindows
    # User either sees nothing or an error message.
    #>

    [CmdletBinding()]
    param()

    if ((Get-OSPlatform) -ne "Windows") {
        throw [PlatformNotSupportedException]::new()
    }
}

function Get-IsDomainJoined {
    <#
    .SYNOPSIS
    Checks that script is being run in on computer that is domain-joined.
    
    .DESCRIPTION
    This cmdlet returns true if the cmdlet is running in a domain-joined session or false if it's not.
    .EXAMPLE
    if ((Get-IsDomainJoined)) {
        # Do something if computer is domain joined.
    } else {
        # Do something else if the computer is not domain joined.
    }
    .OUTPUTS
    System.Boolean, indicating whether or not the computer is domain joined.
    #>

    [CmdletBinding()]
    param()

    switch((Get-OSPlatform)) {
        "Windows" {
            $computer = Get-CimInstance -ClassName "win32_computersystem"
            if ($computer.PartOfDomain) {
                Write-Verbose -Message "Session is running in a domain-joined environment."
            } else {
                Write-Verbose -Message "Session is not running in a domain-joined environment."
            }

            return $computer.PartOfDomain
        }

        default {
            throw [PlatformNotSupportedException]::new()
        }
    }
}

function Assert-IsDomainJoined {
    <#
    .SYNOPSIS
    Check if the session is being run on a domain joined machine and throw an error if it isn't.
    .DESCRIPTION 
    This cmdlet uses the Get-IsDomainJoined cmdlet to throw a nice error message to the user if the session isn't domain joined.
    .EXAMPLE
    Assert-IsDomainJoined
    #>

    [CmdletBinding()]
    param()

    if (!(Get-IsDomainJoined)) {
        Write-Error `
                -Message "The cmdlet, script, or module must be run in a domain-joined environment." `
                -ErrorAction Stop
    }
}

function Assert-IsNativeAD {
    <#
    .SYNOPSIS
    Check if the storage account is native AD. If not, throws error
    .DESCRIPTION
    This cmdlet throws error if the storage account is not native AD.
    .EXAMPLE
    Assert-IsNativeAD -StorageAccountName "YOUR_STORAGE_ACCOUNT_NAME" -ResourceGroupName "YOUR_RESOURCE_GROUP_NAME"
    or
    Assert-IsNativeAD -StorageAccount $YOUR_STORAGE_ACCOUNT_OBJECT
    #>

    [CmdletBinding()]
    param (
        [Parameter(Mandatory=$true, Position=0, ParameterSetName="StorageAccountName")]
        [string]$ResourceGroupName,

        [Parameter(Mandatory=$true, Position=1, ParameterSetName="StorageAccountName")]
        [string]$StorageAccountName,

        [Parameter(
            Mandatory=$true, 
            Position=0, 
            ParameterSetName="StorageAccount", 
            ValueFromPipeline=$true)]
        [Microsoft.Azure.Commands.Management.Storage.Models.PSStorageAccount]$StorageAccount
    )

    if ($PSCmdlet.ParameterSetName -eq "StorageAccountName") {
        $StorageAccount = Validate-StorageAccount `
            -ResourceGroupName $ResourceGroupName `
            -StorageAccountName $StorageAccountName `
            -ErrorAction Stop
    }

    $DirectoryServiceOptions = Get-DirectoryServiceOptions -StorageAccount $StorageAccount

    if ("AD" -ne $DirectoryServiceOptions)
    {
        Write-Error -ErrorAction Stop -Message (
            "The cmdlet is stopped due to the storage account '$($StorageAccount.StorageAccountName)' having the DirectoryServiceOptions value: '$DirectoryServiceOptions'. " +
            "The DirectoryServiceOptions for the account needs to be 'AD' in order to run the cmdlet."
        )            
    }
}

function Assert-IsUnconfiguredOrNativeAD {
    <#
    .SYNOPSIS
    Check if the storage account is native AD or not configured for AD auth. If not, throws error
    .DESCRIPTION
    This cmdlet throws error if the storage account is anything else than native AD or not configured for AD auth.
    .EXAMPLE
    Assert-IsUnconfiguredOrNativeAD -StorageAccountName "YOUR_STORAGE_ACCOUNT_NAME" -ResourceGroupName "YOUR_RESOURCE_GROUP_NAME"
    or
    Assert-IsUnconfiguredOrNativeAD -StorageAccount $YOUR_STORAGE_ACCOUNT_OBJECT
    #>

    [CmdletBinding()]
    param (
        [Parameter(Mandatory=$true, Position=0, ParameterSetName="StorageAccountName")]
        [string]$ResourceGroupName,

        [Parameter(Mandatory=$true, Position=1, ParameterSetName="StorageAccountName")]
        [string]$StorageAccountName,

        [Parameter(
            Mandatory=$true, 
            Position=0, 
            ParameterSetName="StorageAccount", 
            ValueFromPipeline=$true)]
        [Microsoft.Azure.Commands.Management.Storage.Models.PSStorageAccount]$StorageAccount
    )

    if ($PSCmdlet.ParameterSetName -eq "StorageAccountName") {
        $StorageAccount = Validate-StorageAccount `
            -ResourceGroupName $ResourceGroupName `
            -StorageAccountName $StorageAccountName `
            -ErrorAction Stop
    }
    
    $DirectoryServiceOptions = Get-DirectoryServiceOptions -StorageAccount $StorageAccount

    if (
        $null -ne $DirectoryServiceOptions -and `
        "None" -ne $DirectoryServiceOptions -and `
        "AD" -ne $DirectoryServiceOptions
    )
    {
        Write-Error -ErrorAction Stop -Message (
            "The cmdlet is stopped due to the storage account '$($StorageAccount.StorageAccountName)' having the DirectoryServiceOptions value: '$DirectoryServiceOptions'. " +
             "The DirectoryServiceOptions for the account needs to be 'AD', 'None' or null in order to run the cmdlet."
        )
    }
}

function Get-DirectoryServiceOptions {
    [CmdletBinding()]
    param (
        [Parameter(Mandatory=$true, Position=0, ValueFromPipeline=$true)]
        [Microsoft.Azure.Commands.Management.Storage.Models.PSStorageAccount]$StorageAccount
    )

    if ($null -eq $StorageAccount.AzureFilesIdentityBasedAuth) {
        return $null
    }

    return $StorageAccount.AzureFilesIdentityBasedAuth.DirectoryServiceOptions
}

function Assert-IsSupportedDistinguishedName {
    <#
    .SYNOPSIS
    Check if distinguished name is in the form that we supported
    .DESCRIPTION
    This cmdlet throws an error message to the user if the distinguished name has '*'
    .EXAMPLE
    Assert-IsSupportedDistinguishedName -DistinguishedName "CN=abcef,OU=Domain Controllers,DC=defgh,DC=com" 
    #>
    
    [CmdletBinding()]
    param (
        [Parameter(Mandatory=$true, Position=0)]
        [string]$DistinguishedName
    )

    if ($DistinguishedName.Contains('*'))
    {
        Write-Error -Message "Unsupported: There is a '*' character in the DistinguishedName." -ErrorAction Stop
    }   
}

function Get-OSVersion {
    <#
    .SYNOPSIS
    Get the version number of the OS.
    .DESCRIPTION
    This cmdlet provides the OS's internal version number, for example 10.0.18363.0 for Windows 10, version 1909 (the public release). This cmdlet is not yet defined on Linux/macOS sessions.
    .EXAMPLE
    if ((Get-OSVersion) -ge [System.Version]::new(10,0,0,0)) {
        # Do some Windows 10 specific stuff
    }
    .OUTPUTS
    System.Version, indicating the OS's internal version number.
    #>

    [CmdletBinding()]
    param()

    switch((Get-OSPlatform)) {
        "Windows" {
            return [System.Environment]::OSVersion.Version
        }

        "Linux" {
            throw [System.PlatformNotSupportedException]::new()
        }

        "OSX" {
            throw [System.PlatformNotSupportedException]::new()
        }

        default {
            throw [System.PlatformNotSupportedException]::new()
        }
    }
}

function Get-WindowsInstallationType {
    <#
    .SYNOPSIS
    Get the Windows installation type (ex. Client, Server, ServerCore, etc.).
    .DESCRIPTION
    This cmdlet provides the installation type of the Windows OS, primarily to allow for cmdlet behavior changes depending on whether the cmdlet is being run on a Windows client ("Client") or a Windows Server ("Server", "ServerCore"). This cmdlet is (obviously) only available for Windows PowerShell sessions and will return a PlatformNotSupportedException for non-Windows sessions.
    .EXAMPLE
    switch ((Get-WindowsInstallationType)) {
        "Client" {
            # Do some stuff for Windows client.
        }
        { ($_ -eq "Server") -or ($_ -eq "Server Core") } {
            # Do some stuff for Windows Server.
        }
    }
    .OUTPUTS
    System.String, indicating the Windows installation type.
    #>

    [CmdletBinding()]
    param()

    Assert-IsWindows

    $installType = Get-ItemProperty `
            -Path "HKLM:\SOFTWARE\Microsoft\Windows NT\CurrentVersion\" `
            -Name InstallationType | `
        Select-Object -ExpandProperty InstallationType
    
    return $installType
}

function Assert-IsWindowsServer {
    [CmdletBinding()]
    param()

    Assert-IsWindows

    $installationType = Get-WindowsInstallationType
    if ($installationType -ne "Server" -and $installationType -ne "Server Core") {
        Write-Error `
                -Message "The cmdlet, script, or module must be run on a Windows Server installation." `
                -ErrorAction Stop
    }
}

# This PowerShell enumeration provides the various types of OS features. Currently, only Windows features
# are supported.
enum OSFeatureKind {
    WindowsServerFeature
    WindowsClientCapability
    WindowsClientOptionalFeature
}

# This PowerShell class provides a wrapper around the OS's internal feature mechanism. Currently, this class
# is only being used for Windows features, adding support for non-Windows features may require additional 
# properties/methods. Ultimately, this is useful since even within Windows, there are (at least) 3 different
# ways of representing features, and this is extremely painful to work with in scripts/modules.
class OSFeature {
    # A human friendly name of the feature. Some of the Windows features do not have human friendly names.
    [string]$Name

    # The internal OS name for the feature. This is what the operating system calls the feature if you use
    # the native cmdlets/commands to access it.
    [string]$InternalOSName 

    # The version of the feature. Depending on the OS feature kind, this may or may not be an issue.
    [string]$Version 

    # Whether or not the feature is installed.
    [bool]$Installed

    # The kind of feature being represented. 
    [OSFeatureKind]$FeatureKind

    # A default constructor to make this object.
    OSFeature(
        [string]$name,
        [string]$internalOSName,
        [string]$version,
        [bool]$installed,
        [OSFeatureKind]$featureKind
    ) {
        $this.Name = $name
        $this.InternalOSName = $internalOSName
        $this.Version = $version
        $this.Installed = $installed
        $this.FeatureKind = $featureKind
    }
}

function Get-OSFeature {
    <#
    .SYNOPSIS
    Get the list of available/installed features for your OS.
    .DESCRIPTION
    Get the list of available/installed features for your OS. Currently this cmdlet only works for Windows OSes, but works for both Windows client and Windows Server, which among them provide three different ways of enabling/disabling features (if there are more than three, this cmdlet doesn't suppor them yet).
    .EXAMPLE
    # Check to see if the Windows 10 client RSAT AD PowerShell module is installed. 
    if ((Get-OSPlatform) -eq "Windows" -and (Get-WindowsInstallationType) -eq "Client") {
        $rsatADFeature = Get-OSFeature | `
            Where-Object { $_.Name -eq "Rsat.ActiveDirectory.DS-LDS.Tools" }
        if ($null -eq $rsatADFeature) {
            # Feature is not installed.
        } else {
            # Feature is installed
        }
    }
    .OUTPUTS
    OSFeature (defined in this PowerShell module), representing a feature available/installed in your OS.
    #>

    [CmdletBinding()]
    param()

    switch((Get-OSPlatform)) {
        "Windows" {
            $winVer = Get-OSVersion

            switch((Get-WindowsInstallationType)) {
                "Client" {
                    # Windows client only allows the underlying cmdlets to run if the session
                    # is elevated, therefore this check is added.
                    Assert-IsElevatedSession

                    # WindowsCapabilities are only available on Windows 10.
                    if ($winVer -ge [Version]::new(10,0,0,0)) {
                        # Get-WindowsCapability appends additional fields to the actual name of the feature, ex.
                        # Rsat.ActiveDirectory.DS-LDS.Tools~~~~0.0.1.0. This code strips that out to hopefully get
                        # to something easier to use. This behavior may be changed in the future. Features exposed
                        # through Get-WindowsCapability appear to be dynamic, exposed through the internet, although
                        # it's unclear how frequently they're updated, or if the version number is guaranteed to change
                        # if they are.
                        $features = Get-WindowsCapability -Online | `
                            Select-Object `
                                @{ Name= "InternalName"; Expression = { $_.Name } },
                                @{ Name = "Name"; Expression = { $_.Name.Split("~")[0] } },
                                @{ Name = "Field1"; Expression = { $_.Name.Split("~")[1] } }, 
                                @{ Name = "Field2"; Expression = { $_.Name.Split("~")[2] } },
                                @{ Name = "Language"; Expression = { $_.Name.Split("~")[3] } },
                                @{ Name = "Version"; Expression = { $_.Name.Split("~")[4] } },
                                @{ Name = "Installed"; Expression = { $_.State -eq "Installed" } } | `
                            ForEach-Object {
                                if (![string]::IsNullOrEmpty($_.Language)) {
                                    $Name = ($_.Name + "-" + $_.Language)
                                } else {
                                    $Name = $_.Name
                                }

                                [OSFeature]::new(
                                    $Name, 
                                    $_.InternalName, 
                                    $_.Version, 
                                    $_.Installed, 
                                    [OSFeatureKind]::WindowsClientCapability)
                            }
                    }

                    # Features exposed via Get-WindowsOptionalFeature aren't versioned independently of the OS. 
                    # Updates may occur to these features, but happen inside of the normal OS process. 
                    $features += Get-WindowsOptionalFeature -Online | 
                        Select-Object `
                            @{ Name = "InternalName"; Expression = { $_.FeatureName } }, 
                            @{ Name = "Name"; Expression = { $_.FeatureName } }, 
                            @{ Name = "Installed"; Expression = { $_.State -eq "Enabled" } } | `
                        ForEach-Object {
                            [OSFeature]::new(
                                $_.Name, 
                                $_.InternalName, 
                                $winVer, 
                                $_.Installed, 
                                [OSFeatureKind]::WindowsClientOptionalFeature)
                        }
                }

                { ($_ -eq "Server") -or ($_ -eq "Server Core") } {
                    # Server is comparatively simpler than Windows client: Get-WindowsFeature doesn't require
                    # an elevated session and features that aren't split between these two different mechanisms.
                    # Most or all of the features should be available in most places, and of course Windows Server has
                    # unique features (Server Roles). 
                    $features = Get-WindowsFeature | `
                        Select-Object Name, Installed | `
                        ForEach-Object {
                            [OSFeature]::new(
                                $_.Name, 
                                $_.Name, 
                                $winVer, 
                                $_.Installed, 
                                [OSFeatureKind]::WindowsServerFeature)
                        }
                }
            }
        }

        "Linux" {
            throw [System.NotImplementedException]::new()
        }

        "OSX" {
            throw [System.NotImplementedException]::new()
        }

        default {
            throw [System.NotImplementedException]::new()
        }
    }

    return $features
}

function Install-OSFeature {
    <#
    .SYNOPSIS
    Install a requested operating system feature.
    .DESCRIPTION
    This cmdlet will use the underlying OS-specific feature installation methods to install the requested feature(s). This is currently Windows only.
    .PARAMETER OSFeature
    The feature(s) to be installed.
    .EXAMPLE 
    # Install the RSAT AD PowerShell module. 
    if ((Get-OSPlatform) -eq "Windows" -and (Get-WindowsInstallationType) -eq "Client") {
        $rsatADFeature = Get-OSFeature | `
            Where-Object { $_.Name -eq "Rsat.ActiveDirectory.DS-LDS.Tools" } | `
            Install-OSFeature
    }
    #>

    [CmdletBinding()]
    
    param(
        [Parameter(Mandatory=$true, ParameterSetName="OSFeature", ValueFromPipeline=$true)]
        [OSFeature[]]$OSFeature
    )

    process {
        switch ((Get-OSPlatform)) {
            "Windows" {
                Assert-IsElevatedSession
                $winVer = Get-OSVersion

                switch((Get-WindowsInstallationType)) {
                    "Client" {
                        if ($winVer -ge [version]::new(10,0,0,0)) {
                            $OSFeature | `
                                Where-Object { !$_.Installed } | `
                                Where-Object { $_.FeatureKind -eq [OSFeatureKind]::WindowsClientCapability } | `
                                Select-Object @{ Name = "Name"; Expression = { $_.InternalOSName } } | `
                                Add-WindowsCapability -Online | `
                                Out-Null
                        } else {
                            $foundCapabilities = $OSFeature | `
                                Where-Object { $_.FeatureKind -eq [OSFeatureKind]::WindowsClientCapability }
                            
                            if ($null -ne $foundCapabilities) {
                                Write-Error `
                                    -Message "Windows capabilities are not supported on Windows versions prior to Windows 10." `
                                    -ErrorAction Stop
                            }
                        }

                        $optionalFeatureNames = $OSFeature | `
                            Where-Object { !$_.Installed } | `
                            Where-Object { $_.FeatureKind -eq [OSFeatureKind]::WindowsClientOptionalFeature } | `
                            Select-Object @{ Name = "FeatureName"; Expression = { $_.InternalOSName } } | `
                            Enable-WindowsOptionalFeature -Online | `
                            Out-Null
                    }
            
                    { ($_ -eq "Server") -or ($_ -eq "Server Core") } {
                        $OSFeature | `
                            Where-Object { !$_.Installed } | `
                            Where-Object { $_.FeatureKind -eq [OSFeatureKind]::WindowsServerFeature } | `
                            Select-Object -ExpandProperty InternalOSName | `
                            Install-WindowsFeature | `
                            Out-Null
                    }
            
                    default {
                        Write-Error -Message "Unknown Windows installation type $_" -ErrorAction Stop
                    }
                }
            }
    
            "Linux" {
                throw [System.PlatformNotSupportedException]::new()
            }
    
            "OSX" {
                throw [System.PlatformNotSupportedException]::new()
            }
    
            default {
                throw [System.PlatformNotSupportedException]::new()
            }
        }
    }
}

function Request-OSFeature {
    <#
    .SYNOPSIS
    Request the features to be installed that are required for a cmdlet/script.
    .DESCRIPTION
    This cmdlet is a wrapper around the Install-OSFeature cmdlet, primarily to be used in cmdlets/scripts to ensure the required OS feature prerequisites are installed before the rest of the cmdlet executes. The required features, independent of the actual OS running, can be described, and this cmdlet figures out the rest.
    .PARAMETER WindowsClientCapability
    The names of features which are Windows client capabilities.
    .PARAMETER WindowsClientOptionalFeature
    The names of features which are Windows client optional features.
    .PARAMETER WindowsServerFeature
    The names of features which are Windows Server features.
    .EXAMPLE
    Request-OSFeature `
            -WindowsClientCapability "Rsat.ActiveDirectory.DS-LDS.Tools" `
            -WindowsServerFeature "RSAT-AD-PowerShell"
    #>

    [CmdletBinding()]
    
    param(
        [Parameter(Mandatory=$false)]
        [string[]]$WindowsClientCapability,

        [Parameter(Mandatory=$false)]
        [string[]]$WindowsClientOptionalFeature,

        [Parameter(Mandatory=$false)]
        [string[]]$WindowsServerFeature
    )

    $features = Get-OSFeature
    $foundFeatures = @()
    $notFoundFeatures = @()

    switch((Get-OSPlatform)) {
        "Windows" {
            switch((Get-WindowsInstallationType)) {
                "Client" {
                    $foundFeatures += $features | `
                        Where-Object { $_.Name -in $WindowsClientCapability -or $_.Name -in $WindowsClientOptionalFeature } 

                    if ($PSBoundParameters.ContainsKey("WindowsClientCapability")) { 
                        $notFoundFeatures += $WindowsClientCapability | `
                            Where-Object { $_ -notin ($foundFeatures | Select-Object -ExpandProperty Name) }
                    }

                    if ($PSBoundParameters.ContainsKey("WindowsClientOptionalFeature")) {   
                        $notFoundFeatures += $WindowsClientOptionalFeature | `
                            Where-Object { $_ -notin ($foundFeatures | Select-Object -ExpandProperty Name) }
                    }
                }

                { ($_ -eq "Server") -or ($_ -eq "Server Core") } {
                    $foundFeatures += $features | `
                        Where-Object { $_.Name -in $WindowsServerFeature }
                    
                    $notFoundFeatures += $WindowsServerFeature | `
                        Where-Object { $_ -notin ($foundFeatures | Select-Object -ExpandProperty Name) }
                }
            }
        }

        "Linux" {
            throw [System.NotImplementedException]::new()
        }

        "OSX" {
            throw [System.NotImplementedException]::new()
        }

        default {
            throw [System.NotImplementedException]::new()
        }
    }

    Install-OSFeature -OSFeature $foundFeatures

    if ($null -ne $notFoundFeatures -and $notFoundFeatures.Length -gt 0) {
        $notFoundBuilder = [StringBuilder]::new()
        $notFoundBuilder.Append("The following features could not be found: ") | Out-Null
        for($i=0; $i -lt $notFoundFeatures.Length; $i++) {
            if ($i -gt 0) {
                $notFoundBuilder.Append(", ") | Out-Null
            }

            $notFoundBuilder.Append($notFoundFeatures[$i]) | Out-Null
        }

        Write-Error -Message $notFoundBuilder.ToString() -ErrorAction Stop
    }
}

function Assert-OSFeature {
    [CmdletBinding()]
    param(
        [Parameter(Mandatory=$false)]
        [string[]]$WindowsClientCapability,

        [Parameter(Mandatory=$false)]
        [string[]]$WindowsClientOptionalFeature,

        [Parameter(Mandatory=$false)]
        [string[]]$WindowsServerFeature
    )

    $features = Get-OSFeature
    $foundFeatures = @()
    $notFoundFeatures = @()

    switch((Get-OSPlatform)) {
        "Windows" {
            switch ((Get-WindowsInstallationType)) {
                "Client" {
                    $foundFeatures += $features | `
                        Where-Object { $_.Name -in $WindowsClientCapability -or $_.Name -in $WindowsClientOptionalFeature } 

                    if ($PSBoundParameters.ContainsKey("WindowsClientCapability")) { 
                        $notFoundFeatures += $WindowsClientCapability | `
                            Where-Object { $_ -notin ($foundFeatures | Select-Object -ExpandProperty Name) }
                    }

                    if ($PSBoundParameters.ContainsKey("WindowsClientOptionalFeature")) {   
                        $notFoundFeatures += $WindowsClientOptionalFeature | `
                            Where-Object { $_ -notin ($foundFeatures | Select-Object -ExpandProperty Name) }
                    }
                }

                { ($_ -eq "Server") -or ($_ -eq "Server Core") } {
                    $foundFeatures += $features | `
                        Where-Object { $_.Name -in $WindowsServerFeature }
                    
                    $notFoundFeatures += $WindowsServerFeature | `
                        Where-Object { $_ -notin ($foundFeatures | Select-Object -ExpandProperty Name) }
                }

                default {
                    throw [PlatformNotSupportedException]::new("Windows installation type $_ is not currently supported.")
                }
            }
        }

        "Linux" {
            throw [PlatformNotSupportedException]::new()
        }

        "OSX" {
            throw [PlatformNotSupportedException]::new()
        }

        default {
            throw [PlatformNotSupportedException]::new()
        }
    }

    if ($null -ne $notFoundFeatures -and $notFoundFeatures.Length -gt 0) {
        $errorBuilder = [StringBuilder]::new()
        $errorBuilder.Append("The following features could not be found: ") | Out-Null

        $i=0
        $notFoundFeatures | ForEach-Object { 
            if ($i -gt 0) {
                $errorBuilder.Append(", ") | Out-Null
            }

            $errorBuilder.Append($_) | Out-Null
        }

        $errorBuilder.Append(".") | Out-Null
        Write-Error -Message $errorBuilder.ToString() -ErrorAction Stop
    }
}

function Request-ADFeature {
    <#
    .SYNOPSIS
    Ensure the ActiveDirectory PowerShell module is installed prior to running the rest of the caller cmdlet.
    .DESCRIPTION
    This cmdlet is helper around Request-OSFeature specifically meant for the RSAT AD PowerShell module. It uses the optimization of checking if the ActiveDirectory module is available before using the Request-OSFeature cmdlet, since this is quite a bit faster (and does not require session elevation on Windows client) before using the Request-OSFeature cmdlet. This cmdlet is not exported.
    
    .EXAMPLE
    Request-ADFeature
    #>

    [CmdletBinding()]
    param()

    Assert-IsWindows

    $adModule = Get-Module -Name ActiveDirectory -ListAvailable
    if ($null -eq $adModule) {
        # OSVersion 10.0.18362 is Windows 10, version 1903. All releases below, such as 17763.x, where x is some 
        # OS build revision number, require manual installation of the RSAT package as indicated in the error message.
        if ((Get-WindowsInstallationType) -eq "Client" -and (Get-OSVersion) -lt [Version]::new(10, 0, 18362, 0)) {
            Write-Error `
                    -Message "This PowerShell module requires the ActiveDirectory RSAT module. On versions of Windows 10 prior to 1809, RSAT can be downloaded via https://www.microsoft.com/download/details.aspx?id=45520." `
                    -ErrorAction Stop
        }

        Request-OSFeature `
            -WindowsClientCapability "Rsat.ActiveDirectory.DS-LDS.Tools" `
            -WindowsServerFeature "RSAT-AD-PowerShell"
    }

    $adModule = Get-Module -Name ActiveDirectory 
    if ($null -eq $adModule) {
        Import-Module -Name ActiveDirectory
    }
}

function Request-PowerShellGetModule {
    [CmdletBinding(SupportsShouldProcess, ConfirmImpact="High")]
    param()

    $psGetModule = Get-Module -Name PowerShellGet -ListAvailable | `
        Sort-Object -Property Version -Descending

    if ($null -eq $psGetModule -or $psGetModule[0].Version -lt [Version]::new(1,6,0)) {
        $caption = "Install updated version of PowerShellGet"
        $verboseConfirmMessage = "This module requires PowerShellGet 1.6.0+. This can be installed now if you are running as an administrator. At the end of the installation, importing this module will fail as you must close all open instances of PowerShell for the updated version of PowerShellGet to be available."
        
        if ($PSCmdlet.ShouldProcess($verboseConfirmMessage, $verboseConfirmMessage, $caption)) {
            if (!(Get-IsElevatedSession)) {
                Write-Error -Message "To install PowerShellGet, you must import this module as an administrator. This module package does not generally require administrator privileges, so successive imports of this module can be from a non-elevated session." -ErrorAction Stop
            }

            try {
                Remove-Module -Name PowerShellGet, PackageManagement -Force -ErrorAction SilentlyContinue
                Install-PackageProvider -Name NuGet -Force | Out-Null
    
                Install-Module `
                        -Name PowerShellGet `
                        -Repository PSGallery `
                        -Force `
                        -ErrorAction Stop `
                        -SkipPublisherCheck
            } catch {
                Write-Error -Message "PowerShellGet was not successfully installed, and is a requirement of this module. See https://docs.microsoft.com/powershell/scripting/gallery/installing-psget for information on how to manually troubleshoot the PowerShellGet installation." -ErrorAction Stop
            }             
            
            Write-Verbose -Message "Installed latest version of PowerShellGet module."
            Write-Error -Message "PowerShellGet was successfully installed, however you must close all open PowerShell sessions to use the new version. The next import of this module will be able to use PowerShellGet." -ErrorAction Stop
        }
    }

    Remove-Module -Name PowerShellGet -ErrorAction SilentlyContinue
    Remove-Module -Name PackageManagement -ErrorAction SilentlyContinue
}

function Request-MSGraphModule {
    [CmdletBinding(SupportsShouldProcess, ConfirmImpact="High")]
    param(
        [Parameter(Mandatory=$true)]
        [string[]]$RequiredModules
    )

    $missingModules = @()

    foreach ($module in $RequiredModules) {
        $installedModule = Get-Module -Name $module -ListAvailable
        if ($null -eq $installedModule) {
            Write-Host "Missing module: $module"
            $missingModules += $module
        }
    }

    if ($missingModules.Count -gt 0) {
        $caption = "Install missing Microsoft.Graph PowerShell modules"
        $verboseConfirmMessage = "This cmdlet requires the Microsoft.Graph PowerShell modules. The missing ones can be automatically installed now if you are running in an elevated sessions."
        
        if ($PSCmdlet.ShouldProcess($verboseConfirmMessage, $verboseConfirmMessage, $caption)) {
            if (!(Get-IsElevatedSession)) {
                Write-Error `
                        -Message "To install the missing Microsoft.Graph modules, you must run this cmdlet as an administrator. This cmdlet may not generally require administrator privileges." `
                        -ErrorAction Stop
            }
            
            Write-Host "Installing missing modules: $($missingModules -join ', ')"
            Install-Module `
                -Name $missingModules `
                -Repository PSGallery `
                -AllowClobber `
                -Force `
                -ErrorAction Stop
        }
    }

    Remove-Module -Name PowerShellGet -ErrorAction SilentlyContinue
    Remove-Module -Name PackageManagement -ErrorAction SilentlyContinue
}

function Request-MSGraphModuleVersion {
    [CmdletBinding(SupportsShouldProcess, ConfirmImpact="High")]
    param(
        [Parameter(Mandatory=$true)]
        [Version]$MinimumVersion
    )

    $availableModules = Get-Module Microsoft.Graph -ListAvailable
    $usableModules = $availableModules | Where-Object { $_.Version -ge $MinimumVersion }

    # Install if needed
    if ($null -eq $usableModules) {
        # Print why we could not find a usable module:
        if ($null -eq $availableModules) {
            Write-Error "The Microsoft.Graph module is not installed."
        } else {
            $maxAvailableVersion = ($availableModules.Version | Measure-Object -Maximum).Maximum
            Write-Error "The Microsoft.Graph module is installed with version $maxAvailableVersion, but $MinimumVersion is required."
        }
        
        # Request to install with the adequate min version
        $caption = "Install missing Microsoft.Graph PowerShell module"
        $verboseConfirmMessage = "This cmdlet requires the Microsoft.Graph PowerShell module. It can be automatically installed now if you are running in an elevated sessions."
        if ($PSCmdlet.ShouldProcess($verboseConfirmMessage, $verboseConfirmMessage, $caption)) {
            if (!(Get-IsElevatedSession)) {
                Write-Error `
                        -Message "To install the missing Microsoft.Graph module, you must run this cmdlet as an administrator. This cmdlet may not generally require administrator privileges." `
                        -ErrorAction Stop
            }
            
            Write-Host "Installing missing module Microsoft.Graph"
            Install-Module `
                -Name Microsoft.Graph `
                -MinimumVersion $MinimumVersion `
                -Repository PSGallery `
                -AllowClobber `
                -Force `
                -ErrorAction Stop
        }

        Remove-Module -Name PowerShellGet -ErrorAction SilentlyContinue
        Remove-Module -Name PackageManagement -ErrorAction SilentlyContinue
    }
    
    Remove-Module -Name Microsoft.Graph* -ErrorAction SilentlyContinue
    Import-Module Microsoft.Graph -MinimumVersion $MinimumVersion -ErrorAction Continue
}

function Request-AzPowerShellModule {
    [CmdletBinding(SupportsShouldProcess, ConfirmImpact="High")]
    param()

    # There is an known issue where versions less than PS 6.2 don't have the Az rollup module installed:
    # https://github.com/Azure/azure-powershell/issues/9835 
    if ($PSVersionTable.PSVersion -gt [Version]::new(6,2)) {
        $azModule = Get-Module -Name Az -ListAvailable
    } else {
        $azModule = Get-Module -Name Az.* -ListAvailable
    }

    $storageModule = Get-Module -Name Az.Storage -ListAvailable | `
        Where-Object { 
            $_.Version -ge [Version]::new(4,3,0) 
        }

    # Do should process if modules must be installed
    if ($null -eq $azModule -or $null -eq $storageModule) {
        $caption = "Install Azure PowerShell modules"
        $verboseConfirmMessage = "This module requires Azure PowerShell (`"Az`" module) 2.8.0+ and Az.Storage 4.3.0+. This can be installed now if you are running as an administrator."
        
        if ($PSCmdlet.ShouldProcess($verboseConfirmMessage, $verboseConfirmMessage, $caption)) {
            if (!(Get-IsElevatedSession)) {
                Write-Error `
                        -Message "To install the required Azure PowerShell modules, you must run this module as an administrator. This module does not generally require administrator privileges." `
                        -ErrorAction Stop
            }

            if ($null -eq $azModule) {
                Get-Module -Name Az.* | Remove-Module
                Install-Module -Name Az -Repository PSGallery -AllowClobber -Force -ErrorAction Stop
                Write-Verbose -Message "Installed latest version of Az module."
            }

            if ($null -eq $storageModule) {
                Remove-Module `
                        -Name Az.Storage `
                        -Force `
                        -ErrorAction SilentlyContinue
                
                try {
                    Uninstall-Module `
                            -Name Az.Storage `
                            -Force `
                            -ErrorAction SilentlyContinue
                } catch {
                    Write-Error `
                            -Message "Unable to uninstall the existing Az.Storage module which has a version lower than 2.0.0." `
                            -ErrorAction Stop
                }

                Install-Module `
                        -Name Az.Storage `
                        -Repository PSGallery `
                        -AllowClobber `
                        -Force `
                        -MinimumVersion "4.3.0" `
                        -SkipPublisherCheck `
                        -ErrorAction Stop
            }       
        }
    }
    
    Remove-Module -Name PowerShellGet -ErrorAction SilentlyContinue
    Remove-Module -Name PackageManagement -ErrorAction SilentlyContinue
    Remove-Module -Name Az.Storage -Force -ErrorAction SilentlyContinue
    Remove-Module -Name Az.Accounts -Force -ErrorAction SilentlyContinue
    Remove-Module -Name Az.Network -Force -ErrorAction SilentlyContinue

    $storageModule = ,(Get-Module -Name Az.Storage -ListAvailable | `
        Where-Object { 
            $_.Version -ge [Version]::new(4,3,0) 
        } | `
        Sort-Object -Property Version -Descending)

    Import-Module -ModuleInfo $storageModule[0] -Global -ErrorAction Stop
    Import-Module -Name Az.Network -Global -ErrorAction Stop
}

function Assert-DotNetFrameworkVersion {
    <#
    .SYNOPSIS
    Require a particular .NET Framework version or throw an error if it's not available. 

    .DESCRIPTION
    This cmdlet makes it possible to throw an error if a particular .NET Framework version is not installed on Windows. It wraps the registry using the information about .NET Framework here: https://docs.microsoft.com/en-us/dotnet/framework/migration-guide/how-to-determine-which-versions-are-installed#query-the-registry-using-code. This cmdlet is not PowerShell 5.1 only, since it's reasonable to imagine a case where a PS6+ cmdlet/module would want to require a particular version of .NET.

    .PARAMETER DotNetFrameworkVersion
    The minimum version of .NET Framework to require. If a newer version is found, that will satisify the request.

    .EXAMPLE 
    Assert-DotNetFrameworkVersion
    #>

    [CmdletBinding()]
    param(
        [Parameter(Mandatory=$true)]
        [ValidateSet(
            "Framework4.5", 
            "Framework4.5.1",
            "Framework4.5.2", 
            "Framework4.6", 
            "Framework4.6.1", 
            "Framework4.6.2", 
            "Framework4.7", 
            "Framework4.7.1", 
            "Framework4.7.2", 
            "Framework4.8")]
        [string]$DotNetFrameworkVersion
    )

    Assert-IsWindows

    $v4 = Get-ChildItem -Path "HKLM:\SOFTWARE\Microsoft\NET Framework Setup\NDP" | `
        Where-Object { $_.PSChildName -eq "v4" }
    if ($null -eq $v4) {
        Write-Error `
                -Message "This module/cmdlet requires at least .NET 4.0 to be installed." `
                -ErrorAction Stop
    }

    $full = Get-ChildItem -Path "HKLM:\SOFTWARE\Microsoft\NET Framework Setup\NDP\v4" | `
        Where-Object { $_.PSChildName -eq "Full" }
    if ($null -eq $full) {
        Write-Error `
                -Message "This module/cmdlet requires at least .NET 4.5 to be installed." `
                -ErrorAction Stop
    }

    $release = Get-ItemProperty -Path "HKLM:\SOFTWARE\Microsoft\NET Framework Setup\NDP\v4\Full" | `
        Select-Object -ExpandProperty Release
    if ($null -eq $release) {
        Write-Error `
                -Message "The Release property is not set at HKLM:\SOFTWARE\Microsoft\NET Framework Setup\NDP\v4\Full." `
                -ErrorAction Stop
    }

    $minimumVersionMet = $false

    # Logic taken from: https://docs.microsoft.com/en-us/dotnet/framework/migration-guide/how-to-determine-which-versions-are-installed#query-the-registry-using-code
    switch($DotNetFrameworkVersion) {
        "Framework4.5" {
            if ($release -ge 378389) {
                $minimumVersionMet = $true
            }
        }

        "Framework4.5.1" {
            if ($release -ge 378675) {
                $minimumVersionMet = $true
            }
        }

        "Framework4.5.2" {
            if ($release -ge 379893) {
                $minimumVersionMet = $true
            }
        }

        "Framework4.6" {
            if ($release -ge 393295) {
                $minimumVersionMet = $true
            }
        }

        "Framework4.6.1" {
            if ($release -ge 394254) {
                $minimumVersionMet = $true
            }
        } 

        "Framework4.6.2" {
            if ($release -ge 394802) {
                $minimumVersionMet = $true
            }
        } 

        "Framework4.7" {
            if ($release -ge 460798) {
                $minimumVersionMet = $true
            }
        } 

        "Framework4.7.1" {
            if ($release -ge 461308) {
                $minimumVersionMet = $true
            }
        } 
        
        "Framework4.7.2" {
            if ($release -ge 461808) {
                $minimumVersionMet = $true
            }
        }
            
        "Framework4.8" {
            if ($release -ge 528040) {
                $minimumVersionMet = $true
            }
        }
    }

    if (!$minimumVersionMet) {
        Write-Error `
                -Message "This module/cmdlet requires at least .NET $DotNetFrameworkVersion to be installed. Please upgrade to the newest .NET Framework available." `
                -ErrorAction Stop
    }
}

# This class is a wrapper around SecureString and StringBuilder to provide a consistent interface 
# (Append versus AppendChar) and specialized object return (give a string when StringBuilder, 
# SecureString when SecureString) so you don't have to care what the underlying object is. 
class OptionalSecureStringBuilder {
    hidden [SecureString]$SecureString
    hidden [StringBuilder]$StringBuilder
    hidden [bool]$IsSecureString

    # Create an OptionalSecureStringBuilder with the desired underlying object.
    OptionalSecureStringBuilder([bool]$isSecureString) {
        $this.IsSecureString = $isSecureString
        if ($this.IsSecureString) {
            $this.SecureString = [SecureString]::new()
        } else {
            $this.StringBuilder = [StringBuilder]::new()
        }
    }
    
    # Append a string to the internal object.
    [void]Append([string]$append) {
        if ($this.IsSecureString) {
            foreach($c in $append) {
                $this.SecureString.AppendChar($c)
            }
        } else {
            $this.StringBuilder.Append($append) | Out-Null
        }
    }

    # Get the actual object you've been writing to.
    [object]GetInternalObject() {
        if ($this.IsSecureString) {
            return $this.SecureString
        } else {
            return $this.StringBuilder.ToString()
        }
    }
}

function Get-RandomString {
    <#
    .SYNOPSIS
    Generate a random string for the purposes of password generation or random characters for unique names.

    .DESCRIPTION
    Generate a random string for the purposes of password generation or random characters for unique names.

    .PARAMETER StringLength
    The length of the string to generate.

    .PARAMETER AlphanumericOnly
    The string should only include alphanumeric characters.

    .PARAMETER CaseSensitive
    Distinguishes between the same characters of different case. 

    .PARAMETER IncludeSimilarCharacters
    Include characters that might easily be mistaken for each other (depending on the font): 1, l, I.

    .PARAMETER ExcludeCharacters
    Don't include these characters in the random string.
    
    .PARAMETER AsSecureString
    Return the object as a secure string rather than a regular string.

    .EXAMPLE
    Get-RandomString -StringLength 10 -AlphanumericOnly -AsSecureString

    .OUTPUTS
    System.String
    System.Security.SecureString
    #>

    [CmdletBinding()]
    param(
        [Parameter(Mandatory=$true)]
        [int]$StringLength,

        [Parameter(Mandatory=$false)]
        [switch]$AlphanumericOnly,

        [Parameter(Mandatory=$false)]
        [switch]$CaseSensitive,

        [Parameter(Mandatory=$false)]
        [switch]$IncludeSimilarCharacters,

        [Parameter(Mandatory=$false)]
        [string[]]$ExcludeCharacters,

        [Parameter(Mandatory=$false)]
        [switch]$AsSecureString
    )

    $characters = [string[]]@()

    $characters += 97..122 | ForEach-Object { [char]$_ }
    if ($CaseSensitive) {
        $characters += 65..90 | ForEach-Object { [char]$_ }
    }

    $characters += 0..9 | ForEach-Object { $_.ToString() }
    
    if (!$AlphanumericOnly) {
        $characters += 33..46 | ForEach-Object { [char]$_ }
        $characters += 91..96 | ForEach-Object { [char]$_ }
        $characters += 123..126 | ForEach-Object { [char]$_ }
    }

    if (!$IncludeSimilarCharacters) {
        $ExcludeCharacters += "1", "l", "I", "0", "O"
    }

    $characters = $characters | Where-Object { $_ -notin $ExcludeCharacters }

    $acc = [OptionalSecureStringBuilder]::new($AsSecureString)
    for($i=0; $i -lt $StringLength; $i++) {
        $random = Get-Random -Minimum 0 -Maximum $characters.Length
        $acc.Append($characters[$random])
    }

    return $acc.GetInternalObject()
}

function Get-ParentContainer {
    <#
    .SYNOPSIS
    Parse the parent container of the given DistinguishedName
    .DESCRIPTION
    This cmdlet parses the parent container of the given DistinguishedName
    .EXAMPLE
    Get-ParentContainer -DistinguishedName "CN=abcef,OU=Domain Controllers,DC=defgh,DC=com" 
    # output: "OU=Domain Controllers,DC=defgh,DC=com"
    #>

    [CmdletBinding()]
    param(
        [Parameter(Mandatory=$true, Position=0)]
        [string]$DistinguishedName
    )

    begin {}

    Process {

        $min_idx = 0
        $attributes = 'DC','CN','OU','O','STREET','L','ST','C',"UID"
        $indices = New-Object -TypeName 'System.Collections.ArrayList';


        foreach ($attr in $attributes)
        {  
            $attr = "," + $attr + "="  # Ex: ",DC="
            
            $idx = $DistinguishedName.IndexOf($attr) # Find first occurance

            if ($idx -eq -1) { continue }
            
            $null = $indices.Add($idx)
        }

        $sortedIndices = $indices | Sort-Object

        if ($indices.Count -ne 0)
        {
            $min_idx = $sortedIndices[0] + 1
        }

        $ParentContainer = $DistinguishedName.Substring($min_idx)

        return $ParentContainer
    }
}

function Get-ADDomainInternal {
    [CmdletBinding()]
    
    param(
        [Parameter(Mandatory=$false, ValueFromPipeline=$true, Position=0)]
        [string]$Identity,

        [Parameter(Mandatory=$false)]
        [System.Management.Automation.PSCredential]$Credential,

        [Parameter(Mandatory=$false)]
        [string]$Server
    )

    process {
        switch((Get-OSPlatform)) {
            "Windows" {
                $parameters = @{}

                if (![string]::IsNullOrEmpty($Identity)) {
                    $parameters += @{ "Identity" = $Identity }
                }

                if ($null -ne $Credential) {
                    $parameters += @{ "Credential" = $Credential }
                }

                if (![string]::IsNullOrEmpty($Server)) {
                    $parameters += @{ "Server" = $Server }
                }

                return Get-ADDomain @parameters
            }

            "Linux" {
                throw [System.PlatformNotSupportedException]::new()
            }

            "OSX" {
                throw [System.PlatformNotSupportedException]::new()
            }

            default {
                throw [System.PlatformNotSupportedException]::new()
            }
        }
    }
}

function Get-ADComputerInternal {
    [CmdletBinding()]
    
    param(
        [Parameter(Mandatory=$true, ParameterSetName="FilterParameterSet")]
        [string]$Filter,

        [Parameter(Mandatory=$true, ParameterSetName="IdentityParameterSet")]
        [string]$Identity,

        [Parameter(Mandatory=$false)]
        [string[]]$Properties,
        
        [Parameter(Mandatory=$false)]
        [string]$Server
    )

    switch ((Get-OSPlatform)) {
        "Windows" {
            $parameters = @{}

            if (![string]::IsNullOrEmpty($Filter)) {
                $parameters += @{ "Filter" = $Filter }
            }

            if (![string]::IsNullOrEmpty($Identity)) {
                $parameters += @{ "Identity" = $Identity }
            }

            if ($null -ne $Properties) {
                $parameters += @{ "Properties" = $Properties }
            }

            if (![string]::IsNullOrEmpty($Server)) {
                $parameters += @{ "Server" = $Server }
            }

            return Get-ADComputer @parameters
        }

        "Linux" {
            throw [System.PlatformNotSupportedException]::new()
        }

        "OSX" {
            throw [System.PlatformNotSupportedException]::new()
        }

        default {
            throw [System.PlatformNotSupportedException]::new()
        }
    }
}

function Rename-ADObjectWithConfirmation {
    <#
    .SYNOPSIS
    Rename an ADObject with extra confirmation if the new name is different than the original name
    .DESCRIPTION
    Rename an ADObject with extra confirmation if the new name is different than the original name. If the names are equivalent, nothing happens.
    .EXAMPLE
    Rename-ADObjectWithConfirmation -ADObject $ADOBJECT -NewName $SOME_STRING
    # 
    #>
    [CmdletBinding()]
    
    param(
        [Parameter(Mandatory=$true)]
        [object]$ADObject,

        [Parameter(Mandatory=$true)]
        [string]$NewName
    )

    $existingADObjectName = $ADObject.Name
    if ($NewName -ne $existingADObjectName)
    {
        Write-Host "Existing AD Object Name: $existingADObjectName ; New AD Object Name: $NewName"
        $message = "`nWould you like to replace the AD Object Name with $NewName instead?"
        $options = [System.Management.Automation.Host.ChoiceDescription[]]("&Yes", "&No")
        $result = $host.ui.PromptForChoice($title, $message, $options, 0)
        if ($result -eq 0)
        {
            Rename-ADObject -Identity $ADObject -NewName $NewName
        }
    }

}


function ConvertTo-EncodedJson {
    [CmdletBinding()]
    
    param(
        [Parameter(Mandatory=$true, ValueFromPipeline=$true)]
        [object]$Object,

        [Parameter(Mandatory=$false)]
        [int]$Depth = 2
    )

    $Object = ($Object | ConvertTo-Json -Compress -Depth $Depth).
        Replace("`"", "*").
        Replace("[", "<").
        Replace("]", ">").
        Replace("{", "^").
        Replace("}", "%")
    
    return $Object
}

function ConvertFrom-EncodedJson {
    [CmdletBinding()]
    
    param(
        [string]$String
    )

    $String = $String.
        Replace("*", "`"").
        Replace("<", "[").
        Replace(">", "]").
        Replace("^", "{").
        Replace("%", "}")
    
    return (ConvertFrom-Json -InputObject $String)
}

function Write-OdjBlob {
    [CmdletBinding()]
    
    param(
        [Parameter(Mandatory=$true)]
        [string]$OdjBlob,

        [Parameter(Mandatory=$true)]
        [string]$Path
    )

    $byteArray = [System.Byte[]]@()
    $byteArray += 255
    $byteArray += 254

    $byteArray += [System.Text.Encoding]::Unicode.GetBytes($OdjBlob)

    $byteArray += 0
    $byteArray += 0

    $writer = [System.IO.File]::Create($Path)
    $writer.Write($byteArray, 0, $byteArray.Length)

    $writer.Close()
    $writer.Dispose()
}

function Register-OfflineMachine {
    [CmdletBinding()]
    
    param(
        [Parameter(Mandatory=$true, ValueFromPipeline=$true)]
        [string]$MachineName,
        
        [Parameter(Mandatory=$false)]
        [string]$Domain,

        [Parameter(Mandatory=$false)]
        [string]$MachineOU,

        [Parameter(Mandatory=$false)]
        [string]$DCName,
        
        [Parameter(Mandatory=$false)]
        [switch]$Reuse,

        [Parameter(Mandatory=$false)]
        [switch]$NoSearch,
        
        [Parameter(Mandatory=$false)]
        [switch]$DefaultPassword,

        [Parameter(Mandatory=$false)]
        [switch]$RootCACertificates,

        [Parameter(Mandatory=$false)]
        [string]$CertificateTemplate,

        [Parameter(Mandatory=$false)]
        [string[]]$PolicyNames,

        [Parameter(Mandatory=$false)]
        [string[]]$PolicyPaths,
        
        [Parameter(Mandatory=$false)]
        [string]$Netbios,
        
        [Parameter(Mandatory=$false)]
        [string]$PersistentSite,

        [Parameter(Mandatory=$false)]
        [string]$DynamicSite,

        [Parameter(Mandatory=$false)]
        [string]$PrimaryDNS
    )

    process {
        $properties = @{}

        if ([string]::IsNullOrEmpty($Domain)) {
            $Domain = Get-ADDomainInternal | `
                Select-Object -ExpandProperty DNSRoot
        } else {
            try {
                Get-ADDomainInternal -Identity $Domain | Out-Null
            } catch {
                throw [System.ArgumentException]::new(
                    "Provided domain $Domain was not found.", "Domain")
            }
        }

        $properties += @{ "Domain" = $Domain }

        if (![string]::IsNullOrEmpty($MachineName)) {
            $computer = Get-ADComputerInternal `
                    -Filter "Name -eq '$MachineName'" `
                    -Server $Domain

            if ($null -ne $computer) {
                throw [System.ArgumentException]::new(
                    "Machine $MachineName already exists.", "MachineName")
            }
        } else {
            throw [System.ArgumentException]::new(
                "The machine name property must not be empty.", "MachineName")
        }

        $properties += @{ "MachineName" = $MachineName }

        if ($PSBoundParameters.ContainsKey("MachineOU")) {
            throw [System.NotImplementedException]::new()
        }
    
        if ($PSBoundParameters.ContainsKey("DCName")) {
            throw [System.NotImplementedException]::new()
        }
    
        if ($PSBoundParameters.ContainsKey("Reuse")) {
            throw [System.NotImplementedException]::new()
        }
        
        if ($PSBoundParameters.ContainsKey("NoSearch")) {
            throw [System.NotImplementedException]::new()
        }
        
        if ($PSBoundParameters.ContainsKey("DefaultPassword")) {
            throw [System.NotImplementedException]::new()
        }
    
        if ($PSBoundParameters.ContainsKey("RootCACertificates")) {
            throw [System.NotImplementedException]::new()
        }
    
        if ($PSBoundParameters.ContainsKey("CertificateTemplate")) {
            throw [System.NotImplementedException]::new()
        }
    
        if ($PSBoundParameters.ContainsKey("PolicyNames")) {
            throw [System.NotImplementedException]::new()
        }
    
        if ($PSBoundParameters.ContainsKey("PolicyPaths")) {
            throw [System.NotImplementedException]::new()
        }
        
        if ($PSBoundParameters.ContainsKey("Netbios")) {
            throw [System.NotImplementedException]::new()
        }
        
        if ($PSBoundParameters.ContainsKey("PersistentSite")) {
            throw [System.NotImplementedException]::new()
        }
    
        if ($PSBoundParameters.ContainsKey("DynamicSite")) {
            throw [System.NotImplementedException]::new()
        }
    
        if ($PSBoundParameters.ContainsKey("PrimaryDNS")) {
            throw [System.NotImplementedException]::new()
        }

        switch((Get-OSPlatform)) {
            "Windows" {
                return Register-OfflineMachineWindows @properties
            }

            "Linux" {
                throw [System.PlatformNotSupportedException]::new()
            }

            "OSX" {
                throw [System.PlatformNotSupportedException]::new()
            }

            default {
                throw [System.PlatformNotSupportedException]::new()
            }
        }
    }
}

function Register-OfflineMachineWindows {
    [CmdletBinding()]
    
    param(
        [Parameter(Mandatory=$true, ValueFromPipeline=$true)]
        [string]$MachineName,
        
        [Parameter(Mandatory=$false)]
        [string]$Domain,

        [Parameter(Mandatory=$false)]
        [string]$MachineOU,

        [Parameter(Mandatory=$false)]
        [string]$DCName,
        
        [Parameter(Mandatory=$false)]
        [switch]$Reuse,

        [Parameter(Mandatory=$false)]
        [switch]$NoSearch,
        
        [Parameter(Mandatory=$false)]
        [switch]$DefaultPassword,

        [Parameter(Mandatory=$false)]
        [switch]$RootCACertificates,

        [Parameter(Mandatory=$false)]
        [string]$CertificateTemplate,

        [Parameter(Mandatory=$false)]
        [string[]]$PolicyNames,

        [Parameter(Mandatory=$false)]
        [string[]]$PolicyPaths,
        
        [Parameter(Mandatory=$false)]
        [string]$Netbios,
        
        [Parameter(Mandatory=$false)]
        [string]$PersistentSite,

        [Parameter(Mandatory=$false)]
        [string]$DynamicSite,

        [Parameter(Mandatory=$false)]
        [string]$PrimaryDNS
    )

    process {
        if ($PSBoundParameters.ContainsKey("MachineOU")) {
            throw [System.NotImplementedException]::new()
        }
    
        if ($PSBoundParameters.ContainsKey("DCName")) {
            throw [System.NotImplementedException]::new()
        }
    
        if ($PSBoundParameters.ContainsKey("Reuse")) {
            throw [System.NotImplementedException]::new()
        }
        
        if ($PSBoundParameters.ContainsKey("NoSearch")) {
            throw [System.NotImplementedException]::new()
        }
        
        if ($PSBoundParameters.ContainsKey("DefaultPassword")) {
            throw [System.NotImplementedException]::new()
        }
    
        if ($PSBoundParameters.ContainsKey("RootCACertificates")) {
            throw [System.NotImplementedException]::new()
        }
    
        if ($PSBoundParameters.ContainsKey("CertificateTemplate")) {
            throw [System.NotImplementedException]::new()
        }
    
        if ($PSBoundParameters.ContainsKey("PolicyNames")) {
            throw [System.NotImplementedException]::new()
        }
    
        if ($PSBoundParameters.ContainsKey("PolicyPaths")) {
            throw [System.NotImplementedException]::new()
        }
        
        if ($PSBoundParameters.ContainsKey("Netbios")) {
            throw [System.NotImplementedException]::new()
        }
        
        if ($PSBoundParameters.ContainsKey("PersistentSite")) {
            throw [System.NotImplementedException]::new()
        }
    
        if ($PSBoundParameters.ContainsKey("DynamicSite")) {
            throw [System.NotImplementedException]::new()
        }
    
        if ($PSBoundParameters.ContainsKey("PrimaryDNS")) {
            throw [System.NotImplementedException]::new()
        }

        $sb = [System.Text.StringBuilder]::new()
        $sb.Append("djoin.exe /provision") | Out-Null

        $sb.Append(" /domain $Domain") | Out-Null
        $sb.Append(" /machine $MachineName") | Out-Null

        $tempFile = [System.IO.Path]::GetTempFileName()
        $sb.Append(" /savefile $tempFile") | Out-Null
        
        $djoinResult = Invoke-Expression -Command $sb.ToString()

        if ($djoinResult -like "*Computer provisioning completed successfully*") {
            $blobArray = [System.Text.Encoding]::Unicode.GetBytes((Get-Content -Path $tempFile))
            $blobArray = $blobArray[0..($blobArray.Length-3)]

            Remove-Item -Path $tempFile

            return [System.Text.Encoding]::Unicode.GetString($blobArray)
        } else {
            Write-Error `
                    -Message "Machine $MachineName provisioning failed. DJoin output: $djoinResult" `
                    -ErrorAction Stop
        }
    }
}

function Join-OfflineMachine {
    [CmdletBinding()]
    
    param(
        [Parameter(Mandatory=$true)]
        [string]$OdjBlob,

        [Parameter(Mandatory=$false, ParameterSetName="WindowsParameterSet")]
        [string]$WindowsPath
    )

    switch((Get-OSPlatform)) {
        "Windows" {
            if ([string]::IsNullOrEmpty($WindowsPath)) {
                $WindowsPath = $env:windir
            }

            $tempFile = [System.IO.Path]::GetTempFileName()
            Write-OdjBlob -OdjBlob $OdjBlob -Path $tempFile

            $sb = [System.Text.StringBuilder]::new()
            $sb.Append("djoin.exe /requestodj") | Out-Null
            $sb.Append(" /loadfile $tempFile") | Out-Null
            $sb.Append(" /windowspath $WindowsPath") | Out-Null
            $sb.Append(" /localos") | Out-Null

            $djoinResult = Invoke-Expression -Command $sb.ToString()
            if ($djoinResult -like "*successfully*") {
                Write-Information -MessageData "Machine successfully provisioned. A reboot is required for changes to be applied."
                Remove-Item -Path $tempFile
            } else {
                Write-Error `
                        -Message "Machine failed to provision. DJoin output: $djoinResult" `
                        -ErrorAction Stop
            }
        }
        
        "Linux" {
            throw [System.PlatformNotSupportedException]::new()
        }

        "OSX" {
            throw [System.PlatformNotSupportedException]::new()
        }

        default {
            throw [System.PlatformNotSupportedException]::new()
        }
    }
}

function New-RegistryItem {
    [CmdletBinding()]
    
    param(
        [Parameter(Mandatory=$true)]
        [string]$ParentPath,

        [Parameter(Mandatory=$true)]
        [string]$Name
    )

    Assert-IsWindows

    $ParentPath = $args[0]
    $Name = $args[1]

    $regItem = Get-ChildItem -Path $ParentPath | `
        Where-Object { $_.PSChildName -eq $Name }
    
    if ($null -eq $regItem) {
        New-Item -Path ($ParentPath + "\" + $Name) | `
            Out-Null
    }
}

function New-RegistryItemProperty {
    [CmdletBinding()]

    param(
        [Parameter(Mandatory=$true)]
        [string]$Path,

        [Parameter(Mandatory=$true)]
        [string]$Name,

        [Parameter(Mandatory=$true)]
        [string]$Value
    )

    Assert-IsWindows

    $regItemProperty = Get-ItemProperty -Path $Path | `
        Where-Object { $_.Name -eq $Name }
    
    if ($null -eq $regItemProperty) {
        New-ItemProperty `
                -Path $Path `
                -Name $Name `
                -Value $Value | `
            Out-Null
    } else {
        Set-ItemProperty `
                -Path $Path `
                -Name $Name `
                -Value $Value | `
            Out-Null
    }
}

function Resolve-DnsNameInternal {
    [CmdletBinding()]
    
    param(
        [Parameter(
            Mandatory=$true, 
            Position=0, 
            ValueFromPipeline=$true, 
            ValueFromPipelineByPropertyName=$true)]
        [string]$Name
    )

    process {
        switch((Get-OSPlatform)) {
            "Windows" {
                return (Resolve-DnsName -Name $Name)
            }

            "Linux" {
                throw [System.PlatformNotSupportedException]::new()
            }

            "OSX" {
                throw [System.PlatformNotSupportedException]::new()
            }

            default {
                throw [System.PlatformNotSupportedException]::new()
            }
        }
    }
}

function Resolve-PathRelative {
    [CmdletBinding()]

    param(
        [Parameter(
            Mandatory=$true, 
            Position=0)]
        [string[]]$PathParts
    )

    return [System.IO.Path]::GetFullPath(
        [System.IO.Path]::Combine($PathParts))
}

function Get-CurrentModule {
    [CmdletBinding()]
    param()

    $ModuleInfo = Get-Module | Where-Object { $_.Path -eq $PSCommandPath }
    if ($null -eq $moduleInfo) {
        throw [System.IO.FileNotFoundException]::new(
            "Could not find a loaded module with the indicated filename.", $PSCommandPath)
    }

    return $ModuleInfo
}

function Get-ModuleFiles {
    [CmdletBinding()]

    param(
        [Parameter(Mandatory = $false, ValueFromPipeline=$true)]
        [System.Management.Automation.PSModuleInfo]$ModuleInfo
    )

    process {
        $moduleFiles = [System.Collections.Generic.HashSet[string]]::new()

        if (!$PSBoundParameters.ContainsKey("ModuleInfo")) {
            $ModuleInfo = Get-CurrentModule
        }
    
        $manifestPath = Resolve-PathRelative `
                -PathParts $ModuleInfo.ModuleBase, "$($moduleInfo.Name).psd1"
        
        if (!(Test-Path -Path $manifestPath)) {
            throw [System.IO.FileNotFoundException]::new(
                "Could not find a module manifest with the indicated filename", $manifestPath)
        }
        
        try {
            $manifest = Import-PowerShellDataFile -Path $manifestPath
        } catch {
            throw [System.IO.FileNotFoundException]::new(
                "File matching name of manifest found, but does not contain module manifest.", $manifestPath)
        }
    
        $moduleFiles.Add($manifestPath) | Out-Null
        $moduleFiles.Add((Resolve-PathRelative `
                -PathParts $ModuleInfo.ModuleBase, $manifest.RootModule)) | `
            Out-Null
        
        if ($null -ne $manifest.NestedModules) {
            foreach($nestedModule in $manifest.NestedModules) {
                $moduleFiles.Add((Resolve-PathRelative `
                        -PathParts $ModuleInfo.ModuleBase, $nestedModule)) | `
                    Out-Null
            }
        }
        
        if ($null -ne $manifest.FormatsToProcess) {
            foreach($format in $manifest.FormatsToProcess) {
                $moduleFiles.Add((Resolve-PathRelative `
                        -PathParts $ModuleInfo.ModuleBase, $format)) | `
                    Out-Null
            }
        }
    
        if ($null -ne $manifest.RequiredAssemblies) {
            foreach($assembly in $manifest.RequiredAssemblies) {
                $moduleFiles.Add((Resolve-PathRelative `
                        -PathParts $ModuleInfo.ModuleBase, $assembly)) | `
                    Out-Null
            }
        }

        return $moduleFiles
    }
}

function Copy-RemoteModule {
    [CmdletBinding()]
    param(
        [Parameter(Mandatory=$true)]
        [System.Management.Automation.Runspaces.PSSession]$Session
    )

    $moduleInfo = Get-CurrentModule
    $moduleFiles = Get-ModuleFiles | `
        Get-Item | `
        Select-Object `
            @{ Name = "Name"; Expression = { $_.Name } }, 
            @{ Name = "Content"; Expression = { (Get-Content -Path $_.FullName) } }

    Invoke-Command `
            -Session $Session  `
            -ArgumentList $moduleInfo.Name, $moduleInfo.Version.ToString(), $moduleFiles `
            -ScriptBlock {
                $moduleName = $args[0]
                $moduleVersion = $args[1]
                $moduleFiles = $args[2]

                $psModPath = $env:PSModulePath.Split(";")[0]
                if (!(Test-Path -Path $psModPath)) {
                    New-Item -Path $psModPath -ItemType Directory | Out-Null
                }

                $modulePath = [System.IO.Path]::Combine(
                    $psModPath, $moduleName, $moduleVersion)
                if (!(Test-Path -Path $modulePath)) {
                    New-Item -Path $modulePath -ItemType Directory | Out-Null
                }

                foreach($moduleFile in $moduleFiles) {
                    $filePath = [System.IO.Path]::Combine($modulePath, $moduleFile.Name)
                    $fileContent = $moduleFile.Content
                    Set-Content -Path $filePath -Value $fileContent
                }
            }
}

$sessionDictionary = [System.Collections.Generic.Dictionary[System.Tuple[string, string], System.Management.Automation.Runspaces.PSSession]]::new()
function Initialize-RemoteSession {
    [CmdletBinding()]
    
    param(
        [Parameter(Mandatory=$true, ParameterSetName="Copy-Session")]
        [System.Management.Automation.Runspaces.PSSession]$Session,

        [Parameter(Mandatory=$true, ParameterSetName="Copy-ComputerName")]
        [string]$ComputerName,

        [Parameter(Mandatory=$false, ParameterSetName="Copy-ComputerName")]
        [System.Management.Automation.PSCredential]$Credential,

        [Parameter(Mandatory=$true, ParameterSetName="Copy-Session")]
        [Parameter(Mandatory=$true, ParameterSetName="Copy-ComputerName")]
        [switch]$InstallViaCopy,

        [Parameter(Mandatory=$false, ParameterSetName="Copy-Session")]
        [Parameter(Mandatory=$false, ParameterSetName="Copy-ComputerName")]
        [hashtable]$OverrideModuleConfig = @{}
    )

    $paramSplit = $PSCmdlet.ParameterSetName.Split("-")
    $ScriptCopyBehavior = $paramSplit[0]
    $SessionBehavior = $paramSplit[1]

    switch($SessionBehavior) {
        "Session" { 
            $ComputerName = $session.ComputerName
            $username = Invoke-Command -Session $Session -ScriptBlock {
                $(whoami).ToLowerInvariant()
            }
        }

        "ComputerName" {
            $sessionParameters = @{ "ComputerName" = $ComputerName }
            
            if ($PSBoundParameters.ContainsKey("Credential")) {
                $sessionParameters += @{ "Credential" = $Credential }
                $username = $Credential.UserName
            } else {
                $username = $(whoami).ToLowerInvariant()
            }

            $Session = New-PSSession @sessionParameters
        }

        default {
            throw [System.ArgumentException]::new(
                "Unrecognized session parameter set.", "SessionBehavior")
        }
    }
    
    $lookupTuple = [System.Tuple[string, string]]::new($ComputerName, $username)
    $existingSession = [System.Management.Automation.Runspaces.PSSession]$null
    if ($sessionDictionary.TryGetValue($lookupTuple, [ref]$existingSession)) {
        if ($existingSession.State -ne "Opened") {
            $sessionDictionary.Remove($existingSession)

            Remove-PSSession `
                    -Session $existingSession `
                    -WarningAction SilentlyContinue `
                    -ErrorAction SilentlyContinue
            
            $sessionDictionary.Add($lookupTuple, $Session)
        } else {
            Remove-PSSession `
                -Session $Session `
                -WarningAction SilentlyContinue `
                -ErrorAction SilentlyContinue

            $Session = $existingSession
        }
    } else {
        $sessionDictionary.Add($lookupTuple, $Session)
    }

    $moduleInfo = Get-CurrentModule
    $remoteModuleInfo = Get-Module `
            -PSSession $Session `
            -Name $moduleInfo.Name `
            -ListAvailable
    
    switch($ScriptCopyBehavior) {
        "Copy" {
            if ($null -eq $remoteModuleInfo) {
                Copy-RemoteModule -Session $Session
            } elseif ($moduleInfo.Version -ne $remoteModuleInfo.Version) {
                Write-Error `
                        -Message "There is already a version of this module installed on the destination machine $($Session.ComputerName)" `
                        -ErrorAction Stop
            }
        }

        default {
            throw [System.ArgumentException]::new(
                "Unrecognized session parameter set.", "ScriptCopyBehavior")
        }
    }

    Invoke-Command `
            -Session $Session `
            -ArgumentList $moduleInfo.Name, $OverrideModuleConfig `
            -ScriptBlock {
                $moduleName = $args[0]
                $OverrideModuleConfig = $args[1]
                Import-Module -Name $moduleName -ArgumentList $OverrideModuleConfig
                Invoke-Expression -Command "using module $moduleName"
            }

    return $Session
}
#endregion


#region Azure Files Active Directory cmdlets
function Validate-StorageAccount {
    [CmdletBinding()]
    param (
         [Parameter(Mandatory=$true, Position=0)]
         [string]$ResourceGroupName,
         [Parameter(Mandatory=$true, Position=1)]
         [string]$StorageAccountName
    )

    process
    {
        $resourceGroupObject = Get-AzResourceGroup -Name $ResourceGroupName

        if ($null -eq $resourceGroupObject)
        {
            $message = "Resource group not found: '$ResourceGroupName'." `
                + " Please check whether the provided name '$ResourceGroupName' is valid or" `
                + " whether the resource group exists by running" `
                + " 'Get-AzResourceGroup -Name <ResourceGroupName>'" `
                + " (https://docs.microsoft.com/en-us/azure/azure-resource-manager/management/manage-resource-groups-powershell)"
            Write-Error -Message $message -ErrorAction Stop
        }

        $storageAccountObject = Get-AzStorageAccount -ResourceGroup $ResourceGroupName -Name $StorageAccountName

        if ($null -eq $storageAccountObject)
        {
            $message = "Storage account not found: '$StorageAccountName'." `
                + " Please check whether the provided name '$StorageAccountName' is valid or" `
                + " whether the storage account exists by running" `
                + " 'Get-AzStorageAccount -ResourceGroup <ResourceGroupName> -Name <StorageAccountName>'" `
                + " (https://docs.microsoft.com/en-us/powershell/module/az.storage/get-azstorageaccount?view=azps-4.4.0)"
            Write-Error -Message $message -ErrorAction Stop
        }

        Write-Verbose "Found storage Account '$StorageAccountName' in Resource Group '$ResourceGroupName'"

        return $storageAccountObject
    }
}

function Ensure-KerbKeyExists {
    <#
    .SYNOPSIS
        Ensures the storage account has kerb keys created.
    
    .DESCRIPTION
        Ensures the storage account has kerb keys created.  These kerb keys are used for the passwords of the identities
        created for the storage account in Active Directory.
    
        Notably, this command:
        - Queries the storage account's keys to see if there are any kerb keys.
        - Generates kerb keys if they do not yet exist.
    .EXAMPLE
        PS C:\> Ensure-KerbKeyExists -ResourceGroupName "resourceGroup" -StorageAccountName "storageAccountName"
    
    #>

    [CmdletBinding()]
    param(
        [Parameter(Mandatory=$True, Position=0, HelpMessage="Resource group name")]
        [string]$ResourceGroupName,

        [Parameter(Mandatory=$True, Position=1, HelpMessage="Storage account name")]
        [string]$StorageAccountName
    )

    process {
        Write-Verbose "Ensure-KerbKeyExists - Checking for kerberos keys for account:$storageAccountName in resource group:$ResourceGroupName"

        try {
            $storageAccount = Get-AzStorageAccount -ResourceGroupName $ResourceGroupName -Name $StorageAccountName -ErrorAction Stop
        }
        catch {
            Write-Error -Message "Caught exception: $_" -ErrorAction Stop
        }

        try {
            $keys = Get-AzStorageAccountKerbKeys -ResourceGroupName $ResourceGroupName -StorageAccountName $StorageAccountName
            $kerb1Key = $keys | Where-Object { $_.KeyName -eq "kerb1" }
            $kerb2Key = $keys | Where-Object { $_.KeyName -eq "kerb2" }
        }
        catch {
            Write-Verbose "Caught exception: $($_.Exception.Message)"
        }

        if ($null -eq $kerb1Key) {
            #
            # The storage account doesn't have kerb keys yet.  Generate them now.
            #

            try {
                $keys = New-AzStorageAccountKey -ResourceGroupName $ResourceGroupName -Name $StorageAccountName -KeyName kerb1 -ErrorAction Stop
            }
            catch {
                Write-Error -Message "Caught exception: $_" -ErrorAction Stop
            }

            $kerb1Key = Get-AzStorageAccountKerbKeys -ResourceGroupName $ResourceGroupName -StorageAccountName $StorageAccountName `
                        | Where-Object { $_.KeyName -eq "kerb1" }
        
            Write-Verbose "    Key: $($kerb1Key.KeyName) generated for StorageAccount: $StorageAccountName"
        } else {
            Write-Verbose "    Key: $($kerb1Key.KeyName) exists in Storage Account: $StorageAccountName"
        }

        if ($null -eq $kerb2Key) {
            #
            # The storage account doesn't have kerb keys yet.  Generate them now.
            #

            $keys = New-AzStorageAccountKey -ResourceGroupName $ResourceGroupName -Name $StorageAccountName -KeyName kerb2 -ErrorAction Stop

            $kerb2Key = Get-AzStorageAccountKerbKeys -ResourceGroupName $ResourceGroupName -StorageAccountName $StorageAccountName `
                        | Where-Object { $_.KeyName -eq "kerb2" }
        
            Write-Verbose "    Key: $($kerb2Key.KeyName) generated for StorageAccount: $StorageAccountName"
        } else {
            Write-Verbose "    Key: $($kerb2Key.KeyName) exists in Storage Account: $StorageAccountName"
        }
    }
}

function Get-AzStorageAccountFileEndpoint {
    <#
    .SYNOPSIS
        Gets the file service endpoint for the storage account.
    
    .DESCRIPTION
        Gets the file service endpoint for the storage account.
        Notably, this command queries the storage account's file endpoint URL
        (i.e. "https://<storageAccount>.file.core.windows.net/") and returns it.
    .EXAMPLE
        PS C:\> Get-AzStorageAccountFileEndpoint -storageAccountName "storageAccount" -resourceGroupName "resourceGroup"
        https://<storageAccount>.file.core.windows.net/
    #>

    [CmdletBinding()]
    param (
        [Parameter(Mandatory=$True, Position=0, HelpMessage="Storage account name")]
        [string]$StorageAccountName,

        [Parameter(Mandatory=$True, Position=1, HelpMessage="Resource group name")]
        [string]$ResourceGroupName
    )

    $storageAccountObject = Validate-StorageAccount -ResourceGroupName $ResourceGroupName `
        -StorageAccountName $StorageAccountName -ErrorAction Stop

    if ([string]::IsNullOrEmpty($storageAccountObject.PrimaryEndpoints.File)) {
        $message = "Cannot find the file service endpoint for storage account" `
            + " '$StorageAccountName' in resource group '$ResourceGroupName'. This may happen" `
            + " if the storage account type does not support file service" `
            + " (https://docs.microsoft.com/en-us/azure/storage/common/storage-account-overview#types-of-storage-accounts)."
        Write-Error -Message $message -ErrorAction Stop
    }

    return $storageAccountObject.PrimaryEndpoints.File
}

function Get-AzStorageAccountActiveDirectoryProperties {
    <#
    .SYNOPSIS
        Gets the active directory properties for the storage account.
    
    .DESCRIPTION
        Gets the active directory properties for the storage account.
        Notably, this command queries the storage account's AzureFilesIdentityBasedAuth.ActiveDirectoryProperties and returns it.
    .EXAMPLE
        PS C:\> Get-AzStorageAccountActiveDirectoryProperties -StorageAccountName "storageAccount" -ResourceGroupName "resourceGroup"
    #>

    [CmdletBinding()]
    param (
        [Parameter(Mandatory=$true, Position=0, ParameterSetName="StorageAccountName")]
        [string]$ResourceGroupName,

        [Parameter(Mandatory=$true, Position=1, ParameterSetName="StorageAccountName")]
        [string]$StorageAccountName,

        [Parameter(
            Mandatory=$true, 
            Position=0, 
            ParameterSetName="StorageAccount", 
            ValueFromPipeline=$true)]
        [Microsoft.Azure.Commands.Management.Storage.Models.PSStorageAccount]$StorageAccount
    )

    switch ($PSCmdlet.ParameterSetName) {
        "StorageAccountName" {
            $StorageAccount = Validate-StorageAccount -ResourceGroupName $ResourceGroupName `
                -StorageAccountName $StorageAccountName -ErrorAction Stop
        }

        "StorageAccount" {                
            $ResourceGroupName = $StorageAccount.ResourceGroupName
            $StorageAccountName = $StorageAccount.StorageAccountName
        }

        default {
            throw [ArgumentException]::new("Unrecognized parameter set $_")
        }
    }

    if ($null -eq $StorageAccount.AzureFilesIdentityBasedAuth.ActiveDirectoryProperties) {
        $message = "ActiveDirectoryProperties is not set for storage account '$StorageAccountName'" `
            + " in resource group '$ResourceGroupName'. To set the properties, please use cmdlet" `
            + " Set-AzStorageAccount if the account is already associated with an Active Directory," `
            + " or use cmdlet Join-AzStorageAccountForAuth to join the account to an Active Directory" `
            + " (https://docs.microsoft.com/en-us/azure/storage/files/storage-files-identity-ad-ds-enable)"
        Write-Error -Message $message -ErrorAction Stop
    }

    return $StorageAccount.AzureFilesIdentityBasedAuth.ActiveDirectoryProperties
}

function Get-AzStorageAccountKerbKeys {
    <#
    .SYNOPSIS
        Gets the kerb keys for the storage account.
    
    .DESCRIPTION
        Gets the kerb keys for the storage account.
    .EXAMPLE
        PS C:\> Get-AzStorageAccountKerbKeys -StorageAccountName "storageAccount" -ResourceGroupName "resourceGroup"
    #>

    [CmdletBinding()]
    param (
        [Parameter(Mandatory=$true, Position=0)]
        [string]$ResourceGroupName,
        [Parameter(Mandatory=$true, Position=1)]
        [string]$StorageAccountName
    )

    Validate-StorageAccount -ResourceGroupName $ResourceGroupName -StorageAccountName $StorageAccountName -ErrorAction Stop
    
    $keys = Get-AzStorageAccountKey -ResourceGroupName $ResourceGroupName -Name $StorageAccountName -ListKerbKey `
            | Where-Object { $_.KeyName -like "kerb*" }

    if (($null -eq $keys) -or (($keys -is [System.Array]) -and ($keys.Length -eq 0))) {
        $message = "Cannot find kerb keys for storage account '$StorageAccountName' in" `
            + " resource group '$ResourceGroupName'. Please ensure kerb keys are configured" `
            + " (https://docs.microsoft.com/en-us/azure/storage/files/storage-files-identity-ad-ds-enable#creating-an-identity-representing-the-storage-account-in-your-ad-manually)"
        Write-Error -Message $message -ErrorAction Stop
    }

    return $keys
}

function Get-ServicePrincipalName {
    <#
    .SYNOPSIS
        Gets the service principal name for the storage account's identity in Active Directory.
    
    .DESCRIPTION
        Gets the service principal name for the storage account's identity in Active Directory.
        Notably, this command:
            - Queries the storage account's file endpoint URL (i.e. "https://<storageAccount>.file.core.windows.net/")
            - Transforms that URL string into a SMB server service principal name 
                (i.e. "cifs\<storageaccount>.file.core.windows.net")
    .EXAMPLE
        PS C:\> Get-ServicePrincipalName -StorageAccountName "storageAccount" -ResourceGroupName "resourceGroup"
        cifs\storageAccount.file.core.windows.net
    #>

    [CmdletBinding()]
    param (
        [Parameter(Mandatory=$True, Position=0, HelpMessage="Storage account name")]
        [string]$StorageAccountName,

        [Parameter(Mandatory=$True, Position=1, HelpMessage="Resource group name")]
        [string]$ResourceGroupName
    )

    $fileEndpoint = Get-AzStorageAccountFileEndpoint -ResourceGroupName $ResourceGroupName `
        -StorageAccountName $StorageAccountName -ErrorAction Stop

    $servicePrincipalName = $fileEndpoint -replace 'https://','cifs/'
    $servicePrincipalName = $servicePrincipalName.TrimEnd('/')

    if ([string]::IsNullOrEmpty($servicePrincipalName)) {
        $message = "Unable to generate the service principal name from the" `
            + " storage account's file endpoint '$fileEndpoint'"
        Write-Error -Message $message -ErrorAction Stop
    }

    Write-Verbose "Generated service principal name of $servicePrincipalName"
    return $servicePrincipalName
}

function New-ADAccountForStorageAccount {
    <#
    .SYNOPSIS
        Creates the identity for the storage account in Active Directory
    
    .DESCRIPTION
        Creates the identity for the storage account in Active Directory
        Notably, this command:
            - Queries the storage account to get the "kerb1" key.
            - Creates a user identity in Active Directory using "kerb1" key as the identity's password.
            - Sets the spn value of the new identity to be "cifs\<storageaccountname>.file.core.windows.net
    .EXAMPLE
        PS C:\> New-ADAccountForStorageAccount -StorageAccountName "storageAccount" -ResourceGroupName "resourceGroup"
    #>

    [CmdletBinding()]
    param (
        [Parameter(Mandatory=$true, Position=0)]
        [string]$ADObjectName,

        [Parameter(Mandatory=$true, Position=1, HelpMessage="Storage account name")]
        [string]$StorageAccountName, 

        [Parameter(Mandatory=$true, Position=2, HelpMessage="Resource group name")]
        [string]$ResourceGroupName,

        [Parameter(Mandatory=$false, Position=3)]
        [string]$Domain,

        [Parameter(Mandatory=$false, Position=4)]
        # [Parameter(Mandatory=$false, Position=4, ParameterSetName="OUQuickName")]
        [string]$OrganizationalUnit,

        [Parameter(Mandatory=$false, Position=4)]
        # [Parameter(Mandatory=$false, Position=4, ParameterSetName="OUDistinguishedName")]
        [string]$OrganizationalUnitDistinguishedName,

        [Parameter(Mandatory=$false, Position=5)]
        [ValidateSet("ServiceLogonAccount", "ComputerAccount")]
        [string]$ObjectType = "ComputerAccount",

        [Parameter(Mandatory=$false, Position=6)]
        [switch]$OverwriteExistingADObject,

        [Parameter(Mandatory=$false, Position=7)]
        [string]$SamAccountName
    )

    Assert-IsWindows
    Assert-IsDomainJoined
    Request-ADFeature

    Write-Verbose -Message "ObjectType: $ObjectType"

    if ([System.String]::IsNullOrEmpty($Domain)) {
        if ($ObjectType -ieq "ComputerAccount") {
            $domainInfo = Get-ADDomain -Current LocalComputer
        } else { # "ServiceLogonAccount"
            $domainInfo = Get-ADDomain -Current LoggedOnUser
        }

        $Domain = $domainInfo.DnsRoot
        $path = $domainInfo.DistinguishedName
    } else {
        try {
            $path = ((Get-ADDomain -Server $Domain).DistinguishedName)
        }
        catch [Microsoft.ActiveDirectory.Management.ADServerDownException] {
            Write-Error -Message "The specified domain '$Domain' either does not exist or could not be contacted." -ErrorAction Stop
        }
        catch {
            throw
        }
    }

    if (-not ($PSBoundParameters.ContainsKey("OrganizationalUnit") -or $PSBoundParameters.ContainsKey("OrganizationalUnitDistinguishedName"))) {
        if ($ObjectType -ieq "ComputerAccount") {
            $currentComputer = Get-ADComputer -Identity $($Env:COMPUTERNAME) -Server $Domain

            if ($null -eq $currentComputer) {
                Write-Error -Message "Could not find computer '$($Env:COMPUTERNAME)' in domain '$Domain'" -ErrorAction Stop
            }

            $OrganizationalUnitDistinguishedName = Get-ParentContainer -DistinguishedName $currentComputer.DistinguishedName
        } else { # "ServiceLogonAccount"
            $currentUser = Get-ADUser -Identity $($Env:USERNAME) -Server $Domain

            if ($null -eq $currentUser) {
                Write-Error -Message "Could not find user '$($Env:USERNAME)' in domain '$Domain'" -ErrorAction Stop
            }

            $OrganizationalUnitDistinguishedName = Get-ParentContainer -DistinguishedName $currentUser.DistinguishedName
        }
    }

    if (-not [System.String]::IsNullOrEmpty($OrganizationalUnitDistinguishedName)) {
        $ou = Get-ADObject -Identity $OrganizationalUnitDistinguishedName -Server $Domain

        if ($null -eq $ou) {
            Write-Error -Message "Could not find an object with name '$OrganizationalUnitDistinguishedName' in the $Domain domain" -ErrorAction Stop
        }
    } elseif (-not [System.String]::IsNullOrEmpty($OrganizationalUnit)) {
        $ou = Get-ADObject -Filter "Name -eq '$OrganizationalUnit'" -Server $Domain

        if ($null -eq $ou) {
            Write-Error -Message "Could not find an object with name '$OrganizationalUnit' in the $Domain domain" -ErrorAction Stop
        }

        if ($ou -is ([object[]])) {
            $ouNames = $ou | Select-Object -Property DistinguishedName -ExpandProperty DistinguishedName
            $message = [System.Text.StringBuilder]::new()
            $message.AppendLine("Multiple OrganizationalUnits were found matching the name '$OrganizationalUnit':")
            $ouNames | ForEach-Object { $message.AppendLine($_) }
            $message.AppendLine("To disambiguate the OU you want to join the storage account to, use the OrganizationalUnitDistinguishedName parameter.")
            Write-Error -Message $message.ToString() -ErrorAction Stop
        }
    } else {
        Write-Error -Message "Missing parameter OrganizationalUnit or OrganizationalUnitDistinguishedName" -ErrorAction Stop
    }
    
    $path = $ou.DistinguishedName

    Write-Verbose "New-ADAccountForStorageAccount: Creating a AD account under $path in domain:$Domain to represent the storage account:$StorageAccountName"

    Assert-IsSupportedDistinguishedName -DistinguishedName $path

    #
    # Get the kerb key and convert it to a secure string password.
    #

    $kerb1Key = Get-AzStorageAccountKerbKeys -ResourceGroupName $ResourceGroupName -StorageAccountName $StorageAccountName `
        -ErrorAction Stop | Where-Object { $_.KeyName -eq "kerb1" };

    $fileServiceAccountPwdSecureString = ConvertTo-SecureString -String $kerb1Key.Value -AsPlainText -Force

    # Get SPN
    $spnValue = Get-ServicePrincipalName `
            -StorageAccountName $StorageAccountName `
            -ResourceGroupName $ResourceGroupName `
            -ErrorAction Stop

    # Check to see if SPN already exists
    $computerSpnMatch = Get-ADComputer `
            -Filter "ServicePrincipalNames -eq '$spnValue'" `
            -Server $Domain

    $userSpnMatch = Get-ADUser `
            -Filter "ServicePrincipalNames -eq '$spnValue'" `
            -Server $Domain

    if (($null -ne $computerSpnMatch) -and ($null -ne $userSpnMatch)) {
        $message = [System.Text.StringBuilder]::new()
        $message.AppendLine("There are already two AD objects with a Service Principal Name of $spnValue in domain $($Domain):")
        $message.AppendLine($computerSpnMatch.DistinguishedName)
        $message.AppendLine($userSpnMatch.DistinguishedName)
        $message.AppendLine("It is not supported to have more than one AD object for a given Service Principal Name. Please delete the duplicated object that is not needed and retry this cmdlet.")
        Write-Error -Message $message.ToString() -ErrorAction Stop
    } elseif ($null -ne $computerSpnMatch) {
        if ($ObjectType -ieq "ServiceLogonAccount") {
            Write-Error -Message "It is not supported to create an AD object of type 'ServiceLogonAccount' when there is already an AD object '$($computerSpnMatch.DistinguishedName)' of type 'ComputerAccount'." -ErrorAction Stop
        }

        if (-not $OverwriteExistingADObject) {
            Write-Error -Message "An AD object '$($computerSpnMatch.DistinguishedName)' with a Service Principal Name of $spnValue already exists within AD. This might happen because you are rejoining a new storage account that shares names with an existing storage account, or if the domain join operation for a storage account failed in an incomplete state. Delete this AD object (or remove the SPN) to continue or specify a switch -OverwriteExistingADObject when calling this cmdlet. See https://docs.microsoft.com/azure/storage/files/storage-troubleshoot-windows-file-connection-problems for more information." -ErrorAction Stop
        }

        $existingADObjectName = $computerSpnMatch.Name
        Write-Verbose -Message "Overwriting an existing AD $ObjectType object $existingADObjectName with a Service Principal Name of $spnValue in domain $Domain."
    } elseif ($null -ne $userSpnMatch) {
        if ($ObjectType -ieq "ComputerAccount") {
            Write-Error -Message "It is not supported to create an AD object of type 'ComputerAccount' when there is already an AD object '$($userSpnMatch.DistinguishedName)' of type 'ServiceLogonAccount'." -ErrorAction Stop
        }

        if (-not $OverwriteExistingADObject) {
            Write-Error -Message "An AD object '$($userSpnMatch.DistinguishedName)' with a Service Principal Name of $spnValue already exists within AD. This might happen because you are rejoining a new storage account that shares names with an existing storage account, or if the domain join operation for a storage account failed in an incomplete state. Delete this AD object (or remove the SPN) to continue or specify a switch -OverwriteExistingADObject when calling this cmdlet. See https://docs.microsoft.com/azure/storage/files/storage-troubleshoot-windows-file-connection-problems for more information." -ErrorAction Stop
        }

        $existingADObjectName = $userSpnMatch.Name
        Write-Verbose -Message "Overwriting an existing AD $ObjectType object $existingADObjectName with a Service Principal Name of $spnValue in domain $Domain."
    }

    if ([System.String]::IsNullOrEmpty($SamAccountName)) {
        $SamAccountName = $ADObjectName
    }

    Write-Verbose -Message "AD object name is $ADObjectName, SamAccountName is $SamAccountName."

    $userPrincipalNameForAES256 = "$spnValue@$Domain"
    # Create the identity in Active Directory.    
    try
    {
        switch ($ObjectType) {
            "ServiceLogonAccount" {
                Write-Verbose -Message "`$ServiceAccountName is $StorageAccountName"

                if ($null -ne $userSpnMatch) {
                    $userPrincipalName = $userSpnMatch.UserPrincipalName

                    if ([string]::IsNullOrEmpty($userPrincipalName)) {
                        Write-Verbose -Message "AD user does not have a userPrincipalName, set userPrincipalName to $userPrincipalNameForAES256 for AES256"
                    }

                    if ($userPrincipalName -ne $userPrincipalNameForAES256) {
                        Write-Error `
                                -Message "The format of UserPrincipalName:$userPrincipalName is incorrect. please change it to: $userPrincipalNameForAES256 for AES256" `
                                -ErrorAction stop
                    }

                    $userSpnMatch.AllowReversiblePasswordEncryption = $false
                    $userSpnMatch.PasswordNeverExpires = $true
                    $userSpnMatch.Description = "Service logon account for Azure storage account $StorageAccountName."
                    $userSpnMatch.Enabled = $true
                    $userSpnMatch.KerberosEncryptionType = "AES256"
                    $userSpnMatch.UserPrincipalName = $userPrincipalNameForAES256
                    Set-ADUser -Instance $userSpnMatch -ErrorAction Stop
                    Rename-ADObjectWithConfirmation -ADObject $userSpnMatch -NewName $ADObjectName
                } else {
                    New-ADUser `
                        -SamAccountName $SamAccountName `
                        -Path $path `
                        -Name $ADObjectName `
                        -AccountPassword $fileServiceAccountPwdSecureString `
                        -AllowReversiblePasswordEncryption $false `
                        -PasswordNeverExpires $true `
                        -Description "Service logon account for Azure storage account $StorageAccountName." `
                        -ServicePrincipalNames $spnValue `
                        -Server $Domain `
                        -Enabled $true `
                        -UserPrincipalName $userPrincipalNameForAES256 `
                        -KerberosEncryptionType "AES256" `
                        -ErrorAction Stop 
                }

                #
                # Set the service principal name for the identity to be "cifs\<storageAccountName>.file.core.windows.net"
                #
                # Set-ADUser -Identity $StorageAccountName -ServicePrincipalNames @{Add=$spnValue} -ErrorAction Stop
            }

            "ComputerAccount" {
                if ($null -ne $computerSpnMatch) {
                    $computerSpnMatch.AllowReversiblePasswordEncryption = $false
                    $computerSpnMatch.Description = "Computer account object for Azure storage account $StorageAccountName."
                    $computerSpnMatch.Enabled = $true
                    $computerSpnMatch.KerberosEncryptionType = "AES256"
                    Set-ADComputer -Instance $computerSpnMatch -ErrorAction Stop
                    Rename-ADObjectWithConfirmation -ADObject $computerSpnMatch -NewName $ADObjectName
                } else {
                    New-ADComputer `
                        -SAMAccountName $SamAccountName `
                        -Path $path `
                        -Name $ADObjectName `
                        -AccountPassword $fileServiceAccountPwdSecureString `
                        -AllowReversiblePasswordEncryption $false `
                        -Description "Computer account object for Azure storage account $StorageAccountName." `
                        -ServicePrincipalNames $spnValue `
                        -Server $Domain `
                        -Enabled $true `
                        -KerberosEncryptionType "AES256" `
                        -ErrorAction Stop
                }
            }
        }
    }
    catch
    {
        #
        # Give better error message when AD exception is thrown for invalid SAMAccountName length.
        #

        if ($_.Exception.GetType().Name -eq "ADException" -and $_.Exception.Message.Contains("required attribute"))
        {
            Write-Error -Message "Unable to create AD object.  Please check that you have permission to create an identity of type $ObjectType in Active Directory location path '$path' for the storage account '$StorageAccountName'"
        }

        if ($_.Exception.GetType().Name -eq "UnauthorizedAccessException")
        {
            Write-Error -Message "Access denied: You don't have permission to create an identity of type $ObjectType in Active Directory location path '$path' for the storage account '$StorageAccountName'"
        }

        throw
    }    

    Write-Verbose "New-ADAccountForStorageAccount: Complete"

    $packedResult = @{}
    $packedResult.add( "ADObjectName", $ADObjectName )
    $packedResult.add( "Domain", $Domain )

    return $packedResult
}

function Get-AzStorageAccountADObject {
    <#
    .SYNOPSIS
    Get the AD object for a given storage account.
    .DESCRIPTION
    This cmdlet will lookup the AD object for a domain joined storage account. It will return the
    object from the ActiveDirectory module representing the type of AD object that was created,
    either a service logon account (user class) or a computer account. 
    .PARAMETER ResourceGroupName
    The name of the resource group containing the storage account. If you specify the StorageAccount 
    parameter you do not need to specify ResourceGroupName. 
    .PARAMETER StorageAccountName
    The name of the storage account that's already been domain joined to your DC. This cmdlet will return 
    nothing if the storage account has not been domain joined. If you specify StorageAccount, you do not need
    to specify StorageAccountName. 
    .PARAMETER StorageAccount
    A storage account object that has already been fetched using Get-AzStorageAccount. This cmdlet will 
    return nothing if the storage account has not been domain joined. If you specify ResourceGroupName and 
    StorageAccountName, you do not need to specify StorageAccount.
    .PARAMETER ADObjectName
    This parameter will look up a given object name in AD and cast it to the correct object type, either 
    class user (service logon account) or class computer. This parameter is primarily meant for internal use and 
    may be removed in a future release of the module.
    .PARAMETER Domain
    In combination with ADObjectName, the domain to look up the object in. This parameter is primarily 
    meant for internal use and may be removed in a future release of the module.
    .OUTPUTS
    Microsoft.ActiveDirectory.Management.ADUser or Microsoft.ActiveDirectory.Management.ADComputer,
    depending on the type of object the storage account was domain joined as.
    .EXAMPLE
    PS> Get-AzStorageAccountADObject -ResourceGroupName "myResourceGroup" -StorageAccountName "myStorageAccount"
    .EXAMPLE
    PS> $storageAccount = Get-AzStorageAccount -ResourceGroupName "myResourceGroup" -StorageAccountName "myStorageAccount"
    PS> Get-AzStorageAccountADObject -StorageAccount $StorageAccount
    .EXAMPLE
    PS> Get-AzStorageAccount -ResourceGroupName "myResourceGroup" | Get-AzStorageAccountADObject 
    In this example, note that a specific storage account has not been specified to 
    Get-AzStorageAccount. This means Get-AzStorageAccount will pipe every storage account 
    in the resource group myResourceGroup to Get-AzStorageAccountADObject.
    #>

    [CmdletBinding()]
    param(
        [Parameter(Mandatory=$true, Position=0, ParameterSetName="StorageAccountName")]
        [string]$ResourceGroupName,

        [Parameter(Mandatory=$true, Position=1, ParameterSetName="StorageAccountName")]
        [string]$StorageAccountName,

        [Parameter(
            Mandatory=$true, 
            Position=0, 
            ParameterSetName="StorageAccount", 
            ValueFromPipeline=$true)]
        [Microsoft.Azure.Commands.Management.Storage.Models.PSStorageAccount]$StorageAccount,

        [Parameter(Mandatory=$true, Position=0, ParameterSetName="ADObjectName")]
        [string]$ADObjectName,

        [Parameter(Mandatory=$true, Position=1, ParameterSetName="ADObjectName")]
        [string]$SPNValue,

        [Parameter(Mandatory=$false, Position=2, ParameterSetName="ADObjectName")]
        [string]$Domain
    )

    begin {
        Assert-IsWindows
        Assert-IsDomainJoined
        Request-ADFeature

        if ($PSCmdlet.ParameterSetName -eq "ADObjectName") {
            if ([System.String]::IsNullOrEmpty($Domain)) {
                $domainInfo = Get-Domain
                $Domain = $domainInfo.DnsRoot
            }
        }
    }

    process {
        
        if ($PSCmdlet.ParameterSetName -eq "StorageAccountName" -or 
            $PSCmdlet.ParameterSetName -eq "StorageAccount") {

            if ($PSCmdlet.ParameterSetName -eq "StorageAccountName") {
                $activeDirectoryProperties = Get-AzStorageAccountActiveDirectoryProperties `
                    -ResourceGroupName $ResourceGroupName -StorageAccountName $StorageAccountName -ErrorAction Stop
            } else {
                $activeDirectoryProperties = Get-AzStorageAccountActiveDirectoryProperties `
                    -StorageAccount $StorageAccount -ErrorAction Stop

                $ResourceGroupName = $StorageAccount.ResourceGroupName
                $StorageAccountName = $StorageAccount.StorageAccountName    
            }

            $sid = $activeDirectoryProperties.AzureStorageSid
            $Domain = $activeDirectoryProperties.DomainName

            Write-Verbose -Message "Looking for an object with SID '$sid' in domain '$Domain' for storage account '$StorageAccountName'"
            $obj = Get-ADObject -Server $Domain -Filter "objectSID -eq '$sid'" -ErrorAction Stop

            if ($null -eq $obj) {
                $message = "Cannot find an object with a SID '$sid' in domain '$Domain' for" `
                    + " storage account '$StorageAccountName' in resource group '$ResourceGroupName'." `
                    + " Please verify that the storage account has been domain-joined through the steps" `
                    + " in Microsoft documentation:" `
                    + " https://docs.microsoft.com/en-us/azure/storage/files/storage-files-identity-auth-active-directory-enable#12-domain-join-your-storage-account"
                Write-Error -Message $message -ErrorAction Stop
            }    
        } else {
            Write-Verbose -Message "Looking for an object with name '$ADObjectName' in domain '$Domain'"

            $computerSpnMatch = Get-ADComputer `
                    -Filter "ServicePrincipalNames -eq '$SPNValue'" `
                    -Server $Domain

            $userSpnMatch = Get-ADUser `
                    -Filter "ServicePrincipalNames -eq '$SPNValue'" `
                    -Server $Domain

            if (($null -eq $computerSpnMatch) -and ($null -eq $userSpnMatch)) {
                $message = "Cannot find an object with a '$ADObjectname' in domain '$Domain'." `
                    + " Please verify that the storage account has been domain-joined through the steps" `
                    + " in Microsoft documentation:" `
                    + " https://docs.microsoft.com/en-us/azure/storage/files/storage-files-identity-auth-active-directory-enable#12-domain-join-your-storage-account"
                Write-Error -Message $message -ErrorAction Stop
            } 
            elseif ($null -ne $computerSpnMatch) 
            {
                return $computerSpnMatch
            } 
            else
            {
                return $userSpnMatch
            }    
        }

        Write-Verbose -Message ("Found AD object: " + $obj.DistinguishedName + " of class " + $obj.ObjectClass + ".")

        switch ($obj.ObjectClass) {
            "computer" {
                $computer = Get-ADComputer `
                    -Identity $obj.DistinguishedName `
                    -Server $Domain `
                    -Properties "ServicePrincipalNames", "KerberosEncryptionType" `
                    -ErrorAction Stop
                
                return $computer
            }

            "user" {
                $user = Get-ADUser `
                    -Identity $obj.DistinguishedName `
                    -Server $Domain `
                    -Properties "ServicePrincipalNames", "KerberosEncryptionType" `
                    -ErrorAction Stop
                
                return $user
            }

            default {
                Write-Error `
                    -Message ("AD object $StorageAccountName is of unsupported object class " + $obj.ObjectClass + ".") `
                    -ErrorAction Stop
            }
        }
    }
}

function Get-CmdKeyTarget {
    [CmdletBinding()]
    param(
        [Parameter(Mandatory=$True, Position=0, HelpMessage="CmdKey target name to search, e.g., account.file.core.windows.net")]
        [string]$TargetName
    )

    begin {
        Assert-IsWindows
    }

    Process {
        Write-Verbose "Looking for cached credential for $TargetName"

        $output = cmdkey.exe /list

        $target = New-Object PSObject

        $targetFound = $false
        $typeFound = $false
        $userFound = $false

        foreach ($line in $output)
        {
            Write-Verbose $line
            $line = $line.Trim()

            #
            # Target: Domain:target=account.file.core.windows.net
            # Type: Domain Password
            # User: Azure\account
            #

            if ($line.StartsWith("Target:") -and $line.EndsWith("target=$TargetName"))
            {
                Write-Verbose "Found target $line"
                $propName = "Target"
                $propValue = $line.Substring($propName.Length + 1).Trim()

                Add-Member -InputObject $target -MemberType NoteProperty -Name $propName -Value $propValue -ErrorAction Stop
                $targetFound = $True
            }
            elseif ($targetFound -and $line.StartsWith("Type:"))
            {
                Write-Verbose "Found type $line"
                $propName = "Type"
                $propValue = $line.Substring($propName.Length + 1).Trim()
                Add-Member -InputObject $target -MemberType NoteProperty -Name $propName -Value $propValue -ErrorAction Stop
                $typeFound = $True
            }
            elseif ($targetFound -and $typeFound -and $line.StartsWith("User:"))
            {
                Write-Verbose "Found user $line"
                $propName = "User"
                $propValue = $line.Substring($propName.Length + 1).Trim()
                Add-Member -InputObject $target -MemberType NoteProperty -Name $propName -Value $propValue -ErrorAction Stop
                $userFound = $True
                break
            }
        }

        if (-not $userFound)
        {
            $target = $null
        }
        else
        {
            Write-Verbose "Found target object"
            Write-Verbose "Target: $($target.Target)"
            Write-Verbose "Type: $($target.Type)"
            Write-Verbose "User: $($target.User)"
        }

        return $target
    }
}

function Get-AzStorageKerberosTicketStatus {
    <#
    .SYNOPSIS
    Gets an array of Kerberos tickets for Azure storage accounts with status information.
    
    .DESCRIPTION
    This cmdlet will query the client computer for Kerberos service tickets to Azure storage accounts.
    It will return an array of these objects, each object having a property 'Azure Files Health Status'
    which tells the health of the ticket.  It will error when there are no ticketsfound or if there are 
    unhealthy tickets found.
    .OUTPUTS
    Object[] of PSCustomObject containing klist ticket output.
    .EXAMPLE
    PS> Get-AzStorageKerberosTicketStatus
    #>

    [CmdletBinding()]

    param (
        [Parameter(Mandatory=$True, Position=0, HelpMessage="Storage account name")]
        [string]$StorageAccountName,

        [Parameter(Mandatory=$True, Position=1, HelpMessage="Resource group name")]
        [string]$ResourceGroupName
    )

    begin {
        Assert-IsWindows
    }

    process 
    {
        $spnValue = Get-ServicePrincipalName -StorageAccountName $StorageAccountName `
            -ResourceGroupName $ResourceGroupName -ErrorAction Stop

        Write-Verbose "Running command 'klist.exe get $spnValue'"

        $TicketsArray = klist.exe get $spnValue;
        $TicketsObject = @()
        $Counter = 0;
        $HealthyTickets = 0;
        $UnhealthyTickets = 0;

        #
        # Iterate through all the Kerberos tickets on the client, and find the service tickets corresponding to Azure
        # storage accounts.
        #

        foreach ($line in $TicketsArray)
        {   
            Write-Verbose $line;

            if ($line -match "0xc000018b")
            {
                #
                # STATUS_NO_TRUST_SAM_ACCOUNT
                # The SAM database on the Windows Server does not have a computer account for this workstation trust relationship.
                #

                $message = "ERROR: The domain cannot find a computer or user object for" `
                    + " storage account '$StorageAccountName'. Please verify that the storage account has been domain-joined" `
                    + " through the steps in Microsoft documentation:" `
                    + " https://docs.microsoft.com/en-us/azure/storage/files/storage-files-identity-auth-active-directory-enable#12-domain-join-your-storage-account"
                Write-Error -Message $message -ErrorAction Stop
            }
            elseif ($line -match "0x80090342")
            {
                #
                # SEC_E_KDC_UNKNOWN_ETYPE  
                # The encryption type requested is not supported by the KDC.
                #

                $message = "ERROR: Azure Files supports Kerberos authentication with" `
                    + " AD with AES256 and RC4-HMAC encryption. This error may happen when RC4-HMAC" `
                    + " is blocked by the KDC (Kerberos Key Distribution Center). It is recommended" `
                    + " to update the storage account setup to use AES256 Kerberos encryption by using cmdlet" `
                    + " Update-AzStorageAccountAuthForAES256 -ResourceGroupName '$ResourceGroupName' -StorageAccountName '$StorageAccountName'"
                Write-Error -Message $message -ErrorAction Stop
            }
            elseif ($line -match "0x80090303")
            {
                #
                # SEC_E_TARGET_UNKNOWN
                # klist failed with 0x80090303/-2146893053: The specified target is unknown or unreachable
                #

                Write-Verbose "ERROR: $line"

                $targetName = $spnValue.Split('/')[1]

                $target = Get-CmdKeyTarget -TargetName $targetName

                if ($null -eq $target)
                {
                    $message = "Unable to find the cached credential for '$targetName'." `
                        + " Original klist error 0x80090303 is unexpected."
                    Write-Error -Message $message -ErrorAction Stop
                }
                else
                {
                    Write-Verbose "Executing 'cmdkey.exe /delete:$($target.Target)'"

                    cmdkey.exe /delete:$($target.Target)
                    
                    $target = Get-CmdKeyTarget -TargetName $targetName

                    if ($null -ne $target)
                    {
                        $message = "Unable to delete the cached credential for $($target.Target)." `
                            + " Please manually delete it and retry this cmdlet."
                        Write-Error -Message $message -ErrorAction Stop
                    }

                    Write-Verbose -Message "Retrying Get-AzStorageKerberosTicketStatus with storageAccountName $StorageAccountName and resourceGroupName $ResourceGroupName"

                    return Get-AzStorageKerberosTicketStatus -StorageAccountName $StorageAccountName `
                        -ResourceGroupName $ResourceGroupName -ErrorAction Stop
                }
            }
            elseif ($line -match "^#\d")
            {
                $Ticket = New-Object PSObject
                $Line1 = $Line.Split('>')[1]

                $Client = $Line1 ;	$Client = $Client.Replace('Client:','') ; $Client = $Client.Substring(2)
                $Server = $TicketsArray[$Counter+1]; $Server = $Server.Replace('Server:','') ;$Server = $Server.substring(2)
                $KerbTicketEType = $TicketsArray[$Counter+2];$KerbTicketEType = $KerbTicketEType.Replace('KerbTicket Encryption Type:','');$KerbTicketEType = $KerbTicketEType.substring(2)
                $TickFlags = $TicketsArray[$Counter+3];$TickFlags = $TickFlags.Replace('Ticket Flags','');$TickFlags = $TickFlags.substring(2)
                $StartTime =  $TicketsArray[$Counter+4];$StartTime = $StartTime.Replace('Start Time:','');$StartTime = $StartTime.substring(2)
                $EndTime = $TicketsArray[$Counter+5];$EndTime = $EndTime.Replace('End Time:','');$EndTime = $EndTime.substring(4)
                $RenewTime = $TicketsArray[$Counter+6];$RenewTime = $RenewTime.Replace('Renew Time:','');$RenewTime = $RenewTime.substring(2)
                $SessionKey = $TicketsArray[$Counter+7];$SessionKey = $SessionKey.Replace('Session Key Type:','');$SessionKey = $SessionKey.substring(2)

                Add-Member -InputObject $Ticket -MemberType NoteProperty -Name "Client" -Value $Client
                Add-Member -InputObject $Ticket -MemberType NoteProperty -Name "Server" -Value $Server
                Add-Member -InputObject $Ticket -MemberType NoteProperty -Name "KerbTicket Encryption Type" -Value $KerbTicketEType
                Add-Member -InputObject $Ticket -MemberType NoteProperty -Name "Ticket Flags" -Value $TickFlags
                Add-Member -InputObject $Ticket -MemberType NoteProperty -Name "Start Time" -Value $StartTime
                Add-Member -InputObject $Ticket -MemberType NoteProperty -Name "End Time" -Value $EndTime
                Add-Member -InputObject $Ticket -MemberType NoteProperty -Name "Renew Time" -Value $RenewTime
                Add-Member -InputObject $Ticket -MemberType NoteProperty -Name "Session Key Type" -Value $SessionKey
                
                if ($Server -match $spnValue)
                {
                    #
                    # We found a ticket to an Azure storage account.  Check that it has valid encryption type.
                    #
                    
                    if (($KerbTicketEType -notmatch "RC4") -and ($KerbTicketEType -notmatch "AES-256"))
                    {
                        $WarningMessage = "Unhealthy - Unsupported KerbTicket Encryption Type $KerbTicketEType"
                        Add-Member -InputObject $Ticket -MemberType NoteProperty -Name "Azure Files Health Status" -Value $WarningMessage
                        $UnhealthyTickets++;
                    }
                    else
                    {
                        Add-Member -InputObject $Ticket -MemberType NoteProperty -Name "Azure Files Health Status" -Value "Healthy"
                        $HealthyTickets++;
                    }
                
                    $TicketsObject += $Ticket 
                }
            }

            $Ticket = $null
            $Counter++
        }

        Write-Verbose "Azure Files Kerberos Ticket Health Check Summary:"

        if (($HealthyTickets + $UnhealthyTickets) -eq 0)
        {
            Write-Error "$($HealthyTickets + $UnhealthyTickets) Kerberos service tickets to Azure storage accounts were detected.
        Run the following command: 
            
            'klist get $spnValue'
        and examine error code to root-cause the ticket retrieval failure.
        " -ErrorAction Stop

        }
        else 
        {
            Write-Verbose "$($HealthyTickets + $UnhealthyTickets) Kerberos service tickets to Azure storage accounts were detected."
        }
        
        if ($UnhealthyTickets -ne 0)
        {
            Write-Warning "$UnhealthyTickets unhealthy Kerberos service tickets to Azure storage accounts were detected."
        }

        $Counter = 1;
        foreach ($TicketObj in ,$TicketsObject)
        {
            Write-Verbose "Ticket #$Counter : $($TicketObj.'Azure Files Health Status')"

            if ($TicketObj.'Azure Files Health Status' -match "Unhealthy")
            {
                Write-Error "Ticket #$Counter hit error
        Server: $($TicketObj.'Server')
        Status: $($TicketObj.'Azure Files Health Status')"

            }

            $TicketObj | Format-List | Out-String|% {Write-Verbose $_}
        }

        return ,$TicketsObject;
    }
}


function Get-AadUserForSid {

    [CmdletBinding()]

    param (
        [Parameter(Mandatory=$True, Position=0, HelpMessage="Sid")]
        [string]$sid
    )

    Request-ConnectMsGraph `
        -Scopes "User.Read.All" `
        -RequiredModules @("Microsoft.Graph.Users", "Microsoft.Graph.Groups", "Microsoft.Graph.Identity.DirectoryManagement")

    $aadUser = Get-MgUser -Filter "OnPremisesSecurityIdentifier eq '$sid'"

    if ($null -eq $aadUser)
    {
        Write-Error "No Azure Active Directory user exists with OnPremisesSecurityIdentifier of the currently logged on user's SID ($sid). `
            This means that the AD user object has not synced to the AAD corresponding to the storage account.
            Mounting to Azure Files using Active Directory authentication is not supported for AD users who have not been synced to `
            AAD. " -ErrorAction Stop
    }

    return $aadUser
}


function Test-Port445Connectivity
{
    [CmdletBinding()]

    param (
        [Parameter(Mandatory=$True, Position=0, HelpMessage="Storage account name")]
        [string]$StorageAccountName,

        [Parameter(Mandatory=$True, Position=1, HelpMessage="Resource group name")]
        [string]$ResourceGroupName
    )

    process
    {
        #
        # Test-NetConnection -ComputerName <storageAccount>.file.core.windows.net -Port 445
        #

        $fileEndpoint = Get-AzStorageAccountFileEndpoint -ResourceGroupName $ResourceGroupName `
            -StorageAccountName $StorageAccountName -ErrorAction Stop

        $endpoint = $fileEndpoint -replace 'https://', ''
        $endpoint = $endpoint -replace '/', ''

        Write-Verbose "Executing 'Test-NetConnection -ComputerName $endpoint -Port 445'"

        $result = Test-NetConnection -ComputerName $endpoint -Port 445

        if ($result.TcpTestSucceeded -eq $False)
        {
            $message = "Unable to reach the storage account file endpoint." `
                + " To debug connectivity problems, please refer to the troubleshooting tool for Azure" `
                + " Files mounting errors on Windows, 'AzFileDiagnostics.ps1'" `
                + " (https://gallery.technet.microsoft.com/Troubleshooting-tool-for-a9fa1fe5)." `
                + " For possible solutions please refer to" `
                + " https://docs.microsoft.com/en-us/azure/storage/files/storage-troubleshoot-windows-file-connection-problems#cause-1-port-445-is-blocked"
            Write-Error -Message $message -ErrorAction Stop
        }
    }
}


function Debug-AzStorageAccountADObject
{
    [CmdletBinding()]

    param (
        [Parameter(Mandatory=$True, Position=0, HelpMessage="Storage account name")]
        [string]$StorageAccountName,

        [Parameter(Mandatory=$True, Position=1, HelpMessage="Resource group name")]
        [string]$ResourceGroupName
    )

    process
    {
        #
        # Check if the object exists.
        #
    
        $azureStorageIdentity = Get-AzStorageAccountADObject -StorageAccountName $StorageAccountName `
            -ResourceGroupName $ResourceGroupName -ErrorAction Stop
        #
        # Check if the object has the correct SPN (Service Principal Name)
        #

        $expectedSpnValue = Get-ServicePrincipalName -StorageAccountName $StorageAccountName `
            -ResourceGroupName $ResourceGroupName -ErrorAction Stop

        $properSpnSet = $azureStorageIdentity.ServicePrincipalNames.Contains($expectedSpnValue)

        if ($properSpnSet -eq $False) {
            $message = "The AD object $($azureStorageIdentity.Name) does not have the proper SPN" `
                + " of '$expectedSpnValue'. Please run the following command to repair the object in AD:" `
                + " 'Set-AD$($azureStorageIdentity.ObjectClass) -Identity $($azureStorageIdentity.Name) -ServicePrincipalNames @{Add=`"$expectedSpnValue`"}'"
            Write-Error -Message $message -ErrorAction Stop
        }
    }
}

function Debug-KerberosTicketEncryption
{
    [CmdletBinding()]

    param (
        [Parameter(Mandatory=$True, Position=0, HelpMessage="Storage account name")]
        [string]$StorageAccountName,

        [Parameter(Mandatory=$True, Position=1, HelpMessage="Resource group name")]
        [string]$ResourceGroupName
    )

    process
    {
        $storageAccount = Validate-StorageAccount -ResourceGroupName $ResourceGroupName `
            -StorageAccountName $StorageAccountName -ErrorAction Stop

        $protocolSettings = (Get-AzStorageFileServiceProperty -StorageAccount $storageAccount -ErrorAction Stop).ProtocolSettings.Smb

        $adObject = Get-AzStorageAccountADObject -StorageAccountName $StorageAccountName `
            -ResourceGroupName $ResourceGroupName -ErrorAction Stop

        Write-Verbose "Validating the security protocol settings has 'Kerberos' as one of the Smb Authentication Methods"

        $authenticationMethods = $protocolSettings.AuthenticationMethods
        if ($null -eq $authenticationMethods)
        {
            # if null, all types are supported for the storage account
            $authenticationMethods = "NTLMv2", "Kerberos"
        }
        $authenticationMethods = [String]::Join(", ", $authenticationMethods)

        if(!$authenticationMethods.Contains("Kerberos"))
        {
            Write-Error -Message "The protocol settings on the storage account does not support 'Kerberos' as one of the Smb Authentication Methods" -ErrorAction Stop
        }

        Write-Verbose "Validating Kerberos Ticket Encryption setting on the client side is supported"
        
        $kerberosTicketEncryptionClient = $adObject.KerberosEncryptionType
        if(
            $null -eq $kerberosTicketEncryptionClient -or `
            0 -eq $kerberosTicketEncryptionClient.Count -or `
            'None' -eq $kerberosTicketEncryptionClient.Value.ToString()
            )
        {
            # Now try to look for the supported kerberos ticket encryption using klist
            Write-Verbose "The corresponding AD object does not have the field 'KerberosEncryptionType' set. Will try to find the settings using klist..."

            $spnValue = Get-ServicePrincipalName -StorageAccountName $StorageAccountName `
                -ResourceGroupName $ResourceGroupName -ErrorAction Stop

            Write-Verbose "Running command 'klist.exe get $spnValue'"

            $klistResult = klist.exe get $spnValue

            $kerberosTicketEncryptionClient = @()

            $lastLine = ""
            foreach($currLine in $klistResult){

                if($lastLine.Contains($spnValue))
                {
                    if($currLine.Contains("AES-256"))
                    {
                        $kerberosTicketEncryptionClient += "AES256"
                        break
                    }

                    if($currLine.Contains("RC4-HMAC"))
                    {
                        $kerberosTicketEncryptionClient += "RC4HMAC"
                        break
                    }

                }
                $lastLine = $currLine
            }

            if ($kerberosTicketEncryptionClient.Count -eq 0)
            {
                Write-Error -Message "No Kerberos Ticket Encryption is supported on the client side" -ErrorAction Stop
            }
        }

        if ($kerberosTicketEncryptionClient.Value)
        {
            $kerberosTicketEncryptionClient = $kerberosTicketEncryptionClient.Value.ToString().replace(' ', '') -split ','
        }


        $kerberosTicketEncryptionServer = $protocolSettings.KerberosTicketEncryption
        if($null -eq $kerberosTicketEncryptionServer)
        {
            $kerberosTicketEncryptionServer = "RC4-HMAC", "AES-256" # null(default): all values are accepted on the server
        }
        $kerberosTicketEncryptionServer = [String]::Join(", ", $kerberosTicketEncryptionServer)
        $kerberosTicketEncryptionServerNoDash = $kerberosTicketEncryptionServer.replace('-','')

        Write-Verbose "Kerberos Ticket Encryption supported on the client side: $kerberosTicketEncryptionClient"
        Write-Verbose "Kerberos Ticket Encryption supported on the server side: $kerberosTicketEncryptionServerNoDash"
        
        $found = $false
        foreach($type in $kerberosTicketEncryptionClient)
        {
            if ($kerberosTicketEncryptionServerNoDash.Contains($type)) 
            {
                $found = $true
                break
            }
        }

        if (!$found) 
        {
            Write-Error -Message "The server side and the client side do not have a Kerberos Ticket Encryption type in common." -ErrorAction Stop
        }

    }
}

function Debug-ChannelEncryption
{
    [CmdletBinding()]

    param (
        [Parameter(Mandatory=$True, Position=0, HelpMessage="Storage account name")]
        [string]$StorageAccountName,

        [Parameter(Mandatory=$True, Position=1, HelpMessage="Resource group name")]
        [string]$ResourceGroupName
    )

    process
    {

        $storageAccount = Validate-StorageAccount -ResourceGroupName $ResourceGroupName -StorageAccountName $StorageAccountName -ErrorAction Stop

        $protocolSettings = (Get-AzStorageFileServiceProperty -StorageAccount $storageAccount -ErrorAction Stop).ProtocolSettings.Smb

        $channelEncryptionsClient = (Get-SmbServerConfiguration).EncryptionCiphers.replace("_", "-")

        $channelEncryptionsServer = $protocolSettings.ChannelEncryption
        if ($null -eq $channelEncryptionsServer)
        {
            # if null, all types are supported for the storage account
            $channelEncryptionsServer = "AES-128-CCM", "AES-128-GCM", "AES-256-GCM"
        }
        $channelEncryptionsServerWithComma = [String]::Join(", ", $channelEncryptionsServer)

        Write-Host "Channel Encryption Supported on the Client Side: $channelEncryptionsClient"
        Write-Host "Channel Encryption Supported on the Server Side: $channelEncryptionsServerWithComma"

        $found = $false
        foreach($type in $channelEncryptionsServer)
        {
            if($channelEncryptionsClient.Contains($type))
            {
                $found = $true
                break    
            }
        }

        if(!$found)
        {
            Write-Error -Message "The server side and the client side do not have a Channel Encryption type in common." -ErrorAction Stop
        }
        
    }
}

function Debug-DomainLineOfSight
{
    [CmdletBinding()]

    param (
        [Parameter(Mandatory=$True, Position=0, HelpMessage="Storage account name")]
        [string]$StorageAccountName,

        [Parameter(Mandatory=$True, Position=1, HelpMessage="Resource group name")]
        [string]$ResourceGroupName
    )

    process
    {
        $storageAccount = Get-AzStorageAccount -ResourceGroupName $ResourceGroupName -Name $StorageAccountName
        $fullyQualifiedDomainName = $storageAccount.AzureFilesIdentityBasedAuth.ActiveDirectoryProperties.DomainName
        Write-Host "Fully Qualified Domain Name: $fullyQualifiedDomainName"
        $checkResult = nltest /dsgetdc:$fullyQualifiedDomainName | Out-String

        if([string]::IsNullOrEmpty($checkResult))
        {
            Write-Error -Message "There is no line of sight to the domain controller; Hence, you will not be able to get the Kerberos ticket." -ErrorAction Stop
        }

    }
}

function Get-OnPremAdUser {
    [CmdletBinding()]
    param (
        [Parameter(Mandatory=$False, Position=0, HelpMessage="The user name or SID to look up the user")]
        [string]$Identity,

        [Parameter(Mandatory=$False, Position=1, HelpMessage="The domain name to look up the user")]
        [string]$Domain
    )
    process {
        if ([string]::IsNullOrEmpty($Identity)) {
            $Identity = $($env:UserName)
        }

        if ([string]::IsNullOrEmpty($Domain)) {
            $Domain = (Get-ADDomain).DnsRoot
        }

        Write-Verbose "Look up user $Identity in domain $Domain"

        $user = Get-ADUser -Identity $Identity -Server $Domain

        if ($null -eq $user) {
            $message = "User '$Identity' not found in domain '$Domain'. Please check" `
                + " whether the provided user identity or domain name is correct or not."
            Write-Error -Message $message -ErrorAction Stop
        }

        return $user
    }
}

function Get-OnPremAdUserGroups {
    [CmdletBinding()]
    param (
        [Parameter(Mandatory=$False, Position=0, HelpMessage="The user name or SID to look up the user groups")]
        [string]$Identity,

        [Parameter(Mandatory=$False, Position=1, HelpMessage="The domain name to look up the user groups")]
        [string]$Domain
    )
    process {
        if ([string]::IsNullOrEmpty($Identity)) {
            $Identity = $($env:UserName)
        }

        if ([string]::IsNullOrEmpty($Domain)) {
            $Domain = (Get-ADDomain).DnsRoot
        }

        Write-Verbose "Look up groups of user $Identity in domain $Domain"

        $groups = Get-ADPrincipalGroupMembership -Identity $Identity -Server $Domain

        if ($null -eq $groups) {
            $message = "Groups of use '$Identity' not found in domain '$Domain'. Please check" `
                + " whether the provided user identity or domain name is correct or not."
            Write-Error -Message $message -ErrorAction Stop
        }

        return $groups
    }
}

class CheckResult {
    [string]$Name
    [string]$Result
    [string]$Issue

    CheckResult(
        [string]$Name
    ) {
        $this.Name = $Name
        $this.Result = "Skipped"
        $this.Issue = ""
    }
}

function Debug-AzStorageAccountAuth {
    <#
    .SYNOPSIS
    Executes a sequence of checks to identify common problems with Azure Files Authentication issues.
    This function auto-detects the Auth method (AD DS, AAD DS, AAD Kerberos)
    
    .DESCRIPTION
    This cmdlet will query the client computer for Kerberos service tickets to Azure storage accounts.
    It will return an array of these objects, each object having a property 'Azure Files Health Status'
    which tells the health of the ticket.  It will error when there are no ticketsfound or if there are 
    unhealthy tickets found.
    .OUTPUTS
    Object[] of PSCustomObject containing klist ticket output.
    .EXAMPLE
    PS> Debug-AzStorageAccountAuth
    #>

    [CmdletBinding()]
    param (
        [Parameter(Mandatory=$True, Position=0, HelpMessage="Storage account name")]
        [string]$StorageAccountName,

        [Parameter(Mandatory=$True, Position=1, HelpMessage="Resource group name")]
        [string]$ResourceGroupName,

        [Parameter(Mandatory=$False, Position=2, HelpMessage="Filter")]
        [string]$Filter,

        [Parameter(Mandatory=$False, Position=3, HelpMessage="Optional parameter for filter 'CheckSidHasAadUser' and 'CheckUserFileAccess'. The user name to check.")]
        [string]$UserName,

        [Parameter(Mandatory=$False, Position=4, HelpMessage="Optional parameter for filter 'CheckSidHasAadUser', 'CheckUserFileAccess' and 'CheckAadUserHasSid'. The domain name to look up the user.")]
        [string]$Domain,

        [Parameter(Mandatory=$False, Position=5, HelpMessage="Required parameter for filter 'CheckAadUserHasSid'. The Azure object ID or user principal name to check.")]
        [string]$ObjectId,

        [Parameter(Mandatory=$False, Position=6, HelpMessage="Required parameter for filter 'CheckUserFileAccess'. The SMB file path on the Azure file share mounted locally using storage account key.")]
        [string]$FilePath
    )

    process
    {
        $VerifyAD = get-AzStorageAccount -ResourceGroupName $ResourceGroupName -StorageAccountName $StorageAccountName  
        $directoryServiceOptions = $VerifyAD.AzureFilesIdentityBasedAuth.DirectoryServiceOptions

        if ($directoryServiceOptions -eq "AD")
        {
            Write-Host "Storage account is configured for AD DS auth."
            Write-Host "Running AD DS checks."
            Debug-AzStorageAccountADDSAuth `
                -StorageAccountName $StorageAccountName `
                -ResourceGroupName $ResourceGroupName `
                -Filter $Filter `
                -UserName $UserName `
                -Domain $Domain `
                -ObjectId $ObjectId `
                -FilePath $FilePath
        }
        elseif ($directoryServiceOptions -eq "AADKERB")
        {
            Write-Host "Storage account is configured for Microsoft Entra Kerberos (AADKERB) auth."
            Write-Host "Running Entra Kerberos checks."
            Debug-AzStorageAccountEntraKerbAuth `
                -StorageAccountName $StorageAccountName `
                -ResourceGroupName $ResourceGroupName `
                -Filter $Filter `
                -UserName $UserName `
                -Domain $Domain `
                -ObjectId $ObjectId `
                -FilePath $FilePath
        }
        elseif ($directoryServiceOptions -eq "AADDS")
        {
            Write-Host "This cmdlet does not support Microsoft Entra Domain Services authentication yet, You can run Debug-AzStorageAccountADDSAuth to run the AD DS authentication checks instead, but note that while some checks may provide useful information, not all AD DS checks are expected to pass for a storage account with Microsoft Entra Domain Services authentication."
        }
        else
        {
            Write-Host "Storage account is not being configured with any of the authetication option."
        }
    }
}

function Debug-AzStorageAccountEntraKerbAuth {
    [CmdletBinding()]
    param (
        [Parameter(Mandatory=$True, Position=0, HelpMessage="Storage account name")]
        [string]$StorageAccountName,

        [Parameter(Mandatory=$True, Position=1, HelpMessage="Resource group name")]
        [string]$ResourceGroupName,

        [Parameter(Mandatory=$False, Position=2, HelpMessage="Filter")]
        [string]$Filter,

        [Parameter(Mandatory=$False, Position=3, HelpMessage="Optional parameter for filter 'CheckSidHasAadUser' and 'CheckUserFileAccess'. The user name to check.")]
        [string]$UserName,

        [Parameter(Mandatory=$False, Position=4, HelpMessage="Optional parameter for filter 'CheckSidHasAadUser', 'CheckUserFileAccess' and 'CheckAadUserHasSid'. The domain name to look up the user.")]
        [string]$Domain,

        [Parameter(Mandatory=$False, Position=5, HelpMessage="Required parameter for filter 'CheckAadUserHasSid'. The Azure object ID or user principal name to check.")]
        [string]$ObjectId,

        [Parameter(Mandatory=$False, Position=6, HelpMessage="Required parameter for filter 'CheckUserFileAccess'. The SMB file path on the Azure file share mounted locally using storage account key.")]
        [string]$FilePath
    )

    process
    {
        if(![string]::IsNullOrEmpty($UserName))
        {
            Write-Error "The debug cmdlet for Microsoft Entra Kerberos (AADKERB) accounts does not yet implement support for -UserName parameter. It will be ignored."
        }
        if(![string]::IsNullOrEmpty($Domain) )
        {
            Write-Error "The debug cmdlet for Microsoft Entra Kerberos (AADKERB) accounts does not yet implement support for -ObjectId parameter. It will be ignored."
        }
        if(![string]::IsNullOrEmpty($FilePath))
        {
            Write-Error "The debug cmdlet for Microsoft Entra Kerberos (AADKERB) accounts does not yet implement support for -FilePath parameter. It will be ignored."
        }
        $checksExecuted = 0;
        $filterIsPresent = ![string]::IsNullOrEmpty($Filter);
        $checks = @{
            "CheckPort445Connectivity" = [CheckResult]::new("CheckPort445Connectivity");
            "CheckAADConnectivity" = [CheckResult]::new("CheckAADConnectivity");
            "CheckEntraObject" = [CheckResult]::new("CheckEntraObject");
            "CheckRegKey" = [CheckResult]::new("CheckRegKey");
            "CheckKerbRealmMapping" = [CheckResult]::new("CheckKerbRealmMapping");
            "CheckAdminConsent" = [CheckResult]::new("CheckAdminConsent");
            "CheckWinHttpAutoProxySvc" = [CheckResult]::new("CheckWinHttpAutoProxySvc");
            "CheckIpHlpScv" = [CheckResult]::new("CheckIpHlpScv");
            "CheckEntraJoinType" = [CheckResult]::new("CheckEntraJoinType")
        }
        #
        # Port 445 check 
        #
        
        if (!$filterIsPresent -or $Filter -match "CheckPort445Connectivity")
        {
            try {
                $checksExecuted += 1;
                Write-Verbose "CheckPort445Connectivity - START"

                Test-Port445Connectivity -StorageAccountName $StorageAccountName `
                    -ResourceGroupName $ResourceGroupName -ErrorAction Stop

                $checks["CheckPort445Connectivity"].Result = "Passed"
                Write-Verbose "CheckPort445Connectivity - SUCCESS"
            } catch {
                $checks["CheckPort445Connectivity"].Result = "Failed"
                $checks["CheckPort445Connectivity"].Issue = $_
                Write-Error "CheckPort445Connectivity - FAILED"
                Write-Error $_
            }
        }
        #
        # AAD Connectivity check 
        #
        if (!$filterIsPresent -or $Filter -match "CheckAADConnectivity")
        {
            try {
                $checksExecuted += 1;
                Write-Verbose "CheckAADConnectivity - START"
                $Context = Get-AzContext
                $TenantId = $Context.Tenant
                $Response = Invoke-WebRequest -Method POST https://login.microsoftonline.com/$TenantId/kerberos
                if ($Response.StatusCode -eq 200)
                {
                    $checks["CheckAADConnectivity"].Result = "Passed"
                    Write-Verbose "CheckAADConnectivity - SUCCESS"
                }
                else{
                    $checks["CheckAADConnectivity"].Result = "Failed"
                    $checks["CheckAADConnectivity"].Issue = "Expected response is 200, but we got $($Response.StatusCode)"
                    Write-Error "Unexpected failure"
                }
                
            } catch {
                $checks["CheckAADConnectivity"].Result = "Failed"
                $checks["CheckAADConnectivity"].Issue = $_
                Write-Error "CheckAADConnectivity - FAILED"
                Write-Error $_
            }
        }
        #
        # AAD Object check 
        #
        if (!$filterIsPresent -or $Filter -match "CheckEntraObject")
        {
            try {
                $checksExecuted += 1;
                Write-Verbose "CheckEntraObject - START"
                $Context = Get-AzContext
                $TenantId = $Context.Tenant

                Request-ConnectMsGraph `
                    -Scopes "Application.Read.All" `
                    -RequiredModules @("Microsoft.Graph.Applications") `
                    -TenantId $TenantId
                
                Import-Module Microsoft.Graph.Applications

                $Application = Get-MgApplication `
                    -Filter "identifierUris/any (uri:uri eq 'api://${TenantId}/CIFS/${StorageAccountName}.file.core.windows.net')" `
                    -ConsistencyLevel eventual
                
                if($null -eq $Application)
                {
                    $checks["CheckEntraObject"].Result = "Failed"
                    $checks["CheckEntraObject"].Issue = "Could not find the application with SPN ' api://${TenantId}/CIFS/${StorageAccountName}.file.core.windows.net'."
                    Write-Error "CheckEntraObject - FAILED"
                    Write-Error "Could not find the application with SPN 'api://${TenantId}/CIFS/${StorageAccountName}.file.core.windows.net' "
                }
                $ServicePrincipal = Get-MgServicePrincipal -Filter "servicePrincipalNames/any (name:name eq 'api://$TenantId/CIFS/$StorageAccountName.file.core.windows.net')" -ConsistencyLevel eventual
                if($null -eq $ServicePrincipal)
                {
                    $checks["CheckEntraObject"].Result = "Failed"
                    $checks["CheckEntraObject"].Issue = "Service Principal is missing SPN ' CIFS/${StorageAccountName}.file.core.windows.net'."
                    Write-Error "CheckEntraObject - FAILED"
                    Write-Error "SPN Value is not set correctly, It should be 'CIFS/Storageaccountname.file.core.windows.net'"
                }
                if(-not $ServicePrincipal.AccountEnabled)
                {
                    $checks["CheckEntraObject"].Result = "Failed"
                    $checks["CheckEntraObject"].Issue = "Expected AccountEnabled to be set to true"
                    Write-Error "CheckEntraObject - FAILED"
                    Write-Error "The service principal should have AccountEnabled set to true"
                }
                elseif(-not $ServicePrincipal.ServicePrincipalNames.Contains("CIFS/${StorageAccountName}.file.core.windows.net")  )
                {
                    $checks["CheckEntraObject"].Result = "Failed"
                    $checks["CheckEntraObject"].Issue = "Service Principal is missing SPN ' CIFS/${StorageAccountName}.file.core.windows.net'."
                    Write-Error "CheckEntraObject - FAILED"
                    Write-Error "SPN Value is not set correctly, It should be 'CIFS/Storageaccountname.file.core.windows.net'"
                }
                elseif (-not $ServicePrincipal.ServicePrincipalNames.Contains("api://${TenantId}/CIFS/${StorageAccountName}.file.core.windows.net")) 

                {
                    $checks["CheckEntraObject"].Result = "Partial"
                    Write-Warning "Service Principal is missing SPN 'api://${TenantId}/CIFS/${StorageAccountName}.file.core.windows.net'."
                    Write-Warning "It is okay to not have this value for now, but it is good to have this configured in future if you want to continue getting kerberos tickets."

                    Write-Verbose "CheckEntraObject - SUCCESS"
                }
                else {
                    $checks["CheckEntraObject"].Result = "Passed"
                    Write-Verbose "CheckEntraObject - SUCCESS" 
                }
            } catch {
                $checks["CheckEntraObject"].Result = "Failed"
                $checks["CheckEntraObject"].Issue = $_
                Write-Error "CheckEntraObject - FAILED"
                Write-Error $_
            }
        }
        #
        #Check if Reg key is enabled
        #
        if (!$filterIsPresent -or $Filter -match "CheckRegKey")
        {
            try {
                $checksExecuted += 1;
                Write-Verbose "CheckRegKey - START"

                if (Test-IsCloudKerberosTicketRetrievalEnabled)
                {
                    $checks["CheckRegKey"].Result = "Passed"
                    Write-Verbose "CheckRegKey - SUCCESS"
                }
                else {
                    $checks["CheckRegKey"].Result = "Failed"
                    $checks["CheckRegKey"].Issue = "The CloudKerberosTicketRetrievalEnabled need to be enabled to get kerberos ticket"
                    Write-Error "CheckRegKey - FAILED"
                    Write-Error "The registry key HKLM\SYSTEM\CurrentControlSet\Control\Lsa\Kerberos\Parameters\CloudKerberosTicketRetrievalEnabled was non-existent or 0."
                    Write-Error "For AAD Kerberos authentication, it should be set to 1."
                    Write-Error "To fix this error, enable the registry key and reboot the machine."
                    Write-Error "See https://learn.microsoft.com/en-us/azure/storage/files/storage-files-identity-auth-hybrid-identities-enable?tabs=azure-portal#configure-the-clients-to-retrieve-kerberos-tickets"
                }
                
            } catch {
                $checks["CheckRegKey"].Result = "Failed"
                $checks["CheckRegKey"].Issue = $_
                Write-Error "CheckRegKey - FAILED"
                Write-Error $_
            }
        }
        #
        # Check if Kerberos Realm Mapping is configured
        #
        if (!$filterIsPresent -or $Filter -match "CheckKerbRealmMapping")
        {
            try {
                $checksExecuted += 1;
                $hostToRealm = Get-ChildItem Registry::HKEY_LOCAL_MACHINE\SYSTEM\CurrentControlSet\Control\Lsa\Kerberos\HostToRealm
                if($null -eq $hostToRealm)
                {
                    $checks["CheckKerbRealmMapping"].Result = "Passed"
                    Write-Verbose "CheckKerbRealmMapping - SUCCESS"
                }
                $failure = $false
                foreach ($domainKey in $hostToRealm) 
                {
                    $properties = $domainKey | Get-ItemProperty
                    $realmName = $properties.PSChildName
                    $spnMappings = $($domainKey | Get-ItemProperty).SpnMappings
                    foreach ($hostName in $spnMappings) {
                        if ($hostName -eq "${StorageAccountName}.file.core.windows.net" -or
                            $hostName -eq ".file.core.windows.net" -or
                            $hostName -eq ".core.windows.net" -or
                            $hostName -eq ".windows.net" -or
                            $hostName -eq ".net" -or
                            $hostName -eq "${StorageAccountName}.privatelink.file.core.windows.net" -or
                            $hostName -eq ".privatelink.file.core.windows.net")
                        {
                            if ($realmName -eq "KERBEROS.MICROSOFTONLINE.COM") 
                            {
                                if (!$failure) {
                                    $checks["CheckKerbRealmMapping"].Result = "Warning"
                                    $checks["CheckKerbRealmMapping"].Issue = "The Storage account ${StorageAccountName} has been mapped to ${realmName}"
                                    Write-Warning "CheckKerbRealmMapping - Warning"
                                    Write-Warning "To retrieve Kerberos tickets run the ksetup Windows command on the client(s): 'ksetup /delhosttorealmmap ${hostName} ${realmName}'. "
                                }
                            } else {
                                $failure = $true
                                $checks["CheckKerbRealmMapping"].Result = "Failed"
                                $checks["CheckKerbRealmMapping"].Issue = "The storage account '${StorageAccountName}' is mapped to '${realmName}'. "
                                Write-Error "CheckKerbRealmMapping - FAILED" 
                                Write-Error "To retrieve Kerberos tickets run the ksetup Windows command on the client(s) : 'ksetup /delhosttoreakmmap $hostName $realmName'"

                            }
                        }
                    }
                }
            } catch {
                $checks["CheckKerbRealmMapping"].Result = "Failed"
                $checks["CheckKerbRealmMapping"].Issue = $_
                Write-Error "CheckKerbRealmMapping - FAILED"
                Write-Error $_
            }
        }
        #
        # Check if admin consent has been granted onto the SP
        #
        if (!$filterIsPresent -or $Filter -match "CheckAdminConsent")
        {
            $checksExecuted += 1;
            Debug-EntraKerbAdminConsent -StorageAccountName $StorageAccountName -checkResult $checks["CheckAdminConsent"]
        }

        #
        # Check if WinHttpAutoProxySvc service is running
        #
        if (!$filterIsPresent -or $Filter -match "CheckWinHttpAutoProxySvc")
        {   
           try 
           {
                $checksExecuted += 1;
                $service = Get-Service WinHttpAutoProxySvc
                if (($service -eq $null) -or ($service.Status -ne "Running"))
                {
                    $checks["CheckWinHttpAutoProxySvc"].Result = "Failed"
                    Write-Error "CheckWinHttpAutoProxySvc - FAILED"
                    $checks["CheckWinHttpAutoProxySvc"].Issue = "The WinHttpAutoProxy service needs to be in running state."
                }
                else {
                    $checks["CheckWinHttpAutoProxySvc"].Result = "Passed"
                    Write-Verbose "CheckWinHttpAutoProxySvc - SUCCESS"
                }
            }
            catch 
            {
                $checks["CheckWinHttpAutoProxySvc"].Result = "Failed"
                $checks["CheckWinHttpAutoProxySvc"].Issue = $_

                Write-Error "CheckWinHttpAutoProxySvc - FAILED"
                Write-Error $_
            }

        }
        #
        #Check if iphlpsvc service is running
        #
        if (!$filterIsPresent -or $Filter -match "CheckIpHlpScv")
        {   
           try 
           {
                $checksExecuted += 1;
                $services = Get-Service iphlpsvc
                if (($services -eq $null) -or ($services.Status -ne "Running"))
                {
                    $checks["CheckIpHlpScv"].Result = "Failed"
                    Write-Error "CheckIpHlpScv - FAILED"
                    $checks["CheckIpHlpScv"].Issue = "The IpHlp service needs to be in running state."
                }                
                else 
                {
                    $checks["CheckIpHlpScv"].Result = "Passed"
                    Write-Verbose "CheckIpHlpScv - SUCCESS"
                }
            }
            catch 
            {
                $checks["CheckIpHlpScv"].Result = "Failed"
                $checks["CheckIpHlpScv"].Issue = $_

                Write-Error "CheckIpHlpScv - FAILED"
                Write-Error $_
            }

        }
        #
        #Check if the machine is HAADJ or AADJ
        #
        if (!$filterIsPresent -or $Filter -match "CheckEntraJoinType")
        {   
            try 
            {
                $checksExecuted += 1; 
                $status = Get-DsRegStatus
                
                if ($status.AzureAdJoined -eq "YES")
                {
                    if ($status.DomainJoined -eq "NO")
                    {
                        Write-Host "It is an Entra Joined machine"
                    }
                    elseif ($status.DomainJoined -eq "YES")
                    {
                        Write-Host "It is an Hybrid Entra Joined machine"
                    }

                    $checks["CheckEntraJoinType"].Result = "Passed"
                }
                else
                {
                    $checks["CheckEntraJoinType"].Result = "Failed"
                    Write-Error "Entra Kerb requires Entra joined or Hybrid Entra joined machine."
                }
            }
            catch 
            {
                $checks["CheckEntraJoinType"].Result = "Failed"
                $checks["CheckEntraJoinType"].Issue = $_
                Write-Error "CheckEntraJoinType - FAILED"
                Write-Error $_
            }

        }

        SummaryOfChecks -filterIsPresent $filterIsPresent -checksExecuted $checksExecuted
    }
}

<<<<<<< HEAD
function Get-DsRegStatus {
    $dsregcmd = dsregcmd /status
    $status = New-Object -TypeName PSObject
    $dsregcmd `
        | Select-String -Pattern " *[A-z]+ : [A-z]+ *" `
        | ForEach-Object {
            $parts = ([String]$_).Trim() -split " : "
            $key = $parts[0]
            $value = $parts[1]

            if (-not (Get-Member -inputobject $status -name $key -Membertype Properties)) {
                Add-Member `
                    -InputObject $status `
                    -MemberType NoteProperty `
                    -Name $key `
                    -Value $value
            }
        }

    return $status
=======
function Test-IsCloudKerberosTicketRetrievalEnabled {
    $regKeyFolder = Get-ItemProperty -Path Registry::HKLM\Software\Microsoft\Windows\CurrentVersion\Policies\System\Kerberos\Parameters
    
    if ($null -eq $regKeyFolder) {
        $regKeyFolder = Get-ItemProperty -Path Registry::HKLM\SYSTEM\CurrentControlSet\Control\Lsa\Kerberos\Parameters
    }

    if ($null -eq $regKeyFolder) {
        return $false
    }

    return $regKeyFolder.CloudKerberosTicketRetrievalEnabled -eq "1"
>>>>>>> 9aa6c737
}

function Debug-EntraKerbAdminConsent {
    [CmdletBinding()]
    param (
        [Parameter(Mandatory=$True, Position=0, HelpMessage="Storage account name")]
        [string]$StorageAccountName,
        [Parameter(Mandatory=$True, Position=1, HelpMessage="Check result object")]
        [CheckResult]$checkResult
    )

    process {
        try {
            Write-Verbose "CheckAdminConsent - START"
            $Context = Get-AzContext
            $TenantId = $Context.Tenant

            # Detect if the Microsoft.Graph.Applications module is installed and at least version 2.2.0.
            # Get-MgServicePrincipalByAppId was added in Microsoft.Graph.Applications v2.2.0.
            Request-MSGraphModuleVersion -MinimumVersion 2.2.0
            
            Request-ConnectMsGraph `
                -Scopes "DelegatedPermissionGrant.Read.All" `
                -RequiredModules @("Microsoft.Graph.Applications", "Microsoft.Graph.Identity.SignIns") `
                -TenantId $TenantId

            Import-Module Microsoft.Graph.Applications -MinimumVersion 2.2.0 -ErrorAction SilentlyContinue
            Import-Module Microsoft.Graph.Identity.SignIns

            $MsGraphSp = Get-MgServicePrincipalByAppId -AppId 00000003-0000-0000-c000-000000000000 
            
            $spn = "api://$TenantId/CIFS/$StorageAccountName.file.core.windows.net"
            $ServicePrincipal = Get-MgServicePrincipal -Filter "servicePrincipalNames/any (name:name eq '$spn')" -ConsistencyLevel eventual
            if($null -eq $ServicePrincipal -or $null -eq $ServicePrincipal.Id)
            {
                $checkResult.Result = "Failed"
                $checkResult.Issue = "Could not find the application with SPN '$spn'. "

                Write-Error "CheckAdminConsent - FAILED"
                Write-Error "Could not find the application with SPN '$spn'"
                return
            }
            
            $Consent = Get-MgOauth2PermissionGrant -Filter "ClientId eq '$($ServicePrincipal.Id)' and ResourceId eq '$($MSGraphSp.Id)' and consentType eq 'AllPrincipals'" 
            if($null -eq $Consent -or $null -eq $Consent.Scope)
            {
                $checkResult.Result = "Failed"
                $checkResult.Issue = "Admin Consent is not granted"
                Write-Error "CheckAdminConsent - FAILED"
                Write-Error "Please grant admin consent using 'https://learn.microsoft.com/en-us/azure/storage/files/storage-files-identity-auth-hybrid-identities-enable?tabs=azure-portal#grant-admin-consent-to-the-new-service-principal'"
                return
            }

            $permissions = New-Object System.Collections.Generic.HashSet[string] 
            foreach ($permission in $Consent.Scope.Split(" ")) {
                $permissions.Add($permission)
            }

            if ($permissions.Contains("openid") -and 
                $permissions.Contains("profile") -and 
                $permissions.Contains("User.Read")) 
            {
                $checkResult.Result = "Passed"
                Write-Verbose " - SUCCESS"
            } 
            else 
            {
                $checkResult.Result = "Failed"
                $checkResult.Issue = "Admin Consent is not granted"
                Write-Error "CheckAdminConsent - FAILED"
                Write-Error "Please grant admin consent using 'https://learn.microsoft.com/en-us/azure/storage/files/storage-files-identity-auth-hybrid-identities-enable?tabs=azure-portal#grant-admin-consent-to-the-new-service-principal'"
            }                          
        } catch {
            $checkResult.Result = "Failed"
            $checkResult.Issue = $_
            Write-Error "CheckAdminConsent - FAILED"
            Write-Error $_
        }
    }
}

function SummaryOfChecks {
    param (
        [Parameter(Mandatory=$True, Position=0, HelpMessage="Filter")]
        [string]$filterIsPresent,

        [Parameter(Mandatory=$True, Position=1, HelpMessage="CheckExecuted")]
        [string]$checksExecuted
    )

    process
    {
        if ($filterIsPresent -and $checksExecuted -eq 0)
        {
            $message = "Filter '$Filter' provided does not match any options. No checks were executed." `
                + " Available filters are {$($checks.Keys -join ', ')}"
            Write-Error -Message $message -ErrorAction Stop
        }
        else
        {
            Write-Host "Summary of checks:"
            $checks.Values | Format-Table -Property Name,Result
            
            $issues = $checks.Values | Where-Object { $_.Result -ieq "Failed" }

            if ($issues.Length -gt 0) {
                Write-Host "Issues found:"
                $issues | ForEach-Object { Write-Host -ForegroundColor Red "---- $($_.Name) ----`n$($_.Issue)" }
            }
        }

        Write-Host "This cmdlet does not support all the checks for Microsoft Entra Kerberos authentication yet, You can run Debug-AzStorageAccountADDSAuth to run the AD DS authentication checks instead, but note that while some checks may provide useful information, not all AD DS checks are expected to pass for a storage account with Microsoft Entra Kerberos authentication."
    
    }
    
}
function Debug-AzStorageAccountADDSAuth {
    <#
    .SYNOPSIS
    Executes a sequence of checks to identify common problems with Azure Files Authentication issues.
    This function is applicable for only ADDS authentication, does not work for AADDS and Microsoft 
    Entra Kerberos.
    
    .DESCRIPTION
    This cmdlet will query the client computer for Kerberos service tickets to Azure storage accounts.
    It will return an array of these objects, each object having a property 'Azure Files Health Status'
    which tells the health of the ticket.  It will error when there are no ticketsfound or if there are 
    unhealthy tickets found.
    .OUTPUTS
    Object[] of PSCustomObject containing klist ticket output.
    .EXAMPLE
    PS> Debug-AzStorageAccountAuth
    #>

    [CmdletBinding()]
    param (
        [Parameter(Mandatory=$True, Position=0, HelpMessage="Storage account name")]
        [string]$StorageAccountName,

        [Parameter(Mandatory=$True, Position=1, HelpMessage="Resource group name")]
        [string]$ResourceGroupName,

        [Parameter(Mandatory=$False, Position=2, HelpMessage="Filter")]
        [string]$Filter,

        [Parameter(Mandatory=$False, Position=3, HelpMessage="Optional parameter for filter 'CheckSidHasAadUser' and 'CheckUserFileAccess'. The user name to check.")]
        [string]$UserName,

        [Parameter(Mandatory=$False, Position=4, HelpMessage="Optional parameter for filter 'CheckSidHasAadUser', 'CheckUserFileAccess' and 'CheckAadUserHasSid'. The domain name to look up the user.")]
        [string]$Domain,

        [Parameter(Mandatory=$False, Position=5, HelpMessage="Required parameter for filter 'CheckAadUserHasSid'. The Azure object ID or user principal name to check.")]
        [string]$ObjectId,

        [Parameter(Mandatory=$False, Position=6, HelpMessage="Required parameter for filter 'CheckUserFileAccess'. The SMB file path on the Azure file share mounted locally using storage account key.")]
        [string]$FilePath
    )

    process
    {
        $checksExecuted = 0;
        $filterIsPresent = ![string]::IsNullOrEmpty($Filter);
        $checks = @{
            "CheckPort445Connectivity" = [CheckResult]::new("CheckPort445Connectivity");
            "CheckDomainJoined" = [CheckResult]::new("CheckDomainJoined");
            "CheckADObject" = [CheckResult]::new("CheckADObject");
            "CheckGetKerberosTicket" = [CheckResult]::new("CheckGetKerberosTicket");
            "CheckKerberosTicketEncryption" = [CheckResult]::new("CheckKerberosTicketEncryption");
            "CheckChannelEncryption" = [CheckResult]::new("CheckChannelEncryption");
            "CheckDomainLineOfSight" = [CheckResult]::new("CheckDomainLineOfSight");
            "CheckADObjectPasswordIsCorrect" = [CheckResult]::new("CheckADObjectPasswordIsCorrect");
            "CheckSidHasAadUser" = [CheckResult]::new("CheckSidHasAadUser");
            "CheckAadUserHasSid" = [CheckResult]::new("CheckAadUserHasSid");
            "CheckStorageAccountDomainJoined" = [CheckResult]::new("CheckStorageAccountDomainJoined");
            "CheckUserRbacAssignment" = [CheckResult]::new("CheckUserRbacAssignment");
            "CheckUserFileAccess" = [CheckResult]::new("CheckUserFileAccess");
            "CheckDefaultSharePermission" = [CheckResult]::new("CheckDefaultSharePermission");
            "CheckAadKerberosRegistryKeyIsOff" = [CheckResult]::new("CheckAadKerberosRegistryKeyIsOff");
        }
        
        
        #
        # Port 445 check 
        #
        
        if (!$filterIsPresent -or $Filter -match "CheckPort445Connectivity")
        {
            try {
                $checksExecuted += 1;
                Write-Verbose "CheckPort445Connectivity - START"

                Test-Port445Connectivity -StorageAccountName $StorageAccountName `
                    -ResourceGroupName $ResourceGroupName -ErrorAction Stop

                $checks["CheckPort445Connectivity"].Result = "Passed"
                Write-Verbose "CheckPort445Connectivity - SUCCESS"
            } catch {
                $checks["CheckPort445Connectivity"].Result = "Failed"
                $checks["CheckPort445Connectivity"].Issue = $_
                Write-Error "CheckPort445Connectivity - FAILED"
                Write-Error $_
            }
        }

        #
        # Domain-Joined Check
        #

        if (!$filterIsPresent -or $Filter -match "CheckDomainJoined")
        {
            try {
                $checksExecuted += 1;
                Write-Verbose "CheckDomainJoined - START"
        
                if (!(Get-IsDomainJoined))
                {
                    $message = "Machine is not domain-joined." `
                        + " Being domain-joined to an AD DS domain is a prerequisite for mounting" `
                        + " Azure file shares without having to explicitly provide user credentials at every mount.See https://docs.microsoft.com/en-us/azure/storage/files/storage-files-identity-auth-active-directory-enable#prerequisites.\n\n" `
                        + " Mounting through a machine that isn't domain-joined is also supported," `
                        + " but you must (1) have unimpeded network connectivity to the domain controller, and (2) explicitly provide AD DS user credentials when mounting. See https://learn.microsoft.com/en-us/azure/storage/files/storage-files-identity-ad-ds-mount-file-share#mount-the-file-share-from-a-non-domain-joined-vm-or-a-vm-joined-to-a-different-ad-domain "
                    Write-Error -Message $message -ErrorAction Stop
                }

                $checks["CheckDomainJoined"].Result = "Passed"
                Write-Verbose "CheckDomainJoined - SUCCESS"
            } catch {
                $checks["CheckDomainJoined"].Result = "Failed"
                $checks["CheckDomainJoined"].Issue = $_
                Write-Error "CheckDomainJoined - FAILED"
                Write-Error $_
            }
        }

        if (!$filterIsPresent -or $Filter -match "CheckADObject")
        {
            try {
                $checksExecuted += 1;
                Write-Verbose "CheckADObject - START"

                Debug-AzStorageAccountADObject -StorageAccountName $StorageAccountName `
                    -ResourceGroupName $ResourceGroupName -ErrorAction Stop

                $checks["CheckADObject"].Result = "Passed"
                Write-Verbose "CheckADObject - SUCCESS"
            } catch {
                $checks["CheckADObject"].Result = "Failed"
                $checks["CheckADObject"].Issue = $_
                Write-Error "CheckADObject - FAILED"
                Write-Error $_
            }
        }

        if (!$filterIsPresent -or $Filter -match "CheckGetKerberosTicket")
        {
            try {
                $checksExecuted += 1;
                Write-Verbose "CheckGetKerberosTicket - START"

                Get-AzStorageKerberosTicketStatus -StorageaccountName $StorageAccountName `
                    -ResourceGroupName $ResourceGroupName -ErrorAction Stop

                $checks["CheckGetKerberosTicket"].Result = "Passed"
                Write-Verbose "CheckGetKerberosTicket - SUCCESS"
            } catch {
                $checks["CheckGetKerberosTicket"].Result = "Failed"
                $checks["CheckGetKerberosTicket"].Issue = $_
                Write-Error "CheckGetKerberosTicket - FAILED"
                Write-Error $_
            }
        }

        if (!$filterIsPresent -or $Filter -match "CheckKerberosTicketEncryption")
        {
            try {
                $checksExecuted += 1;
                Write-Verbose "CheckKerberosTicketEncryption - START"

                Debug-KerberosTicketEncryption -StorageAccountName $StorageAccountName `
                    -ResourceGroupName $ResourceGroupName -ErrorAction Stop

                $checks["CheckKerberosTicketEncryption"].Result = "Passed"
                Write-Verbose "CheckKerberosTicketEncryption - SUCCESS"
            } catch {
                $checks["CheckKerberosTicketEncryption"].Result = "Failed"
                $checks["CheckKerberosTicketEncryption"].Issue = $_
                Write-Error "CheckKerberosTicketEncryption - FAILED"
                Write-Error $_
            }
        }

        if (!$filterIsPresent -or $Filter -match "CheckChannelEncryption")
        {
            try {
                $checksExecuted += 1;
                Write-Verbose "CheckChannelEncryption - START"

                Assert-IsElevatedSession

                $cmdletNeeded = "Get-SmbServerConfiguration"
                if(!(Get-Command $cmdletNeeded -ErrorAction SilentlyContinue))
                {
                    Write-Verbose -Message "Your system does not have or support the command needed for the check '$cmdletNeeded'." -ErrorAction Stop
                    $checks["CheckChannelEncryption"].Result = "Skipped"
                }

                if(!((Get-SmbServerConfiguration).PSobject.Properties.Name -contains "EncryptionCiphers"))
                {
                    Write-Verbose -Message "Your operating system does not support the property 'EncryptionCiphers' of the cmdlet 'Get-SmbServerConfiguration'. Please refer to 'https://docs.microsoft.com/en-us/powershell/module/smbshare/set-smbserverconfiguration?view=windowsserver2022-ps'"
                    $checks["CheckChannelEncryption"].Result = "Skipped"
                }
                else 
                {
                    Debug-ChannelEncryption -StorageAccountName $StorageAccountName `
                    -ResourceGroupName $ResourceGroupName -ErrorAction Stop

                    $checks["CheckChannelEncryption"].Result = "Passed"
                    Write-Verbose "CheckChannelEncryption - SUCCESS"
                }
            } catch {
                $checks["CheckChannelEncryption"].Result = "Failed"
                $checks["CheckChannelEncryption"].Issue = $_
                Write-Error "CheckChannelEncryption - FAILED"
                Write-Error $_
            }
        }

        if (!$filterIsPresent -or $Filter -match "CheckDomainLineOfSight")
        {
            try {
                $checksExecuted += 1;
                Write-Verbose "CheckDomainLineOfSight - START"

                Debug-DomainLineOfSight -StorageAccountName $StorageAccountName `
                    -ResourceGroupName $ResourceGroupName -ErrorAction Stop

                $checks["CheckDomainLineOfSight"].Result = "Passed"
                Write-Verbose "CheckDomainLineOfSight - SUCCESS"
            } catch {
                $checks["CheckDomainLineOfSight"].Result = "Failed"
                $checks["CheckDomainLineOfSight"].Issue = $_
                Write-Error "CheckDomainLineOfSight - FAILED"
                Write-Error $_
            }
        }

        if (!$filterIsPresent -or $Filter -match "CheckADObjectPasswordIsCorrect")
        {
            try {
                $checksExecuted += 1;
                Write-Verbose "CheckADObjectPasswordIsCorrect - START"

                Test-AzStorageAccountADObjectPasswordIsKerbKey -StorageAccountName $StorageAccountName `
                    -ResourceGroupName $ResourceGroupName -ErrorIfNoMatch -ErrorAction Stop

                $checks["CheckADObjectPasswordIsCorrect"].Result = "Passed"
                Write-Verbose "CheckADObjectPasswordIsCorrect - SUCCESS"
            } catch {
                $checks["CheckADObjectPasswordIsCorrect"].Result = "Failed"
                $checks["CheckADObjectPasswordIsCorrect"].Issue = $_
                Write-Error "CheckADObjectPasswordIsCorrect - FAILED"
                Write-Error $_
            }
        }

        if (!$filterIsPresent -or $Filter -match "CheckSidHasAadUser")
        {
            try {
                $checksExecuted += 1;
                Write-Verbose "CheckSidHasAadUser - START"

                $currentUser = Get-OnPremAdUser -Identity $UserName -Domain $Domain -ErrorAction Stop

                Write-Verbose "User $UserName in domain $Domain has SID = $($currentUser.Sid)"

                $aadUser = Get-AadUserForSid $currentUser.Sid

                if ($null -eq $aadUser) {
                    $message = "Cannot find an AAD user with SID '$($currentUser.Sid) for" `
                        + " user $UserName' in domain '$Domain'. Please ensure the domain '$Domain' is" `
                        + " synced to Azure Active Directory using Azure AD Connect" `
                        + " (https://docs.microsoft.com/en-us/azure/active-directory/hybrid/how-to-connect-install-roadmap)"
                    Write-Error -Message $message -ErrorAction Stop
                }

                Write-Verbose "Found AAD user '$($aadUser.UserPrincipalName)' for SID $($currentUser.Sid)"

                $checks["CheckSidHasAadUser"].Result = "Passed"
                Write-Verbose "CheckSidHasAadUser - SUCCESS"
            } catch {
                $checks["CheckSidHasAadUser"].Result = "Failed"
                $checks["CheckSidHasAadUser"].Issue = $_
                Write-Error "CheckSidHasAadUser - FAILED"
                Write-Error $_
            }
        }

        if (!$filterIsPresent -or $Filter -match "CheckAadUserHasSid")
        {
            try {
                $checksExecuted += 1;
                Write-Verbose "CheckAadUserHasSid - START"

                if ([string]::IsNullOrEmpty($ObjectId)) {
                    Write-Verbose -Message "Missing required parameter ObjectId for CheckAadUserHasSid requires ObjectId parameter to be present, skipping CheckAadUserHasSid"
                    $checks["CheckAadUserHasSid"].Result = "Skipped"
                }
                else {
                
                    if ([string]::IsNullOrEmpty($Domain)) {
                        $Domain = (Get-ADDomain).DnsRoot
                    }

                    Write-Verbose "CheckAadUserHasSid for object ID $ObjectId in domain $Domain"

                    $aadUser = Get-MgUser -Filter "Id eq '$ObjectId'" -Property OnPremisesSecurityIdentifier

                    if ($null -eq $aadUser) {
                        $message = "Cannot find an Azure AD user with ObjectId $ObjectId. Please check" `
                            + " whether the provided ObjecId is correct or not."
                        Write-Error -Message $message -ErrorAction Stop
                    }

                    if ([string]::IsNullOrEmpty($aadUser.OnPremisesSecurityIdentifier)) {
                        $message = "Azure AD user $ObjectId has no OnPremisesSecurityIdentifier. Please" `
                            + " ensure the domain '$Domain' is synced to Azure Active Directory using Azure AD Connect" `
                            + " (https://docs.microsoft.com/en-us/azure/active-directory/hybrid/how-to-connect-install-roadmap)"
                        Write-Error -Message $message -ErrorAction Stop
                    }

                    $user = Get-ADUser -Identity $aadUser.OnPremisesSecurityIdentifier -Server $Domain

                    if ($null -eq $user) {
                        $message = "Azure AD user $ObjectId's SID $($aadUser.OnPremisesSecurityIdentifier)" `
                            + " is not found in domain $Domain. Please check whether the provided SID is correct."
                        Write-Error -Message $message -ErrorAction Stop
                    }

                    Write-Verbose "Azure AD user $ObjectId has SID $($aadUser.OnPremisesSecurityIdentifier) in domain $Domain"

                    $checks["CheckAadUserHasSid"].Result = "Passed"
                    Write-Verbose "CheckAadUserHasSid - SUCCESS"
                }

            } catch {
                $checks["CheckAadUserHasSid"].Result = "Failed"
                $checks["CheckAadUserHasSid"].Issue = $_
                Write-Error "CheckAadUserHasSid - FAILED"
                Write-Error $_
            }
        }

        if (!$filterIsPresent -or ($Filter -match "CheckStorageAccountDomainJoined"))
        {
            try {
                $checksExecuted += 1
                Write-Verbose "CheckStorageAccountDomainJoined - START"

                $activeDirectoryProperties = Get-AzStorageAccountActiveDirectoryProperties `
                    -ResourceGroupName $ResourceGroupName -StorageAccountName $StorageAccountName -ErrorAction Stop

                Write-Verbose -Message "Storage account $StorageAccountName is already joined in domain $($activeDirectoryProperties.DomainName)."
                
                $checks["CheckStorageAccountDomainJoined"].Result = "Passed"
                Write-Verbose "CheckStorageAccountDomainJoined - SUCCESS"
            } catch {
                $checks["CheckStorageAccountDomainJoined"].Result = "Failed"
                $checks["CheckStorageAccountDomainJoined"].Issue = $_
                Write-Error "CheckStorageAccountDomainJoined - FAILED"
                Write-Error $_
            }
        }

        if (!$filterIsPresent -or ($Filter -match "CheckUserRbacAssignment")) {
            try {
                $checksExecuted += 1
                Write-Verbose "CheckUserRbacAssignment - START"

                Request-ConnectMsGraph `
                    -Scopes "User.Read.All", "GroupMember.Read.All" `
                    -RequiredModules @("Microsoft.Graph.Users", "Microsoft.Graph.Groups", "Microsoft.Graph.Identity.DirectoryManagement")

                $sidNames = @{}
                $user = Get-OnPremAdUser -Identity $UserName -Domain $Domain -ErrorAction Stop
                $sidNames[$user.SID.Value] = $user.DistinguishedName

                $groups = Get-OnPremAdUserGroups -Identity $user.SID -Domain $Domain -ErrorAction Stop
                $groups | ForEach-Object { $sidNames[$_.SID.Value] = $_.DistinguishedName }

                # The user needs following role assignments to have the share-level access.
                # Currently only three roles are defined, but new ones may be added in future,
                # hence use a prefix to check.
                # Storage File Data SMB Share Reader
                # Storage File Data SMB Share Contributor
                # Storage File Data SMB Share Elevated Contributor
                $smbRoleNamePrefix = "Storage File Data SMB Share"
                $smbRoleDefinitions = @{}
                Get-AzRoleDefinition | Where-Object { $_.Name.StartsWith($smbRoleNamePrefix) } `
                    | ForEach-Object { $smbRoleDefinitions[$_.Id] = $_ }
                
                $roleAssignments = Get-AzRoleAssignment -ResourceGroupName $ResourceGroupName `
                    -ResourceName $StorageAccountName -ResourceType Microsoft.Storage/storageAccounts `
                    | Where-Object { $smbRoleDefinitions.ContainsKey($_.RoleDefinitionId) }

                $roleDefinitions = @{}
                $assignedAdObjects = @{}

                foreach ($assignment in $roleAssignments) {
                    # Get-MgDirectoryObjectById should be the alternative. However, its invoke action getByIds,
                    # This API has a known issue. Not all directory objects returned are the full objects containing all their properties.
                    # https://learn.microsoft.com/en-us/graph/api/directoryobject-getbyids?view=graph-rest-1.0&tabs=http#:~:text=This%20API%20has%20a%20known%20issue.%20Not%20all%20directory%20objects%20returned%20are%20the%20full%20objects%20containing%20all%20their%20properties.
                    # so we use Get-MgUser and Get-MgGroup
                    if ($assignment.ObjectType -eq 'User') {
                        $aadObject = Get-MgUser -UserId $assignment.ObjectId -Property OnPremisesSecurityIdentifier
                    }
                    if ($assignment.ObjectType -eq 'Group') {
                        $aadObject = Get-MgGroup -GroupId $assignment.ObjectId -Property OnPremisesSecurityIdentifier
                    }

                    if (($null -ne $aadObject) `
                        -and (-not [string]::IsNullOrEmpty($aadObject.OnPremisesSecurityIdentifier)) `
                        -and ($sidNames.ContainsKey($aadObject.OnPremisesSecurityIdentifier))) {
                        if (-not $roleDefinitions.ContainsKey($assignment.RoleDefinitionId)) {
                            $roleDefinitions[$assignment.RoleDefinitionId] = $smbRoleDefinitions[$assignment.RoleDefinitionId]
                        }

                        if (-not $assignedAdObjects.ContainsKey($assignment.RoleDefinitionId)) {
                            $assignedAdObjects[$assignment.RoleDefinitionId] = @()
                        }

                        $assignedAdObjects[$assignment.RoleDefinitionId] += $sidNames[$aadObject.OnPremisesSecurityIdentifier]
                    }
                }

                if ($roleDefinitions.Count -eq 0) {
                    $message = "User '$($user.UserPrincipalName)' is not assigned any SMB share-level permission to" `
                        + " storage account '$StorageAccountName' in resource group '$ResourceGroupName'. Please" `
                        + " configure proper share-level permission following the guidance at" `
                        + " https://docs.microsoft.com/en-us/azure/storage/files/storage-files-identity-ad-ds-assign-permissions"
                    Write-Error -Message $message -ErrorAction Stop
                }

                Write-Host "------------------------------------------"
                Write-Host "User '$($user.UserPrincipalName)' is granted following SMB share-level permissions:"

                foreach ($roleDefinitionId in $roleDefinitions.Keys) {
                    Write-Host "Assigned role definition '$($roleDefinitions[$roleDefinitionId].Name)':"
                    $roleDefinitions[$roleDefinitionId]
                    Write-Host "AD objects being assigned with role definition '$($roleDefinitions[$roleDefinitionId].Name)':"
                    $assignedAdObjects[$roleDefinitionId] | Format-Table
                    Write-Host ""
                }

                Write-Host "------------------------------------------"

                $checks["CheckUserRbacAssignment"].Result = "Passed"
                Write-Verbose "CheckUserRbacAssignment - SUCCESS"
            } catch {
                $checks["CheckUserRbacAssignment"].Result = "Failed"
                $checks["CheckUserRbacAssignment"].Issue = $_
                Write-Error "CheckUserRbacAssignment - FAILED"
                Write-Error $_
            }
        }

        if (!$filterIsPresent -or $Filter -match "CheckUserFileAccess")
        {
            try {
                $checksExecuted += 1;
                Write-Verbose "CheckUserFileAccess - START"

                if ([string]::IsNullOrEmpty($FilePath)) {
                    Write-Verbose -Message "Missing required parameter FilePath for CheckUserFileAccess, skipping CheckUserFileAccess"
                    $checks["CheckUserFileAccess"].Result = "Skipped"
                } else {
                    $fileAcl = Get-Acl -Path $FilePath
                    if ($null -eq $fileAcl) {
                        $message = "Unable to get the ACL of '$FilePath'. Please check if the provided file path is correct."
                        Write-Error -Message $message -ErrorAction Stop
                    }

                    # Get the access rules explicitly assigned to and inherited by the file
                    $fileAccessRules = $fileAcl.GetAccessRules($true, $true, [System.Security.Principal.SecurityIdentifier])
                    if ($fileAccessRules.Count -eq 0) {
                        $message = "There is no access rule granted to '$FilePath'. Please consider setting up proper access rules" `
                            + " for the file (for example, using https://docs.microsoft.com/en-us/windows-server/administration/windows-commands/icacls)"
                        Write-Error -Message $message -ErrorAction Stop
                    }
                
                    $user = Get-OnPremAdUser -Identity $UserName -Domain $Domain -ErrorAction Stop
                    Write-Verbose -Message "Found user '$($user.UserPrincipalName)' with SID '$($user.SID)'"

                    $identity = [System.Security.Principal.WindowsIdentity]::new($user.UserPrincipalName)

                    $sidRules = @{}
                    foreach ($accessRule in $fileAccessRules) {
                        if ($accessRule.IdentityReference -ieq $user.SID) {
                            if (-not $sidRules.ContainsKey($accessRule.IdentityReference)) {
                                $sidRules[$accessRule.IdentityReference] = @()
                            }

                            $sidRules[$accessRule.IdentityReference] += $accessRule
                        } else {
                            foreach ($group in $identity.Groups) {
                                if ($accessRule.IdentityReference -ieq $group.Value) {
                                    if (-not $sidRules.ContainsKey($accessRule.IdentityReference)) {
                                        $sidRules[$accessRule.IdentityReference] = @()
                                    }
        
                                    $sidRules[$accessRule.IdentityReference] += $accessRule                
                                }
                            }
                        }                        
                    }

                    if ($sidRules.Count -eq 0) {
                        $message = "User '$($user.UserPrincipalName)' is not assigned any permission to '$FilePath'." `
                            + " Please configure proper permission for the user to access the file (for example," `
                            + " using https://docs.microsoft.com/en-us/windows-server/administration/windows-commands/icacls)"
                        Write-Error -Message $message -ErrorAction Stop
                    }
    
                    Write-Host "------------------------------------------"
                    Write-Host "User '$($user.UserPrincipalName)' is granted following permissions to '$FilePath':"
                    foreach ($sid in $sidRules.Keys) {
                        Write-Host "Granted access through SID $($sid):"
                        $sidRules[$sid]
                    }

                    Write-Host "------------------------------------------"

                    $checks["CheckUserFileAccess"].Result = "Passed"
                    Write-Verbose "CheckUserFileAccess - SUCCESS"
                }

            } catch {
                $checks["CheckUserFileAccess"].Result = "Failed"
                $checks["CheckUserFileAccess"].Issue = $_
                Write-Error "CheckUserFileAccess - FAILED"
                Write-Error $_
            }
        }

        if (!$filterIsPresent -or $Filter -match "CheckDefaultSharePermission")
        {
            try {
                $checksExecuted += 1
                Write-Verbose "CheckDefaultSharePermission - START"

                $StorageAccountObject = Validate-StorageAccount `
                    -ResourceGroupName $ResourceGroupName `
                    -StorageAccountName $StorageAccountName `
                    -ErrorAction Stop
 
                $DefaultSharePermission = $StorageAccountObject.AzureFilesIdentityBasedAuth.DefaultSharePermission
                
                # If DefaultSharePermission is null or 'None'
                if((!$DefaultSharePermission) -or ($DefaultSharePermission -eq 'None')){
                    $DefaultSharePermission = "Not Configured. Please visit https://docs.microsoft.com/en-us/azure/storage/files/storage-files-identity-ad-ds-assign-permissions?tabs=azure-portal for more information if needed."
                }
                Write-Verbose "DefaultSharePermission: $DefaultSharePermission"
                Write-Verbose "CheckDefaultSharePermission - SUCCESS"
                $checks["CheckDefaultSharePermission"].Result = "Passed"
            } catch {
                $checks["CheckDefaultSharePermission"].Result = "Failed"
                $checks["CheckDefaultSharePermission"].Issue = $_
                Write-Error "CheckDefaultSharePermission - FAILED"
                Write-Error $_
            }
        }
        #
        # Check if Aad Kerberos Registry Key Is Off  
        #
        if (!$filterIsPresent -or $Filter -match "CheckAadKerberosRegistryKeyIsOff")
        {
            try {
                $checksExecuted += 1;
                Write-Verbose "CheckAadKerberosRegistryKeyIsOff - START"

                if (-not (Test-IsCloudKerberosTicketRetrievalEnabled))
                {
                    $checks["CheckAadKerberosRegistryKeyIsOff"].Result = "Passed"
                    Write-Verbose "CheckAadKerberosRegistryKeyIsOff - SUCCESS"
                }
                else 
                {
                    $checks["CheckAadKerberosRegistryKeyIsOff"].Result = "Failed"
                    $checks["CheckAadKerberosRegistryKeyIsOff"].Issue = "CloudKerberosTicketRetrievalEnabled registry key is enabled. Disable it to retrieve Kerberos tickets from AD DS."

                    Write-Error "CheckAadKerberosRegistryKeyIsOff - FAILED"
                    Write-Error "For AD DS authentication, you must disable the registry key for retrieving Kerberos tickets from AAD. See https://learn.microsoft.com/en-us/azure/storage/files/storage-files-identity-auth-hybrid-identities-enable?tabs=azure-portal#undo-the-client-configuration-to-retrieve-kerberos-tickets"
                }
                
            } catch {
                $checks["CheckAadKerberosRegistryKeyIsOff"].Result = "Failed"
                $checks["CheckAadKerberosRegistryKeyIsOff"].Issue = $_
                Write-Error "CheckAadKerberosRegistryKeyIsOff - FAILED"
                Write-Error $_
            }
        }


        if ($filterIsPresent -and $checksExecuted -eq 0)
        {
            $message = "Filter '$Filter' provided does not match any options. No checks were executed." `
                + " Available filters are {$($checks.Keys -join ', ')}"
            Write-Error -Message $message -ErrorAction Stop
        }
        else
        {
            Write-Host "Summary of checks:"
            $checks.Values | Format-Table -Property Name,Result
            
            $issues = $checks.Values | Where-Object { $_.Result -ieq "Failed" }

            if ($issues.Length -gt 0) {
                Write-Host "Issues found:"
                $issues | ForEach-Object { Write-Host -ForegroundColor Red "---- $($_.Name) ----`n$($_.Issue)" }
            }
        }

        $message = "********************`r`n" `
                + "If above checks are not helpful and further investigation/debugging is needed from the Azure Files team.`r`n" `
                + "Please prepare the full console log from the cmdlet and Wireshark traces for any mount or access errors to`r`n" `
                + "help reproducing the issue and speed up the investigation.`r`n"`
                + "`r`n"`
                + "Wireshark: https://www.wireshark.org/ `r`n"`
                + "********************`r`n" 

        Write-Host $message

    }

}



function Set-StorageAccountDomainProperties {
    <#
    .SYNOPSIS
        This sets the storage account's ActiveDirectoryProperties - information needed to support the UI
        experience for getting and setting file and directory permissions.
    
    .DESCRIPTION
        Creates the identity for the storage account in Active Directory
        Notably, this command:
            - Queries the domain for the identity created for the storage account.
                - ActiveDirectoryAzureStorageSid
                    - The SID of the identity created for the storage account.
            - Queries the domain information for the required properties using Active Directory PowerShell module's 
              Get-ADDomain cmdlet
                - ActiveDirectoryDomainGuid
                    - The GUID used as an identifier of the domain
                - ActiveDirectoryDomainName
                    - The name of the domain
                - ActiveDirectoryDomainSid
                - ActiveDirectoryForestName
                - ActiveDirectoryNetBiosDomainName
            - Sets these properties on the storage account.
    .EXAMPLE
        PS C:\> Set-StorageAccountDomainProperties -StorageAccountName "storageAccount" -ResourceGroupName "resourceGroup" -ADObjectName "adObjectName" -Domain "domain" -Force
    .EXAMPLE
        PS C:\> Set-StorageAccountDomainProperties -StorageAccountName "storageAccount" -ResourceGroupName "resourceGroup" -DisableADDS
    #>

    [CmdletBinding()]
    param(
        [Parameter(Mandatory=$true, Position=0)]
        [string]$ResourceGroupName,

        [Parameter(Mandatory=$true, Position=1)]
        [string]$StorageAccountName,

        [Parameter(Mandatory=$false, Position=2)]
        [string]$ADObjectName,

        [Parameter(Mandatory=$true, Position=3)]
        [string]$Domain,

        [Parameter(Mandatory=$false, Position=4)]
        [switch]$DisableADDS,

        [Parameter(Mandatory=$false, Position=5)]
        [switch]$Force
    )

    if ($DisableADDS) {
        Write-Verbose "Setting AD properties on $StorageAccountName in $ResourceGroupName : `
            EnableActiveDirectoryDomainServicesForFile=$false"

        Set-AzStorageAccount -ResourceGroupName $ResourceGroupName -AccountName $StorageAccountName `
            -EnableActiveDirectoryDomainServicesForFile $false
    } else {

        $storageAccount = Get-AzStorageAccount -ResourceGroupName $ResourceGroupName -AccountName $StorageAccountName

        if (($null -ne $storageAccount.AzureFilesIdentityBasedAuth.ActiveDirectoryProperties) -and (-not $Force)) {
            Write-Error "ActiveDirectoryDomainService is already enabled on storage account $StorageAccountName in resource group $($ResourceGroupName): `
                DomainName=$($storageAccount.AzureFilesIdentityBasedAuth.ActiveDirectoryProperties.DomainName) `
                NetBiosDomainName=$($storageAccount.AzureFilesIdentityBasedAuth.ActiveDirectoryProperties.NetBiosDomainName) `
                ForestName=$($storageAccount.AzureFilesIdentityBasedAuth.ActiveDirectoryProperties.ForestName) `
                DomainGuid=$($storageAccount.AzureFilesIdentityBasedAuth.ActiveDirectoryProperties.DomainGuid) `
                DomainSid=$($storageAccount.AzureFilesIdentityBasedAuth.ActiveDirectoryProperties.DomainSid) `
                AzureStorageSid=$($storageAccount.AzureFilesIdentityBasedAuth.ActiveDirectoryProperties.AzureStorageSid) `
                SamAccountName=$($storageAccount.AzureFilesIdentityBasedAuth.ActiveDirectoryProperties.SamAccountName) `
                AccountType=$($storageAccount.AzureFilesIdentityBasedAuth.ActiveDirectoryProperties.AccountType)" `
                -ErrorAction Stop
        }

        Assert-IsWindows
        Assert-IsDomainJoined
        Request-ADFeature
        
        Write-Verbose "Set-StorageAccountDomainProperties: Enabling the feature on the storage account and providing the required properties to the storage service"


        $domainInformation = Get-ADDomain -Server $Domain
        $spnValue = Get-ServicePrincipalName `
            -StorageAccountName $StorageAccountName `
            -ResourceGroupName $ResourceGroupName `
            -ErrorAction Stop

        $azureStorageIdentity = Get-AzStorageAccountADObject `
            -ADObjectName $ADObjectName `
            -SPNValue $spnValue `
            -Domain $Domain `
            -ErrorAction Stop
        $azureStorageSid = $azureStorageIdentity.SID.Value
        $samAccountName = $azureStorageIdentity.SamAccountName.TrimEnd("$")
        $domainGuid = $domainInformation.ObjectGUID.ToString()
        $domainName = $domainInformation.DnsRoot
        $domainSid = $domainInformation.DomainSID.Value
        $forestName = $domainInformation.Forest
        $netBiosDomainName = $domainInformation.DnsRoot
        $accountType = ""

        switch ($azureStorageIdentity.ObjectClass) {
            "computer" {
                $accountType = "Computer"
            }
            "user" {
                $accountType = "User"
            }
            Default {
                Write-Error `
                    -Message ("AD object $ADObjectName is of unsupported object class " + $azureStorageIdentity.ObjectClass + ".") `
                    -ErrorAction Stop 
            }
        }

        Write-Verbose "Setting AD properties on $StorageAccountName in $ResourceGroupName : `
            EnableActiveDirectoryDomainServicesForFile=$true, ActiveDirectoryDomainName=$domainName, `
            ActiveDirectoryNetBiosDomainName=$netBiosDomainName, ActiveDirectoryForestName=$($domainInformation.Forest) `
            ActiveDirectoryDomainGuid=$domainGuid, ActiveDirectoryDomainSid=$domainSid, `
            ActiveDirectoryAzureStorageSid=$azureStorageSid, `
            ActiveDirectorySamAccountName=$samAccountName, `
            ActiveDirectoryAccountType=$accountType"

        Set-AzStorageAccount -ResourceGroupName $ResourceGroupName -AccountName $StorageAccountName `
             -EnableActiveDirectoryDomainServicesForFile $true -ActiveDirectoryDomainName $domainName `
             -ActiveDirectoryNetBiosDomainName $netBiosDomainName -ActiveDirectoryForestName $forestName `
             -ActiveDirectoryDomainGuid $domainGuid -ActiveDirectoryDomainSid $domainSid `
             -ActiveDirectoryAzureStorageSid $azureStorageSid `
             -ActiveDirectorySamAccountName $samAccountName `
             -ActiveDirectoryAccountType $accountType
    }

    Write-Verbose "Set-StorageAccountDomainProperties: Complete"
}

# A class for structuring the results of the Test-AzStorageAccountADObjectPasswordIsKerbKey cmdlet.
class KerbKeyMatch {
    # The resource group of the storage account that was tested.
    [string]$ResourceGroupName

    # The name of the storage account that was tested.
    [string]$StorageAccountName

    # The Kerberos key, either kerb1 or kerb2.
    [string]$KerbKeyName

    # Whether or not the key matches.
    [bool]$KeyMatches

    # A default constructor for the KerbKeyMatch class.
    KerbKeyMatch(
        [string]$resourceGroupName,
        [string]$storageAccountName,
        [string]$kerbKeyName,
        [bool]$keyMatches 
    ) {
        $this.ResourceGroupName = $resourceGroupName
        $this.StorageAccountName = $storageAccountName
        $this.KerbKeyName = $kerbKeyName
        $this.KeyMatches = $keyMatches
    }
}

function Test-AzStorageAccountADObjectPasswordIsKerbKey {
    <#
    .SYNOPSIS
    Check Kerberos keys kerb1 and kerb2 against the AD object for the storage account.
    .DESCRIPTION
    This cmdlet checks to see if kerb1, kerb2, or something else matches the actual password on the AD object. This cmdlet can be used to validate that authentication issues are not occurring because the password on the AD object does not match one of the Kerberos keys. It is also used by Invoke-AzStorageAccountADObjectPasswordRotation to determine which Kerberos to rotate to.
    .PARAMETER ResourceGroupName
    The resource group of the storage account to check.
    .PARAMETER StorageAccountName
    The storage account name of the storage account to check.
    .PARAMETER StorageAccount
    The storage account to check.
    .EXAMPLE
    PS> Test-AzStorageAccountADObjectPasswordIsKerbKey -ResourceGroupName "myResourceGroup" -StorageAccountName "mystorageaccount123"
    .EXAMPLE
    PS> $storageAccountsToCheck = Get-AzStorageAccount -ResourceGroup "rgWithDJStorageAccounts"
    PS> $storageAccountsToCheck | Test-AzStorageAccountADObjectPasswordIsKerbKey 
    .OUTPUTS
    KerbKeyMatch, defined in this module.
    #>

    [CmdletBinding()]
    param(
         [Parameter(Mandatory=$true, Position=0, ParameterSetName="StorageAccountName")]
         [string]$ResourceGroupName,

         [Parameter(Mandatory=$true, Position=1, ParameterSetName="StorageAccountName")]
         [Alias('Name')]
         [string]$StorageAccountName,

         [Parameter(Mandatory=$true, Position=0, ValueFromPipeline=$true, ParameterSetName="StorageAccount")]
         [Microsoft.Azure.Commands.Management.Storage.Models.PSStorageAccount]$StorageAccount,

         [Parameter(Mandatory=$false)]
         [switch]$ErrorIfNoMatch = $false
    )

    begin {
        Assert-IsWindows
        Assert-IsDomainJoined
        Request-ADFeature
    }

    process
    {
        switch ($PSCmdlet.ParameterSetName) {
            "StorageAccountName" {
                $StorageAccount = Validate-StorageAccount -ResourceGroupName $ResourceGroupName `
                    -StorageAccountName $StorageAccountName -ErrorAction Stop
            }

            "StorageAccount" {                
                $ResourceGroupName = $StorageAccount.ResourceGroupName
                $StorageAccountName = $StorageAccount.StorageAccountName
            }

            default {
                throw [ArgumentException]::new("Unrecognized parameter set $_")
            }
        }

        $kerbKeys = Get-AzStorageAccountKerbKeys -ResourceGroupName $ResourceGroupName `
            -StorageAccountName $StorageAccountName -ErrorAction Stop

        $adObj = Get-AzStorageAccountADObject -StorageAccount $StorageAccount -ErrorAction Stop

        $activeDirectoryProperties = Get-AzStorageAccountActiveDirectoryProperties `
            -StorageAccount $StorageAccount -ErrorAction Stop

        $domainDns = $activeDirectoryProperties.DomainName
        $domain = Get-ADDomain -Server $domainDns

        $userName = $domain.NetBIOSName + "\" + $adObj.SamAccountName

        $oneKeyMatches = $false
        $keyMatches = [KerbKeyMatch[]]@()
        foreach ($key in $kerbKeys) {
            
            if ($null -eq $key.KeyName) { continue }

            if ($null -ne (New-Object Directoryservices.DirectoryEntry "", $userName, $key.Value).PsBase.Name) {
                Write-Verbose "Found that $($key.KeyName) matches password for $StorageAccountName in AD."
                $oneKeyMatches = $true
                $keyMatches += [KerbKeyMatch]::new(
                    $ResourceGroupName, 
                    $StorageAccountName, 
                    $key.KeyName, 
                    $true)
            } else {
                $keyMatches += [KerbKeyMatch]::new(
                    $ResourceGroupName, 
                    $StorageAccountName, 
                    $key.KeyName, 
                    $false)
            }
        }

        if (!$oneKeyMatches) {
            $message = "Password for $userName does not match kerb1 or kerb2 of" `
                + " storage account: $StorageAccountName. Please run the following command to" `
                + " resync the AD password with the kerb key of the storage account and retry:" `
                + " Update-AzStorageAccountADObjectPassword." `
                + " (https://docs.microsoft.com/en-us/azure/storage/files/storage-files-identity-ad-ds-update-password)"
            
            if ($ErrorIfNoMatch) {
                Write-Error -Message $message -ErrorAction Stop
            } else {
                Write-Warning -Message $message
            }
        }

        return $keyMatches
    }
}

function Update-AzStorageAccountADObjectPassword {
    <#
    .SYNOPSIS
    Switch the password of the AD object representing the storage account to the indicated kerb key.
    .DESCRIPTION
    This cmdlet will switch the password of the AD object (either a service logon account or a computer 
    account, depending on which you selected when you domain joined the storage account to your DC), 
    to the indicated kerb key, either kerb1 or kerb2. The purpose of this action is to perform a 
    password rotation of the active kerb key being used to authenticate access to your Azure file 
    shares. This cmdlet itself will regenerate the selected kerb key as specified by (RotateToKerbKey) 
    and then reset the password of the AD object to that kerb key. This is intended to be a two-stage 
    split over several hours where both kerb keys are rotated. The default key used when the storage 
    account is domain joined is kerb1, so to do a rotation, switch to kerb2, wait several hours, and then
    switch back to kerb1 (this cmdlet regenerates the keys before switching).
    .PARAMETER RotateToKerbKey
    The kerb key of the storage account that the AD object representing the storage account in your DC 
    will be set to.
    .PARAMETER ResourceGroupName
    The name of the resource group containing the storage account. If you specify the StorageAccount 
    parameter you do not need to specify ResourceGroupName. 
    .PARAMETER StorageAccountName
    The name of the storage account that's already been domain joined to your DC. This cmdlet will fail
    if the storage account has not been domain joined. If you specify StorageAccount, you do not need
    to specify StorageAccountName. 
    .PARAMETER StorageAccount
    A storage account object that has already been fetched using Get-AzStorageAccount. This cmdlet will 
    fail if the storage account has not been domain joined. If you specify ResourceGroupName and 
    StorageAccountName, you do not need to specify StorageAccount.
    .Example
    PS> Update-AzStorageAccountADObjectPassword -RotateToKerbKey kerb2 -ResourceGroupName "myResourceGroup" -StorageAccountName "myStorageAccount"
    
    .Example 
    PS> $storageAccount = Get-AzStorageAccount -ResourceGroupName "myResourceGroup" -Name "myStorageAccount"
    PS> Update-AzStorageAccountADObjectPassword -RotateToKerbKey kerb2 -StorageAccount $storageAccount 
    
    .Example
    PS> Get-AzStorageAccount -ResourceGroupName "myResourceGroup" | Update-AzStorageAccountADObjectPassword -RotateToKerbKey
    
    In this example, note that a specific storage account has not been specified to 
    Get-AzStorageAccount. This means Get-AzStorageAccount will pipe every storage account 
    in the resource group myResourceGroup to Update-AzStorageAccountADObjectPassword.
    #>

    [CmdletBinding(SupportsShouldProcess, ConfirmImpact="High")]
    param(
        [Parameter(Mandatory=$true, Position=0)]
        [ValidateSet("kerb1", "kerb2")]
        [string]$RotateToKerbKey,

        [Parameter(Mandatory=$true, Position=1, ParameterSetName="StorageAccountName")]
        [string]$ResourceGroupName,

        [Parameter(Mandatory=$true, Position=2, ParameterSetName="StorageAccountName")]
        [string]$StorageAccountName,

        [Parameter(
            Mandatory=$true, 
            Position=1, 
            ValueFromPipeline=$true, 
            ParameterSetName="StorageAccount")]
        [Microsoft.Azure.Commands.Management.Storage.Models.PSStorageAccount]$StorageAccount,

        [Parameter(Mandatory=$false)]
        [switch]$SkipKeyRegeneration,

        [Parameter(Mandatory=$false)]
        [switch]$Force
    )

    begin {
        Assert-IsWindows
        Assert-IsDomainJoined
        Request-ADFeature
    }

    process {
        if ($PSCmdlet.ParameterSetName -eq "StorageAccountName") {
            Write-Verbose -Message "Get storage account object for StorageAccountName=$StorageAccountName."
            $StorageAccount = Get-AzStorageAccount `
                -ResourceGroupName $ResourceGroupName `
                -Name $StorageAccountName `
                -ErrorAction Stop
        }

        Assert-IsNativeAD -StorageAccount $StorageAccount

        if ($null -eq $StorageAccount.AzureFilesIdentityBasedAuth.ActiveDirectoryProperties) {
            Write-Error `
                -Message ("Storage account " + $StorageAccount.StorageAccountName + " has not been domain joined.") `
                -ErrorAction Stop
        }

        switch ($RotateToKerbKey) {
            "kerb1" {
                $otherKerbKeyName = "kerb2"
            }

            "kerb2" {
                $otherKerbKeyName = "kerb1"
            }
        }
        
        $adObj = Get-AzStorageAccountADObject -StorageAccount $StorageAccount
        $domain = $storageAccount.AzureFilesIdentityBasedAuth.ActiveDirectoryProperties.DomainName

        Assert-IsSupportedDistinguishedName -DistinguishedName $adObj.DistinguishedName
        
        $caption = ("Set password on AD object " + $adObj.SamAccountName + `
            " for " + $StorageAccount.StorageAccountName + " to value of $RotateToKerbKey.")
        $verboseConfirmMessage = ("This action will change the password for the indicated AD object " + `
            "from $otherKerbKeyName to $RotateToKerbKey. This is intended to be a two-stage " + `
            "process: rotate from kerb1 to kerb2 (kerb2 will be regenerated on the storage " + `
            "account before being set), wait several hours, and then rotate back to kerb1 " + `
            "(this cmdlet will likewise regenerate kerb1).")

        if ($Force -or $PSCmdlet.ShouldProcess($verboseConfirmMessage, $verboseConfirmMessage, $caption)) {
            Write-Verbose -Message "Desire to rotate password confirmed."
            
            Write-Verbose -Message ("Regenerate $RotateToKerbKey on " + $StorageAccount.StorageAccountName)
            if (!$SkipKeyRegeneration.ToBool()) {
                $kerbKeys = New-AzStorageAccountKey `
                    -ResourceGroupName $StorageAccount.ResourceGroupName `
                    -Name $StorageAccount.StorageAccountName `
                    -KeyName $RotateToKerbKey `
                    -ErrorAction Stop | `
                Select-Object -ExpandProperty Keys
            } else {
                $kerbKeys = Get-AzStorageAccountKerbKeys `
                    -ResourceGroupName $StorageAccount.ResourceGroupName `
                    -StorageAccountName $StorageAccount.StorageAccountName `
                    -ErrorAction Stop
            }             
        
            $kerbKey = $kerbKeys | `
                Where-Object { $_.KeyName -eq $RotateToKerbKey } | `
                Select-Object -ExpandProperty Value  
    
            # $otherKerbKey = $kerbKeys | `
            #     Where-Object { $_.KeyName -eq $otherKerbKeyName } | `
            #     Select-Object -ExpandProperty Value
    
            # $oldPassword = ConvertTo-SecureString -String $otherKerbKey -AsPlainText -Force
            $newPassword = ConvertTo-SecureString -String $kerbKey -AsPlainText -Force
    
            # if ($Force.ToBool()) {
                Write-Verbose -Message ("Attempt reset on " + $adObj.SamAccountName + " to $RotateToKerbKey")
                Set-ADAccountPassword `
                    -Identity $adObj `
                    -Reset `
                    -NewPassword $newPassword `
                    -Server $domain `
                    -ErrorAction Stop
            # } else {
            #     Write-Verbose `
            #         -Message ("Change password on " + $adObj.SamAccountName + " from $otherKerbKeyName to $RotateToKerbKey.")
            #     Set-ADAccountPassword `
            #         -Identity $adObj `
            #         -OldPassword $oldPassword `
            #         -NewPassword $newPassword `
            #         -ErrorAction Stop
            # }

            Write-Verbose -Message "Password changed successfully."
        } else {
            Write-Verbose -Message ("Password for " + $adObj.SamAccountName + " for storage account " + `
                $StorageAccount.StorageAccountName + " not changed.")
        }        
    }
}

function Invoke-AzStorageAccountADObjectPasswordRotation {
    <#
    .SYNOPSIS
    Do a password rotation of kerb key used on the AD object representing the storage account.
    .DESCRIPTION
    This cmdlet wraps Update-AzStorageAccountADObjectPassword to rotate whatever the current kerb key is to the other one. It's not strictly speaking required to do a rotation, always regenerating kerb1 is ok to do is well.
    .PARAMETER ResourceGroupName
    The resource group of the storage account to be rotated.
    .PARAMETER StorageAccountName
    The name of the storage account to be rotated. 
    .PARAMETER StorageAccount
    The storage account to be rotated.
    .EXAMPLE
    PS> Invoke-AzStorageAccountADObjectPasswordRotation -ResourceGroupName "myResourceGroup" -StorageAccountName "mystorageaccount123"
    .EXAMPLE
    PS> $storageAccounts = Get-AzStorageAccount -ResourceGroupName "myResourceGroup"
    PS> $storageAccounts | Invoke-AzStorageAccountADObjectPasswordRotation
    #>

    [CmdletBinding(SupportsShouldProcess, ConfirmImpact="High")]
    param(
        [Parameter(Mandatory=$true, Position=1, ParameterSetName="StorageAccountName")]
        [string]$ResourceGroupName,

        [Parameter(Mandatory=$true, Position=2, ParameterSetName="StorageAccountName")]
        [string]$StorageAccountName,

        [Parameter(
            Mandatory=$true, 
            Position=1, 
            ValueFromPipeline=$true, 
            ParameterSetName="StorageAccount")]
        [Microsoft.Azure.Commands.Management.Storage.Models.PSStorageAccount]$StorageAccount
    )

    begin {
        Assert-IsWindows
        Assert-IsDomainJoined
        Request-ADFeature
    }

    process {
        $testParams = @{}
        $updateParams = @{}
        switch ($PSCmdlet.ParameterSetName) {
            "StorageAccountName" {
                
                Assert-IsNativeAD -StorageAccountName $StorageAccountName -ResourceGroupName $ResourceGroupName

                $testParams += @{ 
                    "ResourceGroupName" = $ResourceGroupName; 
                    "StorageAccountName" = $StorageAccountName 
                }

                $updateParams += @{
                    "ResourceGroupName" = $ResourceGroupName;
                    "StorageAccountName" = $StorageAccountName
                }
            }

            "StorageAccount" {
                
                Assert-IsNativeAD -StorageAccount $StorageAccount

                $testParams += @{ 
                    "StorageAccount" = $StorageAccount 
                }

                $updateParams += @{
                    "StorageAccount" = $StorageAccount
                }
            }

            default {
                throw [ArgumentException]::new("Unrecognized parameter set $_")
            }
        }

        $testParams += @{ "WarningAction" = "SilentlyContinue" }

        $keyMatches = Test-AzStorageAccountADObjectPasswordIsKerbKey @testParams
        $keyMatch = $keyMatches | Where-Object { $_.KeyMatches }

        switch ($keyMatch.KerbKeyName) {
            "kerb1" {
                $updateParams += @{
                    "RotateToKerbKey" = "kerb2"
                }
                $RotateFromKerbKey = "kerb1"
                $RotateToKerbKey = "kerb2"
            }

            "kerb2" {
                $updateParams += @{
                    "RotateToKerbKey" = "kerb1"
                }
                $RotateFromKerbKey = "kerb2"
                $RotateToKerbKey = "kerb1"
            }

            $null {
                $updateParams += @{
                    "RotateToKerbKey" = "kerb1"
                }
                $RotateFromKerbKey = "none"
                $RotateToKerbKey = "kerb1"
            }

            default {
                throw [ArgumentException]::new("Unrecognized kerb key $_")
            }
        }

        $caption = "Rotate from Kerberos key $RotateFromKerbKey to $RotateToKerbKey."
        $verboseConfirmMessage = "This action will rotate the password from $RotateFromKerbKey to $RotateToKerbKey using Update-AzStorageAccountADObjectPassword." 
        
        if ($PSCmdlet.ShouldProcess($verboseConfirmMessage, $verboseConfirmMessage, $caption)) {
            Update-AzStorageAccountADObjectPassword @updateParams
        } else {
            Write-Verbose -Message "No password rotation performed."
        }
    }
}

function Update-AzStorageAccountAuthForAES256 {
    <#
    .SYNOPSIS 
    Update a storage account to support AES256 encryption.
    .DESCRIPTION
    This cmdlet will check and rejoin the storage account to an Active Directory domain with AES256 support.
    .PARAMETER ResourceGroupName
    The name of the resource group containing the storage account you would like to update. If StorageAccount is specified, 
    this parameter should not specified.
    .PARAMETER StorageAccountName
    The name of the storage account you would like to update. If StorageAccount is specified, this parameter 
    should not be specified.
    .PARAMETER StorageAccount
    A storage account object you would like to update. If StorageAccountName and ResourceGroupName is specified, this 
    parameter should not specified.
    .EXAMPLE
    PS> Update-AzStorageAccountAuthForAES256 -ResourceGroupName "myResourceGroup" -StorageAccountName "myStorageAccount"
    .EXAMPLE 
    PS> $storageAccount = Get-AzStorageAccount -ResourceGroupName "myResourceGroup" -Name "myStorageAccount"
    PS> Update-AzStorageAccountAuthForAES256 -StorageAccount $storageAccount
    .EXAMPLE
    PS> Get-AzStorageAccount -ResourceGroupName "myResourceGroup" | Update-AzStorageAccountAuthForAES256
    In this example, note that a specific storage account has not been specified to 
    Get-AzStorageAccount. This means Get-AzStorageAccount will pipe every storage account 
    in the resource group myResourceGroup to Update-AzStorageAccountAuthForAES256.
    #>

    [CmdletBinding(SupportsShouldProcess, ConfirmImpact="Medium")]
    param(
        [Parameter(Mandatory=$true, Position=0, ParameterSetName="StorageAccountName")]
        [string]$ResourceGroupName,

        [Parameter(Mandatory=$true, Position=1, ParameterSetName="StorageAccountName")]
        [Alias('Name')]
        [string]$StorageAccountName,

        [Parameter(Mandatory=$true, Position=0, ValueFromPipeline=$true, ParameterSetName="StorageAccount")]
        [Microsoft.Azure.Commands.Management.Storage.Models.PSStorageAccount]$StorageAccount
    ) 

    begin {
        Assert-IsWindows
        Assert-IsDomainJoined
    }

    process {
        if ($PSCmdlet.ParameterSetName -eq "StorageAccount") {
            $StorageAccountName = $StorageAccount.StorageAccountName
            $ResourceGroupName = $StorageAccount.ResourceGroupName
        }

        Assert-IsNativeAD -StorageAccountName $StorageAccountName -ResourceGroupName $ResourceGroupName

        $adObject = Get-AzStorageAccountADObject -ResourceGroupName $ResourceGroupName `
            -StorageAccountName $StorageAccountName -ErrorAction Stop

        $adObjectName = $adObject.Name

        Assert-IsSupportedDistinguishedName -DistinguishedName $adObject.DistinguishedName
 
        $activeDirectoryProperties = Get-AzStorageAccountActiveDirectoryProperties `
            -ResourceGroupName $ResourceGroupName -StorageAccountName $StorageAccountName -ErrorAction Stop
        $domain = $activeDirectoryProperties.DomainName

        try
        {
            switch($adObject.ObjectClass) {
                "user" {
                    Write-Verbose -Message "Set AD user object '$($adObject.DistinguishedName)' to use AES256 for Kerberos authentication"
                    
                    $spnValue = Get-ServicePrincipalName `
                    -StorageAccountName $StorageAccountName `
                    -ResourceGroupName $ResourceGroupName `
                    -ErrorAction Stop

                    $userPrincipalNameForAES256 = "$spnValue@$domain"

                    $userPrincipalName = $adObject.UserPrincipalName

                    if ([string]::IsNullOrEmpty($userPrincipalName)) {
                        $userPrincipalName = $userPrincipalNameForAES256

                        Write-Verbose -Message "AD user does not have a userPrincipalName, set userPrincipalName to $userPrincipalName"
                    }

                    if ($userPrincipalName -ne $userPrincipalNameForAES256) {
                        Write-Error `
                                -Message "The format of UserPrincipalName:$userPrincipalName is incorrect. please change it to: $userPrincipalNameForAES256 for AES256" `
                                -ErrorAction stop
                    }

                    Set-ADUser -Identity $adObject.DistinguishedName -Server $domain `
                        -KerberosEncryptionType "AES256" -UserPrincipalName $userPrincipalName -ErrorAction Stop
                }

                "computer" {
                    Write-Verbose -Message "Set AD computer object '$($adObject.DistinguishedName)' to use AES256 for Kerberos authentication"
                    Set-ADComputer -Identity $adObject.DistinguishedName -Server $domain `
                        -KerberosEncryptionType "AES256" -ErrorAction Stop
                }
            }
        }
        catch
        {
            if (!$_.Exception.Message.Contains("Insufficient access rights to perform the operation"))
            {
                Write-Error -Message "Please make sure the creator of the AD object has grants you the 'Full Control' permission to perform the operation on this AD Object. This can be done on the Active Directory Administrative Center." -ErrorAction Stop
            }
            else
            {
                Write-Error -Message "$_" -ErrorAction Stop
            }
        }

        Set-StorageAccountDomainProperties `
            -ADObjectName $adObjectName `
            -ResourceGroupName $ResourceGroupName `
            -StorageAccountName $StorageAccountName `
            -Domain $domain `
            -Force

        Update-AzStorageAccountADObjectPassword -ResourceGroupname $ResourceGroupName -StorageAccountName $StorageAccountName `
            -RotateToKerbKey kerb2 -Force -ErrorAction Stop
    }
}

function Join-AzStorageAccount {
    <#
    .SYNOPSIS 
    Domain join a storage account to an Active Directory Domain Controller.
    .DESCRIPTION
    This cmdlet will perform the equivalent of an offline domain join on behalf of the indicated storage account.
    It will create an object in your AD domain, either a service logon account (which is really a user account) or a computer account
    account. This object will be used to perform Kerberos authentication to the Azure file shares in your storage account.
    .PARAMETER ResourceGroupName
    The name of the resource group containing the storage account you would like to domain join. If StorageAccount is specified, 
    this parameter should not specified.
    .PARAMETER StorageAccountName
    The name of the storage account you would like to domain join. If StorageAccount is specified, this parameter 
    should not be specified.
    .PARAMETER StorageAccount
    A storage account object you would like to domain join. If StorageAccountName and ResourceGroupName is specified, this 
    parameter should not specified.
    .PARAMETER Domain
    The domain you would like to join the storage account to. If you would like to join the same domain as the one you are 
    running the cmdlet from, you do not need to specify this parameter.
    .PARAMETER DomainAccountType
    The type of AD object to be used either a service logon account (user account) or a computer account. The default is to create 
    service logon account.
    .PARAMETER OrganizationalUnitName
    The organizational unit for the AD object to be added to. This parameter is optional, but many environments will require it.
    .PARAMETER OrganizationalUnitDistinguishedName
    The distinguished name of the organizational unit (i.e. "OU=Workstations,DC=contoso,DC=com"). This parameter is optional, but many environments will require it.
    .PARAMETER ADObjectNameOverride
    By default, the AD object that is created will have a name to match the storage account. This parameter overrides that to an
    arbitrary name. This does not affect how you access your storage account.
    .PARAMETER OverwriteExistingADObject
    The switch to indicate whether to overwrite the existing AD object for the storage account. Default is $false and the script
    will stop if find an existing AD object for the storage account.
    .EXAMPLE
    PS> Join-AzStorageAccount -ResourceGroupName "myResourceGroup" -StorageAccountName "myStorageAccount" -Domain "subsidiary.corp.contoso.com" -DomainAccountType ComputerAccount -OrganizationalUnitName "StorageAccountsOU"
    .EXAMPLE 
    PS> $storageAccount = Get-AzStorageAccount -ResourceGroupName "myResourceGroup" -Name "myStorageAccount"
    PS> Join-AzStorageAccount -StorageAccount $storageAccount -Domain "subsidiary.corp.contoso.com" -DomainAccountType ComputerAccount -OrganizationalUnitName "StorageAccountsOU"
    .EXAMPLE
    PS> Get-AzStorageAccount -ResourceGroupName "myResourceGroup" | Join-AzStorageAccount -Domain "subsidiary.corp.contoso.com" -DomainAccountType ComputerAccount -OrganizationalUnitName "StorageAccountsOU"
    In this example, note that a specific storage account has not been specified to 
    Get-AzStorageAccount. This means Get-AzStorageAccount will pipe every storage account 
    in the resource group myResourceGroup to Join-AzStorageAccount.
    #>

    [CmdletBinding(SupportsShouldProcess, ConfirmImpact="Medium")]
    param(
        [Parameter(Mandatory=$true, Position=0, ParameterSetName="StorageAccountName")]
        [string]$ResourceGroupName,

        [Parameter(Mandatory=$true, Position=1, ParameterSetName="StorageAccountName")]
        [Alias('Name')]
        [string]$StorageAccountName,

        [Parameter(Mandatory=$true, Position=0, ValueFromPipeline=$true, ParameterSetName="StorageAccount")]
        [Microsoft.Azure.Commands.Management.Storage.Models.PSStorageAccount]$StorageAccount,

        [Parameter(Mandatory=$false, Position=2)]
        [string]$Domain,

        [Parameter(Mandatory=$false, Position=3)]
        [ValidateSet("ServiceLogonAccount", "ComputerAccount")]
        [string]$DomainAccountType = "ComputerAccount",

        [Parameter(Mandatory=$false, Position=4)]
        [Alias('OrganizationUnitName')]
        [string]$OrganizationalUnitName,

        [Parameter(Mandatory=$false, Position=5)]
        [Alias('OrganizationUnitDistinguishedName')]
        [string]$OrganizationalUnitDistinguishedName,

        [Parameter(Mandatory=$false, Position=5)]
        [string]$ADObjectNameOverride,

        [Parameter(Mandatory=$false, Position=6)]
        [switch]$OverwriteExistingADObject,

        [Parameter(Mandatory=$false, Position=8)]
        [string]$SamAccountName
    ) 

    begin {
        Assert-IsWindows
        Assert-IsDomainJoined
        Request-ADFeature
    }

    process {
        # The proper way to do this is with a parameter set, but the parameter sets are not being generated correctly.
        if (
            $PSBoundParameters.ContainsKey("OrganizationalUnitName") -and 
            $PSBoundParameters.ContainsKey("OrganizationalUnitDistinguishedName")
        ) {
            Write-Error `
                    -Message "Only one of OrganizationalUnitName and OrganizationalUnitDistinguishedName should be specified." `
                    -ErrorAction Stop
        }

        if ($PSCmdlet.ParameterSetName -eq "StorageAccount") {
            $StorageAccountName = $StorageAccount.StorageAccountName
            $ResourceGroupName = $StorageAccount.ResourceGroupName
        }
        
        if (!$PSBoundParameters.ContainsKey("ADObjectNameOverride")) {
            $ADObjectNameOverride = $StorageAccountName
        }

        if (!$PSBoundParameters.ContainsKey("SamAccountName")) {
            if ($StorageAccountName.Length -gt 15) {
                $randomSuffix = Get-RandomString -StringLength 5 -AlphanumericOnly
                $SamAccountName = $StorageAccountName.Substring(0, 10) + $randomSuffix
            } else {
                $SamAccountName = $StorageAccountName
            }
        }
        
        Write-Verbose -Message "Using $ADObjectNameOverride as the name for the ADObject."

        $caption = "Domain join $StorageAccountName"
        $verboseConfirmMessage = ("This action will domain join the requested storage account to the requested domain.")
        
        if ($PSCmdlet.ShouldProcess($verboseConfirmMessage, $verboseConfirmMessage, $caption)) {
            # Ensure the storage account exists.
            if ($PSCmdlet.ParameterSetName -eq "StorageAccountName") {
                $StorageAccount = Validate-StorageAccount `
                    -ResourceGroupName $ResourceGroupName `
                    -StorageAccountName $StorageAccountName `
                    -ErrorAction Stop
            }
            
            Assert-IsUnconfiguredOrNativeAD -StorageAccount $StorageAccount

            # Ensure the storage account has a "kerb1" key.
            Ensure-KerbKeyExists -ResourceGroupName $ResourceGroupName -StorageAccountName $StorageAccountName -ErrorAction Stop

            # Create the service account object for the storage account.
            $newParams = @{
                "ADObjectName" = $ADObjectNameOverride;
                "StorageAccountName" = $StorageAccountName;
                "ResourceGroupName" = $ResourceGroupName;
                "ObjectType" = $DomainAccountType;
                "SamAccountName" = $SamAccountName
            }

            if ($PSBoundParameters.ContainsKey("Domain")) {
                $newParams += @{ "Domain" = $Domain }
            }

            if ($PSBoundParameters.ContainsKey("OrganizationalUnitName")) {
                $newParams += @{ "OrganizationalUnit" = $OrganizationalUnitName }
            }

            if ($PSBoundParameters.ContainsKey("OrganizationalUnitDistinguishedName")) {
                $newParams += @{ "OrganizationalUnitDistinguishedName" = $OrganizationalUnitDistinguishedName }
            }

            if ($PSBoundParameters.ContainsKey("OverwriteExistingADObject")) {
                $newParams += @{ "OverwriteExistingADObject" = $OverwriteExistingADObject }
            }

            $packedResult = New-ADAccountForStorageAccount @newParams -ErrorAction Stop
            $ADObjectNameOverride = $packedResult["ADObjectName"]
            $Domain = $packedResult["Domain"]

            Write-Verbose "Created AD object $ADObjectNameOverride"

            # Set domain properties on the storage account.
            Set-StorageAccountDomainProperties `
                -ADObjectName $ADObjectNameOverride `
                -ResourceGroupName $ResourceGroupName `
                -StorageAccountName $StorageAccountName `
                -Domain $Domain `
                -Force

            Update-AzStorageAccountADObjectPassword -ResourceGroupname $ResourceGroupName -StorageAccountName $StorageAccountName `
                -RotateToKerbKey kerb2 -Force -ErrorAction Stop
        }
    }
}

# Add alias for Join-AzStorageAccountForAuth
New-Alias -Name "Join-AzStorageAccountForAuth" -Value "Join-AzStorageAccount"

function Get-ADDnsRootFromDistinguishedName {
    [CmdletBinding()]

    param(
        [Parameter(Mandatory=$true)]
        [ValidatePattern("^(CN=([a-z]|[0-9]|[ .])+)((,OU=([a-z]|[0-9]|[ .])+)*)((,DC=([a-z]|[0-9]|[ .])+)+)$")]
        [string]$DistinguishedName
    )

    process {
        $dcPath = $DistinguishedName.Split(",") | `
            Where-Object { $_.Substring(0, 2) -eq "DC" } | `
            ForEach-Object { $_.Substring(3, $_.Length - 3) }

        $sb = [System.Text.StringBuilder]::new()

        for($i = 0; $i -lt $dcPath.Length; $i++) {
            if ($i -gt 0) {
                $sb.Append(".") | Out-Null
            }

            $sb.Append($dcPath[$i])
        }

        return $sb.ToString()
    }
}
#endregion

#region General Azure cmdlets
function Expand-AzResourceId {
    <#
    .SYNOPSIS
    Breakdown an ARM id by parts.
    .DESCRIPTION
    This cmdlet breaks down an ARM id by its parts, to make it easy to use the components as inputs in cmdlets/scripts.
    .PARAMETER ResourceId
    The resource identifier to be broken down.
    .EXAMPLE
    $idParts = Get-AzStorageAccount `
            -ResourceGroupName "myResourceGroup" `
            -StorageAccountName "mystorageaccount123" | `
        Expand-AzResourceId
    # Get the subscription 
    $subscription = $idParts.subscriptions
    # Do something else interesting as desired.
    .OUTPUTS
    System.Collections.Specialized.OrderedDictionary
    #>

    [CmdletBinding()]
    param(
        [Parameter(
            Mandatory=$true, 
            Position=0, 
            ValueFromPipeline=$true, 
            ValueFromPipelineByPropertyName=$true)]
        [Alias("Scope", "Id")]
        [string]$ResourceId
    )

    process {
        $split = $ResourceId.Split("/")
        $split = $split[1..$split.Length]
    
        $result = [OrderedDictionary]::new()
        $key = [string]$null
        $value = [string]$null

        for($i=0; $i -lt $split.Length; $i++) {
            if (!($i % 2)) {
                $key = $split[$i]
            } else {
                $value = $split[$i]
                $result.Add($key, $value)

                $key = [string]$null
                $value = [string]$null
            }
        }

        return $result
    }
}

function Compress-AzResourceId {
    <#
    .SYNOPSIS
    Recombine an expanded ARM id into a single string which can be used by Az cmdlets.
    .DESCRIPTION
    This cmdlet takes the output of the cmdlet Expand-AzResourceId and puts it back into a single string identifier. Note, this cmdlet does not currently validate that components are valid in an ARM template, so use with care.
    .PARAMETER ExpandedResourceId
    An OrderedDictionary representing an expanded ARM identifier.
    .EXAMPLE
    $fileShareId = Get-AzRmStorageShare `
            -ResourceGroupName "myResourceGroup" `
            -StorageAccountName "mystorageaccount123" `
            -Name "testshare" | `
        Expand-AzResourceId
    
    $fileShareId.Remove("shares")
    $fileShareId.Remove("fileServices")
    $storageAccountId = $fileShareId | Compress-AzResourceId
    .OUTPUTS
    System.String
    #>

    [CmdletBinding()]
    param(
        [Parameter(Mandatory=$true, Position=0, ValueFromPipeline=$true)]
        [OrderedDictionary]$ExpandedResourceId
    )   

    process {
        $sb = [StringBuilder]::new()

        foreach($entry in $ExpandedResourceId.GetEnumerator()) {
            $sb.Append(("/" + $entry.Key + "/" + $entry.Value)) | Out-Null
        }

        return $sb.ToString()
    }
}

function Request-ConnectMsGraph {
    <#
    .SYNOPSIS
    Connect to an Azure AD tenant using the MsGraph cmdlets.
    .DESCRIPTION
    Correctly import the MsGraph module for your PowerShell version and then sign in using the same tenant is the currently signed in Az user.
    .EXAMPLE
    Request-ConnectMsGraph `
        -Scopes "Domain.Read.All" `
        -RequiredModules @("Microsoft.Graph.Users", "Microsoft.Graph.Groups", "Microsoft.Graph.Identity.DirectoryManagement")
    #>

    [CmdletBinding()]
    param(
        [Parameter(Mandatory=$true)]
        [string[]]$Scopes,

        [Parameter(Mandatory=$true)]
        [string[]]$RequiredModules,

        [Parameter(Mandatory=$false)]
        [string]$TenantId
    )

    Assert-IsWindows
    Request-MSGraphModule -RequiredModules $RequiredModules

    if ([string]::IsNullOrEmpty($TenantId)) {
        $context = Get-AzContext
        $TenantId = $context.Tenant.Id
    }

    Connect-MgGraph -Scopes $Scopes -TenantId $TenantId | Out-Null
}

function Get-AzCurrentAzureADUser {
    <#
    .SYNOPSIS
    Get the name of the Azure AD user logged into Az PowerShell.
    .DESCRIPTION
    In general, Get-AzContext provides the logged in username of the user using Az module, however, for accounts that are not part of the Azure AD domain (ex. like a MSA used to create an Azure subscription), this will not match the Azure AD identity, which will be of the format: externalemail_outlook.com#EXT#@contoso.com. This cmdlet returns the correct user as defined in Azure AD.
    .EXAMPLE
    $currentUser = Get-AzCurrentAzureADUser
    .OUTPUTS
    System.String
    #>

    [CmdletBinding()]
    param()

    $context = Get-AzContext
    $friendlyLogin = $context.Account.Id
    $friendlyLoginSplit = $friendlyLogin.Split("@")

    Request-ConnectMsGraph `
        -Scopes "Domain.Read.All" `
        -RequiredModules @("Microsoft.Graph.Users", "Microsoft.Graph.Groups", "Microsoft.Graph.Identity.DirectoryManagement")

    $domains = Get-MgDomain
    $domainNames = $domains | Select-Object -ExpandProperty Id

    if ($friendlyLoginSplit[1] -in $domainNames) {
        return $friendlyLogin
    } else {
        $username = ($friendlyLoginSplit[0] + "_" + $friendlyLoginSplit[1] + "#EXT#")

        foreach($domain in $domains) {
            $possibleName = ($username + "@" + $domain.Id)
            $foundUser = Get-AzADUser -UserPrincipalName $possibleName
            if ($null -ne $foundUser) {
                return $possibleName
            }
        }
    }
}

$ClassicAdministratorsSet = $false
$ClassicAdministrators = [HashSet[string]]::new()
$OperationCache = [Dictionary[string, object[]]]::new()
function Test-AzPermission {
    <#
    .SYNOPSIS
    Test specific permissions required for a given user.
    .DESCRIPTION
    Since customers can defined custom roles for their Azure users, checking permissions isn't as easy as simply looking at the predefined roles. Additionally, users may be in multiple roles that confer (or remove) the ability to do specific things on an Azure resource. This cmdlet takes a list of specific operations and ensures that the user, current or specified, has the specified permissions on the scope (subscription, resource group, or resource).
    .EXAMPLE
    # Does the current user have the ability to list storage account keys?
    $storageAccount = Get-AzStorageAccount -ResourceGroupName "myResourceGroup" -Name "csostoracct"
    $storageAccount | Test-AzPermission -OperationName "Microsoft.Storage/storageAccounts/listkeys/action"
    .EXAMPLE
    # Does this specific user have the ability to list storage account keys
    $storageAccount = Get-AzStorageAccount -ResourceGroupName "myResourceGroup" -Name "csostoracct"
    $storageAccount | Test-AzPermission `
            -OperationName "Microsoft.Storage/storageAccounts/listkeys/action" `
            -SignInName "user@contoso.com"
    .OUTPUTS
    System.Collections.Generic.Dictionary<string, bool>
    #>

    [CmdletBinding()]
    param(
        [Parameter(Mandatory=$true, ValueFromPipelineByPropertyName=$true)]
        [Alias("ResourceId", "Id")]
        [string]$Scope,

        [Parameter(Mandatory=$true, ParameterSetName="OperationsName")]
        [string[]]$OperationName,

        [Parameter(Mandatory=$true, ParameterSetName="OperationsObj")]
        [Microsoft.Azure.Commands.Resources.Models.PSResourceProviderOperation[]]$Operation,

        [Parameter(Mandatory=$false)]
        [string]$SignInName,

        [Parameter(Mandatory=$false)]
        [switch]$RefreshCache
    )

    process {
        # Populate the classic administrator cache
        if (!$ClassicAdministratorsSet -or $RefreshCache) {
            if (!$ClassicAdministratorsSet) {
                $ClassicAdministratorsSet = $true
            } else {
                $ClassicAdministrators.Clear()
            }

            $ResourceIdComponents = $Scope | Expand-AzResourceId
            $subscription = $ResourceIdComponents.subscriptions
            $roleAssignments = Get-AzRoleAssignment `
                    -Scope "/subscriptions/$subscription" `
                    -IncludeClassicAdministrators | `
                Where-Object { $_.Scope -eq "/subscriptions/$subscription" }
            
            $_classicAdministrators = $roleAssignments | `
                Where-Object { 
                    $split = $_.RoleDefinitionName.Split(";"); 
                    "CoAdministrator" -in $split -or "ServiceAdministrator" -in $split
                }
            
            foreach ($admin in $_classicAdministrators) {
                $ClassicAdministrators.Add($admin.SignInName) | Out-Null
            }
        }

        # Normalize operations to $Operation
        if ($PSCmdlet.ParameterSetName -eq "OperationsName") {
            $Operation = $OperationName | `
                Get-AzProviderOperation
        }

        # If a specific user isn't given, use the current PowerShell logged in user.
        # This is expected to be the normal case.
        if (!$PSBoundParameters.ContainsKey("SignInName")) {
            $SignInName = Get-AzCurrentAzureADUser
        }

        # Build lookup dictionary of which operations the user has. Start with having none.
        $userHasOperation = [Dictionary[string, bool]]::new()
        foreach($op in $Operation) {
            $userHasOperation.Add($op.Operation, $false)
        }        

        # Get the classic administrator sign in name. If the user is using an identity based on 
        # the name (i.e. jdoe@contoso.com), these are the same. If the user is using an identity 
        # external, ARM will contain #EXT# and classic won't.
        $ClassicSignInName = $SignInName
        if ($SignInName -like "*#EXT#*") {
            $SignInSplit = $SignInName.Split("@")
            $ClassicSignInName = $SignInSplit[0].Replace("#EXT#", "").Replace("_", "@")
        }

        if ($ClassicAdministrators.Contains($ClassicSignInName)) {
            foreach($op in $Operation) {
                $userHasOperation[$op.Operation] = $true
            }

            return $userHasOperation
        }

        $roleAssignments = Get-AzRoleAssignment -Scope $Scope -SignInName $SignInName

        if ($RefreshCache) {
            $OperationCache.Clear()
        }

        foreach($roleAssignment in $roleAssignments) {
            $operationsInRole = [string[]]$null
            if (!$OperationCache.TryGetValue($roleAssignment.RoleDefinitionId, [ref]$operationsInRole)) {
                $operationsInRole = Get-AzRoleDefinition -Id $roleAssignment.RoleDefinitionId
                $OperationCache.Add($roleAssignment.RoleDefinitionId, $operationsInRole)
            }

            foreach($op in $Operation) {
                $matches = $false

                if (!$op.IsDataAction) {
                    foreach($action in $operationsInRole.Actions) {
                        if ($op.Operation -like $action) {
                            $matches = $true
                            break
                        }
                    }

                    if ($matches) {
                        foreach($notAction in $operationsInRole.NotActions) {
                            if ($op.Operation -like $notAction) {
                                $matches = $false
                                break
                            }
                        }
                    }
                } else {
                    foreach($dataAction in $operationsInRole.DataActions) {
                        if ($op.Operation -like $dataAction) {
                            $matches = $true
                            break
                        }
                    }

                    if ($matches) {
                        foreach($notDataAction in $operationsInRole.NotDataActions) {
                            if ($op.Operation -like $notDataAction) {
                                $matches = $false
                                break
                            }
                        }
                    }
                }

                $userHasOperation[$op.Operation] = $userHasOperation[$op.Operation] -or $matches
            }
        }

        $denyAssignments = Get-AzDenyAssignment -Scope $Scope -SignInName $SignInName
        foreach($denyAssignment in $denyAssignments) {
            foreach($op in $Operation) {
                $matches = $false

                if (!$op.IsDataAction) {
                    foreach($action in $denyAssignment.Actions) {
                        if ($op.Operation -like $action) {
                            $matches = $true
                            break
                        }
                    }

                    if ($matches) {
                        foreach($notAction in $denyAssignment.NotActions) {
                            if ($op.Operation -like $notAction) {
                                $matches = $false
                                break
                            }
                        }
                    }
                } else {
                    foreach($dataAction in $denyAssignment.DataActions) {
                        if ($op.Operation -like $dataAction) {
                            $matches = $true
                            break
                        }
                    }

                    if ($matches) {
                        foreach($notDataAction in $denyAssignment.NotDataActions) {
                            if ($op.Operation -like $notDataAction) {
                                $matches = $false
                                break
                            }
                        }
                    }
                }

                $userHasOperation[$op.Operation] = $userHasOperation[$op.Operation] -and !$matches
            }
        }
        
        return $userHasOperation
    }
}

function Assert-AzPermission {
    <#
    .SYNOPSIS
    Check if the user has the required permissions and throw an error if they don't.
    .DESCRIPTION
    This cmdlet wraps Test-AzPermission and throws an error if the user does not have the required permissions. This cmdlet is meant for use in cmdlets or scripts.
    .EXAMPLE
    $storageAccount = Get-AzStorageAccount -ResourceGroupName "myResourceGroup" -Name "mystorageaccount123"
    $storageAccount | Assert-AzPermission -OperationName "Microsoft.Storage/storageAccounts/listkeys/action"
    # Errors will be thrown if the user does not have this permission.
    #>

    [CmdletBinding()]
    param(
        [Parameter(Mandatory=$true, ValueFromPipelineByPropertyName=$true)]
        [Alias("ResourceId", "Id")]
        [string]$Scope,

        [Parameter(Mandatory=$true, ParameterSetName="OperationsName")]
        [string[]]$OperationName,

        [Parameter(Mandatory=$true, ParameterSetName="OperationsObj")]
        [Microsoft.Azure.Commands.Resources.Models.PSResourceProviderOperation[]]$Operation
    )

    process {
        $testParams = @{}

        $testParams += @{
            "Scope" = $Scope
        }

        switch ($PSCmdlet.ParameterSetName) {
            "OperationsName" {
                $testParams += @{
                    "OperationName" = $OperationName
                }
            }

            "OperationsObj" {
                $testParams += @{
                    "Operation" = $Operation
                }
            }

            default {
                throw [ArgumentException]::new("Unrecognized parameter set $_")
            }
        }

        $permissionMatches = Test-AzPermission @testParams
        $falseValues = $permissionMatches.GetEnumerator() | Where-Object { $_.Value -eq $false }
        if ($null -ne $falseValues) {
            $errorBuilder = [StringBuilder]::new()
            $errorBuilder.Append("The current user lacks the following permissions: ") | Out-Null
            for($i=0; $i -lt $falseValues.Length; $i++) {
                if ($i -gt 0) {
                    $errorBuilder.Append(", ") | Out-Null
                }

                $errorBuilder.Append($falseValues[$i].Key) | Out-Null
            }

            $errorBuilder.Append(".") | Out-Null
            Write-Error -Message $errorBuilder.ToString() -ErrorAction Stop
        }
    }
}
#endregion

#region DNS cmdlets
class DnsForwardingRule {
    [string]$DomainName
    [bool]$AzureResource
    [ISet[string]]$MasterServers

    hidden Init(
        [string]$domainName, 
        [bool]$azureResource, 
        [ISet[string]]$masterServers
    ) {
        $this.DomainName = $domainName
        $this.AzureResource = $azureResource
        $this.MasterServers = $masterServers
    }

    hidden Init(
        [string]$domainName,
        [bool]$azureResource,
        [IEnumerable[string]]$masterServers 
    ) {
        $this.DomainName = $domainName
        $this.AzureResource = $azureResource
        $this.MasterServers = [HashSet[string]]::new($masterServers)
    }

    hidden Init(
        [string]$domainName,
        [bool]$azureResource,
        [IEnumerable]$masterServers
    ) {
        $this.DomainName = $domainName
        $this.AzureResource = $azureResource
        $this.MasterServers = [HashSet[string]]::new()

        foreach($item in $masterServers) {
            $this.MasterServers.Add($item.ToString()) | Out-Null
        }
    }

    DnsForwardingRule(
        [string]$domainName, 
        [bool]$azureResource, 
        [ISet[string]]$masterServers
    ) {
        $this.Init($domainName, $azureResource, $masterServers)
    }

    DnsForwardingRule(
        [string]$domainName,
        [bool]$azureResource,
        [IEnumerable[string]]$masterServers 
    ) {
        $this.Init($domainName, $azureResource, $masterServers)
    }

    DnsForwardingRule(
        [string]$domainName,
        [bool]$azureResource,
        [IEnumerable]$masterServers
    ) {
        $this.Init($domainName, $azureResource, $masterServers)
    }

    DnsForwardingRule([PSCustomObject]$customObject) {
        $properties = $customObject | `
            Get-Member | `
            Where-Object { $_.MemberType -eq "NoteProperty" }

        $hasDomainName = $properties | `
            Where-Object { $_.Name -eq "DomainName" }
        if ($null -eq $hasDomainName) {
            throw [ArgumentException]::new(
                "Deserialized customObject does not have the DomainName property.", "customObject")
        }
        
        $hasAzureResource = $properties | `
            Where-Object { $_.Name -eq "AzureResource" }
        if ($null -eq $hasAzureResource) {
            throw [ArgumentException]::new(
                "Deserialized customObject does not have the AzureResource property.", "customObject")
        }

        $hasMasterServers = $properties | `
            Where-Object { $_.Name -eq "MasterServers" }
        if ($null -eq $hasMasterServers) {
            throw [ArgumentException]::new(
                "Deserialized customObject does not have the MasterServers property.", "customObject")
        }

        if ($customObject.MasterServers -isnot [object[]]) {
            throw [ArgumentException]::new(
                "Deserialized MasterServers is not an array.", "customObject")
        }

        $this.Init(
            $customObject.DomainName, 
            $customObject.AzureResource, 
            $customObject.MasterServers)
    }

    [int] GetHashCode() {
        return $this.DomainName.GetHashCode()
    }

    [bool] Equals([object]$obj) {
        return $obj.GetHashCode() -eq $this.GetHashCode()
    }
}

class DnsForwardingRuleSet {
    [ISet[DnsForwardingRule]]$DnsForwardingRules

    DnsForwardingRuleSet() {
        $this.DnsForwardingRules = [HashSet[DnsForwardingRule]]::new()
    }

    DnsForwardingRuleSet([IEnumerable]$dnsForwardingRules) {
        $this.DnsForwardingRules = [HashSet[DnsForwardingRule]]::new()

        foreach($rule in $dnsForwardingRules) {
            $this.DnsForwardingRules.Add($rule) | Out-Null
        }
    }

    DnsForwardingRuleSet([PSCustomObject]$customObject) {
        $properties = $customObject | `
            Get-Member | `
            Where-Object { $_.MemberType -eq "NoteProperty" }
        
        $hasDnsForwardingRules = $properties | `
            Where-Object { $_.Name -eq "DnsForwardingRules" }
        if ($null -eq $hasDnsForwardingRules) {
            throw [ArgumentException]::new(
                "Deserialized customObject does not have the DnsForwardingRules property.", "customObject")
        }

        if ($customObject.DnsForwardingRules -isnot [object[]]) {
            throw [ArgumentException]::new(
                "Deserialized DnsForwardingRules is not an array.", "customObject")
        }

        $this.DnsForwardingRules = [HashSet[DnsForwardingRule]]::new()
        foreach($rule in $customObject.DnsForwardingRules) {
            $this.DnsForwardingRules.Add([DnsForwardingRule]::new($rule)) | Out-Null
        }
    }
}

function Add-AzDnsForwardingRule {
    [CmdletBinding()]
    
    param(
        [Parameter(
            Mandatory=$true, 
            ValueFromPipeline=$true, 
            ValueFromPipelineByPropertyName=$true)]
        [AllowEmptyCollection()]
        [DnsForwardingRuleSet]$DnsForwardingRuleSet,

        [Parameter(Mandatory=$true, ParameterSetName="AzureEndpointParameterSet")]
        [ValidateSet(
            "StorageAccountEndpoint", 
            "SqlDatabaseEndpoint", 
            "KeyVaultEndpoint")]
        [string]$AzureEndpoint,
        
        [Parameter(Mandatory=$true, ParameterSetName="ManualParameterSet")]
        [string]$DomainName,
        
        [Parameter(Mandatory=$false, ParameterSetName="ManualParameterSet")]
        [switch]$AzureResource,

        [Parameter(Mandatory=$true, ParameterSetName="ManualParameterSet")]
        [System.Collections.Generic.HashSet[string]]$MasterServers,

        [Parameter(Mandatory=$false)]
        [ValidateSet(
            "Overwrite",
            "Merge",
            "Disallow"
        )]
        [string]$ConflictBehavior = "Overwrite"
    )
    
    process {
        $forwardingRules = $DnsForwardingRuleSet.DnsForwardingRules

        if ($PSCmdlet.ParameterSetName -eq "AzureEndpointParameterSet") {
            $subscriptionContext = Get-AzContext
            if ($null -eq $subscriptionContext) {
                throw [AzureLoginRequiredException]::new()
            }
            $environmentEndpoints = Get-AzEnvironment -Name $subscriptionContext.Environment

            switch($AzureEndpoint) {
                "StorageAccountEndpoint" {
                    $DomainName = $environmentEndpoints.StorageEndpointSuffix
                    $AzureResource = $true

                    $MasterServers = [System.Collections.Generic.HashSet[string]]::new()
                    $MasterServers.Add($azurePrivateDnsIp) | Out-Null
                }

                "SqlDatabaseEndpoint" {
                    $reconstructedEndpoint = [string]::Join(".", (
                        $environmentEndpoints.SqlDatabaseDnsSuffix.Split(".") | Where-Object { ![string]::IsNullOrEmpty($_) }))
                    
                    $DomainName = $reconstructedEndpoint
                    $AzureResource = $true

                    $MasterServers = [System.Collections.Generic.HashSet[string]]::new()
                    $MasterServers.Add($azurePrivateDnsIp) | Out-Null
                }

                "KeyVaultEndpoint" {
                    $DomainName = $environmentEndpoints.AzureKeyVaultDnsSuffix
                    $AzureResource = $true

                    $MasterServers = [System.Collections.Generic.HashSet[string]]::new()
                    $MasterServers.Add($azurePrivateDnsIp) | Out-Null
                }
            }
        }

        $forwardingRule = [DnsForwardingRule]::new($DomainName, $AzureResource, $MasterServers)
        $conflictRule = [DnsForwardingRule]$null

        if ($forwardingRules.TryGetValue($forwardingRule, [ref]$conflictRule)) {
            switch($ConflictBehavior) {
                "Overwrite" {
                    $forwardingRules.Remove($conflictRule) | Out-Null
                    $forwardingRules.Add($forwardingRule) | Out-Null
                }

                "Merge" {
                    if ($forwardingRule.AzureResource -ne $conflictRule.AzureResource) {
                        throw [System.ArgumentException]::new(
                            "Azure resource status does not match for domain name $domain.", "AzureResource")
                    }

                    foreach($newMasterServer in $forwardingRule.MasterServers) {
                        $conflictRule.MasterServers.Add($newMasterServer) | Out-Null
                    }
                }

                "Disallow" {
                    throw [System.ArgumentException]::new(
                        "Domain name $domainName already exists in ruleset.", "DnsForwardingRules") 
                }
            }
        } else {
            $forwardingRules.Add($forwardingRule) | Out-Null
        }

        return $DnsForwardingRuleSet
    }
}

function New-AzDnsForwardingRuleSet {
    [CmdletBinding()]

    param(
        [Parameter(Mandatory=$false)]
        [ValidateSet(
            "StorageAccountEndpoint", 
            "SqlDatabaseEndpoint", 
            "KeyVaultEndpoint")]
        [System.Collections.Generic.HashSet[string]]$AzureEndpoints,

        [Parameter(Mandatory=$false)]
        [switch]$SkipOnPremisesDns,

        [Parameter(Mandatory=$false)]
        [System.Collections.Generic.HashSet[string]]$OnPremDnsHostNames,

        [Parameter(Mandatory=$false)]
        [string]$OnPremDomainName,

        [Parameter(Mandatory=$false)]
        [switch]$SkipParentDomain
    )

    Request-ADFeature

    $ruleSet = [DnsForwardingRuleSet]::new()
    foreach($azureEndpoint in $AzureEndpoints) {
        Add-AzDnsForwardingRule -DnsForwardingRuleSet $ruleSet -AzureEndpoint $azureEndpoint | Out-Null
    }

    if (!$SkipOnPremisesDns) {
        if ([string]::IsNullOrEmpty($OnPremDomainName)) {
            $domain = Get-ADDomainInternal
        } else {
            $domain = Get-ADDomainInternal -Identity $OnPremDomainName
        }

        if (!$SkipParentDomain) {
            while($null -ne $domain.ParentDomain) {
                $domain = Get-ADDomainInternal -Identity $domain.ParentDomain
            }
        }

        if ($null -eq $OnPremDnsHostNames) {
            $onPremDnsServers = Resolve-DnsNameInternal -Name $domain.DNSRoot | `
                Where-Object { $_.Type -eq "A" } | `
                Select-Object -ExpandProperty IPAddress
        } else {
            $onPremDnsServers = $OnPremDnsHostNames | `
                Resolve-DnsNameInternal | `
                Where-Object { $_.Type -eq "A" } | `
                Select-Object -ExpandProperty IPAddress
        }

        Add-AzDnsForwardingRule `
                -DnsForwardingRuleSet $ruleSet `
                -DomainName $domain.DNSRoot `
                -MasterServers $OnPremDnsServers | `
            Out-Null
    }

    return $ruleSet
}

function Clear-DnsClientCacheInternal {
    switch((Get-OSPlatform)) {
        "Windows" {
            Clear-DnsClientCache
        }

        "Linux" {
            throw [System.PlatformNotSupportedException]::new()
        }

        "OSX" {
            throw [System.PlatformNotSupportedException]::new()
        }

        default {
            throw [System.PlatformNotSupportedException]::new()
        }
    }
}

function Push-DnsServerConfiguration {
    [CmdletBinding(SupportsShouldProcess=$true, ConfirmImpact="High")]

    param(
        [Parameter(Mandatory=$true, ParameterSetName="AzDnsServer")]
        [Parameter(Mandatory=$true, ParameterSetName="OnPremDnsServer")]
        [DnsForwardingRuleSet]$DnsForwardingRuleSet,

        [Parameter(Mandatory=$false, ParameterSetName="AzDnsServer")]
        [Parameter(Mandatory=$false, ParameterSetName="OnPremDnsServer")]
        [ValidateSet(
            "Overwrite", 
            "Merge", 
            "Disallow")]
        [string]$ConflictBehavior = "Overwrite",

        [Parameter(Mandatory=$true, ParameterSetName="OnPremDnsServer")]
        [switch]$OnPremDnsServer,

        [Parameter(Mandatory=$true, ParameterSetName="OnPremDnsServer")]
        [System.Collections.Generic.HashSet[string]]$AzDnsForwarderIpAddress
    )

    Assert-IsWindowsServer
    Assert-OSFeature -WindowsServerFeature "DNS", "RSAT-DNS-Server"

    $caption = "Configure DNS server"
    $verboseConfirmMessage = "This action will implement the DNS forwarding scheme as defined in the DnsForwardingRuleSet. Depending on the specified ConflictBehavior parameter, this may be a destructive operation."

    if ($PSCmdlet.ShouldProcess($verboseConfirmMessage, $verboseConfirmMessage, $caption)) {
        if ($OnPremDnsServer) {
            $rules = $DnsForwardingRuleSet | `
                Select-Object -ExpandProperty DnsForwardingRules | `
                Where-Object { $_.AzureResource }
        } else {
            $rules = $DnsForwardingRuleSet | `
                Select-Object -ExpandProperty DnsForwardingRules
        }

        foreach($rule in $rules) {
            $zone = Get-DnsServerZone | `
                Where-Object { $_.ZoneName -eq $rule.DomainName }

            if ($OnPremDnsServer) {
                $masterServers = $AzDnsForwarderIpAddress
            } else {
                $masterServers = $rule.MasterServers
            }

            if ($null -ne $zone) {
                switch($ConflictBehavior) {
                    "Overwrite" {
                        $zone | Remove-DnsServerZone `
                                -Confirm:$false `
                                -Force
                    }

                    "Merge" {
                        $existingMasterServers = $zone | `
                            Select-Object -ExpandProperty MasterServers | `
                            Select-Object -ExpandProperty IPAddressToString
                        
                        if ($OnPremDnsServer) {
                            $masterServers = [System.Collections.Generic.HashSet[string]]::new(
                                $AzDnsForwarderIpAddress)
                        } else {
                            $masterServers = [System.Collections.Generic.HashSet[string]]::new(
                                $masterServers)
                        }               

                        foreach($existingServer in $existingMasterServers) {
                            $masterServers.Add($existingServer) | Out-Null
                        }
                        
                        $zone | Remove-DnsServerZone `
                                -Confirm:$false `
                                -Force
                    }

                    "Disallow" {
                        throw [System.ArgumentException]::new(
                            "The DNS forwarding zone already exists", "DnsForwardingRuleSet")
                    }

                    default {
                        throw [System.ArgumentException]::new(
                            "Unexpected conflict behavior $ConflictBehavior", "ConflictBehavior")
                    }
                }
            }
            
            Add-DnsServerConditionalForwarderZone `
                    -Name $rule.DomainName `
                    -MasterServers $masterServers
            
            Clear-DnsClientCache
            Clear-DnsServerCache `
                    -Confirm:$false `
                    -Force
        }
    }
}

function Confirm-AzDnsForwarderPreReqs {
    [CmdletBinding()]
    param(
        [Parameter(Mandatory=$true, ParameterSetName="NameParameterSet")]
        [string]$VirtualNetworkResourceGroupName,

        [Parameter(Mandatory=$true, ParameterSetName="NameParameterSet")]
        [string]$VirtualNetworkName,

        [Parameter(Mandatory=$true, ParameterSetName="NameParameterSet")]
        [Parameter(Mandatory=$true, ParameterSetName="VNetObjectParameterSet")]
        [string]$VirtualNetworkSubnetName,

        [Parameter(Mandatory=$true, ParameterSetName="VNetObjectParameterSet")]
        [Microsoft.Azure.Commands.Network.Models.PSVirtualNetwork]$VirtualNetwork,

        [Parameter(Mandatory=$true, ParameterSetName="SubnetObjectParameterSet")]
        [Microsoft.Azure.Commands.Network.Models.PSSubnet]$VirtualNetworkSubnet,
        
        [Parameter(Mandatory=$false)]
        [string]$DomainToJoin,

        [Parameter(Mandatory=$false)]
        [string]$DnsForwarderRootName = "DnsFwder",

        [Parameter(Mandatory=$false)]
        [int]$DnsForwarderRedundancyCount = 2
    )

    Assert-IsDomainJoined
    Request-ADFeature
    Assert-DnsForwarderArmTemplateVersion

    # Check networking parameters: VirtualNetwork and VirtualNetworkSubnet
    switch($PSCmdlet.ParameterSetName) {
        "NameParameterSet" {
            # Get/verify virtual network is there.
            $VirtualNetwork = Get-AzVirtualNetwork `
                -ResourceGroupName $VirtualNetworkResourceGroupName `
                -Name $VirtualNetworkName `
                -ErrorAction SilentlyContinue
            
            if ($null -eq $VirtualNetwork) {
                Write-Error `
                        -Message "Virtual network $virtualNetworkName does not exist in resource group $virtualNetworkResourceGroupName." `
                        -ErrorAction Stop
            }

            # Verify subnet
            $VirtualNetworkSubnet = $VirtualNetwork | `
                Select-Object -ExpandProperty Subnets | `
                Where-Object { $_.Name -eq $VirtualNetworkSubnetName } 

            if ($null -eq $virtualNetworkSubnet) {
                Write-Error `
                        -Message "Subnet $virtualNetworkSubnetName does not exist in virtual network $($VirtualNetwork.Name)." `
                        -ErrorAction Stop
            }
        }

        "VNetObjectParameterSet" {
            # Capture information from the object
            $VirtualNetworkName = $VirtualNetwork.Name
            $VirtualNetworkResourceGroupName = $VirtualNetwork.ResourceGroupName

            # Verify/update virtual network object
            $VirtualNetwork = $VirtualNetwork | `
                Get-AzVirtualNetwork -ErrorAction SilentlyContinue
            
            if ($null -eq $VirtualNetwork) {
                Write-Error `
                    -Message "Virtual network $virtualNetworkName does not exist in resource group $virtualNetworkResourceGroupName." `
                    -ErrorAction Stop
            } 

            # Verify subnet
            $VirtualNetworkSubnet = $VirtualNetwork | `
                Select-Object -ExpandProperty Subnets | `
                Where-Object { $_.Name -eq $VirtualNetworkSubnetName } 

            if ($null -eq $VirtualNetworkSubnet) {
                Write-Error `
                        -Message "Subnet $virtualNetworkSubnetName does not exist in virtual network $($VirtualNetwork.Name)." `
                        -ErrorAction Stop
            }
        }

        "SubnetObjectParameterSet" {
            # Get resource names from the ID
            $virtualNetworkSubnetId = $VirtualNetworkSubnet.Id | Expand-AzResourceId
            $VirtualNetworkName = $virtualNetworkSubnetId["virtualNetworks"]
            $VirtualNetworkResourceGroupName = $virtualNetworkSubnetId["resourceGroups"]
            $VirtualNetworkSubnetName = $virtualNetworkSubnetId["subnets"]

            # Get/verify virtual network object
            $VirtualNetwork = Get-AzVirtualNetwork `
                -ResourceGroupName $VirtualNetworkResourceGroupName `
                -Name $VirtualNetworkName `
                -ErrorAction SilentlyContinue
            
            if ($null -eq $VirtualNetwork) {
                Write-Error `
                        -Message "Virtual network $virtualNetworkName does not exist in resource group $virtualNetworkResourceGroupName." `
                        -ErrorAction Stop
            }
            
            # Verify subnet object
            $VirtualNetworkSubnet = $VirtualNetwork | `
                Select-Object -ExpandProperty Subnets | `
                Where-Object { $_.Id -eq $VirtualNetworkSubnet.Id }
            
            if ($null -eq $VirtualNetworkSubnet) {
                Write-Error `
                        -Message "Subnet $VirtualNetworkSubnetName could not be found." `
                        -ErrorAction Stop
            }
        }

        default {
            throw [ArgumentException]::new("Unhandled parameter set $_.")
        }
    }

    # Check domain
    if ([string]::IsNullOrEmpty($DomainToJoin)) {
        $DomainToJoin = (Get-ADDomainInternal).DNSRoot
    } else {
        try {
            $DomainToJoin = (Get-ADDomainInternal -Identity $DomainToJoin).DNSRoot
        } catch {
            throw [System.ArgumentException]::new(
                "Could not find the domain $DomainToJoin", "DomainToJoin")
        }
    }

    # Get incrementor 
    $intCaster = {
        param($name, $rootName, $domainName)

        $str = $name.
            Replace(".$domainName", "").
            ToLowerInvariant().
            Replace("$($rootName.ToLowerInvariant())-", "")
        
        $i = -1
        if ([int]::TryParse($str, [ref]$i)) {
            return $i
        } else {
            return -1
        }
    }

    # Check computer names
    # not sure that the actual boundary conditions (greater than 999) being tested.
    $filterCriteria = ($DnsForwarderRootName + "-*")
    $incrementorSeed = Get-ADComputerInternal -Filter "Name -like '$filterCriteria'" | 
        Select-Object Name, 
            @{ 
                Name = "Incrementor"; 
                Expression = { $intCaster.Invoke($_.DNSHostName, $DnsForwarderRootName, $DomainToJoin) } 
            } | `
        Select-Object -ExpandProperty Incrementor | `
        Measure-Object -Maximum | `
        Select-Object -ExpandProperty Maximum
    
    if ($null -eq $incrementorSeed) {
        $incrementorSeed = -1
    }

    if ($incrementorSeed -lt 1000) {
        $incrementorSeed++
    } else {
        Write-Error `
                -Message "There are more than 1000 DNS forwarders domain joined to this domain. Chose another DnsForwarderRootName." `
                -ErrorAction Stop
    }

    $dnsForwarderNames = $incrementorSeed..($incrementorSeed+$DnsForwarderRedundancyCount-1) | `
        ForEach-Object { $DnsForwarderRootName + "-" + $_.ToString() }

    return @{
        "VirtualNetwork" = $VirtualNetwork;
        "VirtualNetworkSubnet" = $VirtualNetworkSubnet;
        "DomainToJoin" = $DomainToJoin;
        "DnsForwarderResourceIterator" = $incrementorSeed;
        "DnsForwarderNames" = $dnsForwarderNames
    }
}

function Join-AzDnsForwarder {
    [CmdletBinding(SupportsShouldProcess=$true, ConfirmImpact="Medium")]
    param(
        [Parameter(Mandatory=$true, ValueFromPipelineByPropertyName=$true)]
        [string]$DomainToJoin,

        [Parameter(Mandatory=$true, ValueFromPipelineByPropertyName=$true)]
        [string[]]$DnsForwarderNames
    )

    process {
        $caption = "Domain join DNS forwarders"
        $verboseConfirmMessage = "This action will domain join your DNS forwarders to your domain."
        
        if ($PSCmdlet.ShouldProcess($verboseConfirmMessage, $verboseConfirmMessage, $caption)) {
            $odjBlobs = $DnsForwarderNames | `
                Register-OfflineMachine `
                    -Domain $DomainToJoin `
                    -ErrorAction Stop
        
            return @{ 
                "Domain" = $DomainToJoin; 
                "DomainJoinBlobs" = $odjBlobs 
            }
        }
        
    }
}

function Get-ArmTemplateObject {
    [CmdletBinding()]
    param(
        [Parameter(Mandatory=$true, ValueFromPipeline=$true)]
        [string]$ArmTemplateUri
    )

    process {
        $request = Invoke-WebRequest `
                -Uri $ArmTemplateUri `
                -UseBasicParsing 

        if ($request.StatusCode -ne 200) {
            Write-Error `
                    -Message "Unexpected status code when retrieving ARM template: $($request.StatusCode)" `
                    -ErrorAction Stop
        }

        return ($request.Content | ConvertFrom-Json -Depth 100)
    }
}

function Get-ArmTemplateVersion {
    [CmdletBinding()]
    param(
        [Parameter(Mandatory=$true, ValueFromPipeline=$true)]
        [PSCustomObject]$ArmTemplateObject
    )

    process {
        if ($ArmTemplateObject.'$schema' -ne "https://schema.management.azure.com/schemas/2015-01-01/deploymentTemplate.json#") {
            throw [ArgumentException]::new(
                "Provided ARM template is missing `$schema property and is therefore likely malformed or not an ARM template", 
                "ArmTemplateObject")
        }

        if ($null -eq $ArmTemplateObject.contentVersion) {
            Write-Error -Message "The provided ARM template is missing a content version." -ErrorAction Stop
        }

        $templateVersion = [Version]$null
        if (![Version]::TryParse($ArmTemplateObject.contentVersion, [ref]$templateVersion)) {
            Write-Error -Message "The ARM template content version is malformed." -ErrorAction Stop
        }

        return $templateVersion
    }
}

function Assert-DnsForwarderArmTemplateVersion {
    [CmdletBinding()]
    param()

    # Check ARM template version
    $templateVersion = Get-ArmTemplateObject -ArmTemplateUri $DnsForwarderTemplate | `
        Get-ArmTemplateVersion

    if (
        $templateVersion.Major -lt $DnsForwarderTemplateVersion.Major -or 
        $templateVersion.Minor -lt $DnsForwarderTemplateVersion.Minor
    ) {
        Write-Error `
                -Message "The template for deploying DNS forwarders in the Azure repository is an older version than the AzureFilesHybrid module expects. This likely indicates that you are using a development version of the AzureFilesHybrid module and should override the DnsForwarderTemplate config parameter on module load (or in AzureFilesHybrid.psd1) to match the correct development version." `
                -ErrorAction Stop
    } elseif (
        $templateVersion.Major -gt $DnsForwarderTemplateVersion.Major -or 
        $templateVersion.Minor -gt $DnsForwarderTemplateVersion.Minor
    ) {
        Write-Error -Message "The template for deploying DNS forwarders in the Azure repository is a newer version than the AzureFilesHybrid module expects. This likely indicates that you are using an older version of the AzureFilesHybrid module and should upgrade. This can be done by getting the newest version of the module from https://github.com/Azure-Samples/azure-files-samples/releases." -ErrorAction Stop
    } else {
        Write-Verbose -Message "DNS forwarder ARM template version is $($templateVersion.ToString())."
        Write-Verbose -Message "Expected DnsForwarderTemplateVersion version is $($DnsForwarderTemplateVersion.ToString())."
    }
}

function Invoke-AzDnsForwarderDeployment {
    [CmdletBinding(SupportsShouldProcess=$true, ConfirmImpact="Medium")]
    param(
        [Parameter(Mandatory=$true)]
        [DnsForwardingRuleSet]$DnsForwardingRuleSet,

        [Parameter(Mandatory=$true)]
        [string]$DnsServerResourceGroupName,

        [Parameter(Mandatory=$true)]
        [Microsoft.Azure.Commands.Network.Models.PSVirtualNetwork]$VirtualNetwork,

        [Parameter(Mandatory=$true)]
        [Microsoft.Azure.Commands.Network.Models.PSSubnet]$VirtualNetworkSubnet,

        [Parameter(Mandatory=$true)]
        [hashtable]$DomainJoinParameters,

        [Parameter(Mandatory=$true)]
        [string]$DnsForwarderRootName,

        [Parameter(Mandatory=$true)]
        [int]$DnsForwarderResourceIterator,

        [Parameter(Mandatory=$true)]
        [int]$DnsForwarderRedundancyCount,

        [Parameter(Mandatory=$true)]
        [System.Security.SecureString]$VmTemporaryPassword
    )

    Assert-DnsForwarderArmTemplateVersion

    # Encode ruleset
    $encodedDnsForwardingRuleSet = $DnsForwardingRuleSet | ConvertTo-EncodedJson -Depth 3

    $caption = "Deploy DNS forwarders in Azure"
    $verboseConfirmMessage = "This action will deploy the DNS forwarders in Azure."

    if ($PSCmdlet.ShouldProcess($verboseConfirmMessage, $verboseConfirmMessage, $caption)) {
        try {
            $templateResult = New-AzResourceGroupDeployment `
                -ResourceGroupName $DnsServerResourceGroupName `
                -TemplateUri $DnsForwarderTemplate `
                -location $VirtualNetwork.Location `
                -virtualNetworkResourceGroupName $VirtualNetwork.ResourceGroupName `
                -virtualNetworkName $VirtualNetwork.Name `
                -virtualNetworkSubnetName $VirtualNetworkSubnet.Name `
                -dnsForwarderRootName $DnsForwarderRootName `
                -vmResourceIterator $DnsForwarderResourceIterator `
                -vmResourceCount $DnsForwarderRedundancyCount `
                -dnsForwarderTempPassword $VmTemporaryPassword `
                -odjBlobs $DomainJoinParameters `
                -encodedForwardingRules $encodedDnsForwardingRuleSet `
                -ErrorAction Stop
        } catch {
            Write-Error -Message "This error message will eventually be replaced by a rollback functionality." -ErrorAction Stop
        }
    }
}

function Get-AzDnsForwarderIpAddress {
    [CmdletBinding()]
    param(
        [Parameter(Mandatory=$true)]
        [string]$DnsServerResourceGroupName,

        [Parameter(Mandatory=$true)]
        [string[]]$DnsForwarderName
    )

    $nicNames = $DnsForwarderNames | `
        Select-Object @{ Name = "NIC"; Expression = { ($_ + "-NIC") } } | `
        Select-Object -ExpandProperty NIC

    $ipAddresses = Get-AzNetworkInterface -ResourceGroupName $DnsServerResourceGroupName | `
        Where-Object { $_.Name -in $nicNames } | `
        Select-Object -ExpandProperty IpConfigurations | `
        Select-Object -ExpandProperty PrivateIpAddress
    
    return $ipAddresses
}

function Update-AzVirtualNetworkDnsServers {
    [CmdletBinding(SupportsShouldProcess=$true, ConfirmImpact="High")]
    param(
        [Parameter(Mandatory=$true)]
        [Microsoft.Azure.Commands.Network.Models.PSVirtualNetwork]$VirtualNetwork,

        [Parameter(Mandatory=$true)]
        [string[]]$DnsForwarderIpAddress
    )

    $caption = "Update your virtual network's DNS servers"
    $verboseConfirmMessage = "This action will update your virtual network's DNS settings."

    if ($PSCmdlet.ShouldProcess($verboseConfirmMessage, $verboseConfirmMessage, $caption)) {
        if ($null -eq $VirtualNetwork.DhcpOptions.DnsServers) {
            $VirtualNetwork.DhcpOptions.DnsServers = 
                [System.Collections.Generic.List[string]]::new()
        }

        foreach($ipAddress in $DnsForwarderIpAddress) {
            $VirtualNetwork.DhcpOptions.DnsServers.Add($ipAddress)
        }
        
        $VirtualNetwork | Set-AzVirtualNetwork -ErrorAction Stop | Out-Null
    }
}

function New-AzDnsForwarder {
    [CmdletBinding(SupportsShouldProcess=$true, ConfirmImpact="High")]
    param(
        [Parameter(Mandatory=$true)]
        [DnsForwardingRuleSet]$DnsForwardingRuleSet,

        [Parameter(Mandatory=$true, ParameterSetName="NameParameterSet")]
        [string]$VirtualNetworkResourceGroupName,

        [Parameter(Mandatory=$true, ParameterSetName="NameParameterSet")]
        [string]$VirtualNetworkName,

        [Parameter(Mandatory=$true, ParameterSetName="NameParameterSet")]
        [Parameter(Mandatory=$true, ParameterSetName="VNetObjectParameter")]
        [string]$VirtualNetworkSubnetName,

        [Parameter(Mandatory=$true, ParameterSetName="VNetObjectParameter")]
        [Microsoft.Azure.Commands.Network.Models.PSVirtualNetwork]$VirtualNetwork,

        [Parameter(Mandatory=$true, ParameterSetName="SubnetObjectParameter")]
        [Microsoft.Azure.Commands.Network.Models.PSSubnet]$VirtualNetworkSubnet,

        [Parameter(Mandatory=$false)]
        [string]$DnsServerResourceGroupName,
        
        [Parameter(Mandatory=$false)]
        [string]$DnsForwarderRootName = "DnsFwder",

        [Parameter(Mandatory=$false)]
        [System.Security.SecureString]$VmTemporaryPassword,

        [Parameter(Mandatory=$false)]
        [string]$DomainToJoin,

        [Parameter(Mandatory=$false)]
        [int]$DnsForwarderRedundancyCount = 2,

        [Parameter(Mandatory=$false)]
        [System.Collections.Generic.HashSet[string]]$OnPremDnsHostNames,

        [Parameter(Mandatory=$false)]
        [System.Management.Automation.PSCredential]$Credential,

        [Parameter(Mandatory=$false)]
        [switch]$SkipParentDomain
    )

    $caption = "Create Azure DNS forwarders"
    $verboseConfirmMessage = "This action will fully configure DNS forwarding end-to-end, including deploying DNS forwarders in Azure VMs and configuring on-premises DNS to forward the appropriate zones to Azure."

    if ($PSCmdlet.ShouldProcess($verboseConfirmMessage, $verboseConfirmMessage, $caption)) {
        $confirmParameters = @{}

        switch($PSCmdlet.ParameterSetName) {
            "NameParameterSet" {
                $confirmParameters += @{ 
                    "VirtualNetworkResourceGroupName" = $VirtualNetworkResourceGroupName;
                    "VirtualNetworkName" = $VirtualNetworkName;
                    "VirtualNetworkSubnetName" = $VirtualNetworkSubnetName;
                }
            }

            "VNetObjectParameter" {
                $confirmParameters += @{
                    "VirtualNetwork" = $VirtualNetwork;
                    "VirtualNetworkSubnetName" = $VirtualNetworkSubnetName
                }
            }

            "SubnetObjectParameter" {
                $confirmParameters += @{
                    "VirtualNetworkSubnet" = $VirtualNetworkSubnet
                }
            }

            default {
                throw [ArgumentException]::new("Unhandled parameter set")
            }
        }

        if ($PSBoundParameters.ContainsKey("DomainToJoin")) {
            $confirmParameters += @{
                "DomainToJoin" = $DomainToJoin
            }
        }

        if ($PSBoundParameters.ContainsKey("DnsForwarderRootName")) {
            $confirmParameters += @{
                "DnsForwarderRootName" = $DnsForwarderRootName
            }
        }

        if ($PSBoundParameters.ContainsKey("DnsForwarderRedundancyCount")) {
            $confirmParameters += @{ 
                "DnsForwarderRedundancyCount" = $DnsForwarderRedundancyCount
            }
        }

        $verifiedObjs = Confirm-AzDnsForwarderPreReqs @confirmParameters -ErrorAction Stop
        $VirtualNetwork = $verifiedObjs.VirtualNetwork
        $VirtualNetworkSubnet = $verifiedObjs.VirtualNetworkSubnet
        $DomainToJoin = $verifiedObjs.DomainToJoin
        $DnsForwarderResourceIterator = $verifiedObjs.DnsForwarderResourceIterator
        $DnsForwarderNames = $verifiedObjs.DnsForwarderNames

        # Create resource group for the DNS forwarders, if it hasn't already
        # been created. The resource group will have the same location as the vnet.
        if ($PSBoundParameters.ContainsKey("DnsServerResourceGroupName")) {
            $dnsServerResourceGroup = Get-AzResourceGroup | `
                Where-Object { $_.ResourceGroupName -eq $DnsServerResourceGroupName }

            if ($null -eq $dnsServerResourceGroup) { 
                $dnsServerResourceGroup = New-AzResourceGroup `
                        -Name $DnsServerResourceGroupName `
                        -Location $VirtualNetwork.Location
            }
        } else {
            $DnsServerResourceGroupName = $VirtualNetwork.ResourceGroupName
        }       

        # Get names of on-premises host names
        if ($null -eq $OnPremDnsHostNames) {
            $onPremDnsServers = $DnsForwardingRuleSet.DnsForwardingRules | `
                Where-Object { $_.AzureResource -eq $false } | `
                Select-Object -ExpandProperty MasterServers
            
            $OnPremDnsHostNames = $onPremDnsServers | `
                ForEach-Object { [System.Net.Dns]::GetHostEntry($_) } | `
                Select-Object -ExpandProperty HostName
        }

        $domainJoinParameters = Join-AzDnsForwarder `
                -DomainToJoin $DomainToJoin `
                -DnsForwarderNames $DnsForwarderNames `
                -Confirm:$false

        if (!$PSBoundParameters.ContainsKey("VmTemporaryPassword")) {
            $VmTemporaryPassword = Get-RandomString `
                    -StringLength 15 `
                    -CaseSensitive `
                    -AsSecureString
        }
        
        Invoke-AzDnsForwarderDeployment `
                -DnsForwardingRuleSet $DnsForwardingRuleSet `
                -DnsServerResourceGroupName $DnsServerResourceGroupName `
                -VirtualNetwork $VirtualNetwork `
                -VirtualNetworkSubnet $VirtualNetworkSubnet `
                -DomainJoinParameters $domainJoinParameters `
                -DnsForwarderRootName $DnsForwarderRootName `
                -DnsForwarderResourceIterator $DnsForwarderResourceIterator `
                -DnsForwarderRedundancyCount $DnsForwarderRedundancyCount `
                -VmTemporaryPassword $VmTemporaryPassword `
                -ErrorAction Stop `
                -Confirm:$false

        $ipAddresses = Get-AzDnsForwarderIpAddress `
                -DnsServerResourceGroupName $DnsServerResourceGroupName `
                -DnsForwarderName $DnsForwarderNames

        Update-AzVirtualNetworkDnsServers `
                -VirtualNetwork $VirtualNetwork `
                -DnsForwarderIpAddress $ipAddresses `
                -Confirm:$false

        foreach($dnsForwarder in $dnsForwarderNames) {
            Restart-AzVM `
                    -ResourceGroupName $DnsServerResourceGroupName `
                    -Name $dnsForwarder | `
                Out-Null
        }

        foreach($server in $OnPremDnsHostNames) {
            if ($PSBoundParameters.ContainsKey("Credential")) {
                $session = Initialize-RemoteSession `
                        -ComputerName $server `
                        -Credential $Credential `
                        -InstallViaCopy `
                        -OverrideModuleConfig @{ 
                            SkipPowerShellGetCheck = $true;
                            SkipAzPowerShellCheck = $true;
                            SkipDotNetFrameworkCheck = $true
                        }
            } else {
                $session = Initialize-RemoteSession `
                        -ComputerName $server `
                        -InstallViaCopy `
                        -OverrideModuleConfig @{ 
                            SkipPowerShellGetCheck = $true;
                            SkipAzPowerShellCheck = $true;
                            SkipDotNetFrameworkCheck = $true
                        }
            }            
            
            $serializedRuleSet = $DnsForwardingRuleSet | ConvertTo-Json -Compress -Depth 3
            Invoke-Command `
                    -Session $session `
                    -ArgumentList $serializedRuleSet, ([string[]]$ipAddresses) `
                    -ScriptBlock {
                        $DnsForwardingRuleSet = [DnsForwardingRuleSet]::new(($args[0] | ConvertFrom-Json))
                        $dnsForwarderIPs = ([string[]]$args[1])

                        Push-DnsServerConfiguration `
                                -DnsForwardingRuleSet $DnsForwardingRuleSet `
                                -OnPremDnsServer `
                                -AzDnsForwarderIpAddress $dnsForwarderIPs `
                                -Confirm:$false
                    }
        }    
        
        Clear-DnsClientCacheInternal
    }
}
#endregion

#region DFS-N cmdlets
#endregion

#region Share level permissions migration cmdlets
function Move-OnPremSharePermissionsToAzureFileShare
{
    <#
    .SYNOPSIS
    Maps local share permissions to Azure RBAC's built-in roles for files. Applies corresponding built-in roles to domain user's identity in Azure AD.
    .DESCRIPTION
    On-prem share permissions applied on domain users will be mapped to Azure RBAC's built-in roles. And these built-in roles will be assigned to domain user's identity in Azure AD.
    .OUTPUTS
    Boolean, If $CommitChanges is False, this functions checks if share permissions can be migrated to cloud without any failures. Returns True if migration is possible without errors.
    If $CommitChanges is True, this function migrates on-prem share permissions to azure file share RBAC permissions. If there any errors are encountered particualr share permission migration is skipped and next permission in the list in processed.
    .EXAMPLE
    PS C:\> Move-OnPremSharePermissionsToAzureFileShare -LocalSharename "<localsharename>" -Destinationshare "<destinationshharename>" -ResourceGroupName "<resourceGroupName>" -StorageAccountName "<storageAccountName>" -CommitChanges $False -StopOnAADUserLookupFailure $True -AutoFitSharePermissionsOnAAD $True
    #>

    Param(
         [Parameter(Mandatory=$true, Position=0, HelpMessage="Name of the share present on-prem.")]
         [string]$LocalShareName,

         [Parameter(Mandatory=$true, Position=1, HelpMessage="Name of the share on Azure storage account.")]
         [string]$DestinationShareName,

         [Parameter(Mandatory=$true, Position=2, HelpMessage="Resource group name of storage account.")]
         [string]$ResourceGroupName,

         [Parameter(Mandatory=$true, Position=3, HelpMessage="Storage account name on Azure.")]
         [string]$StorageAccountName,

         [Parameter(Mandatory=$true, Position=4, HelpMessage="If false, the tool just checks for possible errors and reports back without making any changes on the cloud.")]
         [bool]$CommitChanges,

         [Parameter(Mandatory=$false, Position=5, HelpMessage="If true, ACL migration will be stopped upon failure to lookup local user on Azure AD.")]
         [bool]$StopOnAADUserLookupFailure = $true,

         [Parameter(Mandatory=$false, Position=6, HelpMessage="If true, permissions will be mapped to closest available on built-in roles in Azure RBAC.")]
         [bool]$AutoFitSharePermissionsOnAAD = $true
        )

    # Certain accounts in a domain server will not be represented in Azure AD.
    [String[]]$wellKnowAccountName = 'Everyone', 'BUILTIN\Administrators', 'Domain', 'Authenticated Users', 'Users', 'SYSTEM', 'Domain Admins', 'Domain Users'
    $wellKnownAccountNamesSet = [System.Collections.Generic.HashSet[String]]::new([System.Collections.Generic.IEnumerable[String]]$wellKnowAccountName)

    $roleAssignmentsDoneList = New-Object System.Collections.Generic.List[Microsoft.Azure.Commands.Resources.Models.Authorization.PSRoleAssignment]
    $roleAssignmentsSkippedAccountsForMissingRoles = New-Object System.Collections.Generic.List[CimInstance]
    $roleAssignmentsSkippedAccountsForMissingIdentity = New-Object System.Collections.Generic.List[CimInstance]
    $roleAssignmentsSkippedAccountsForHavingRoleAlready = New-Object System.Collections.Generic.List[CimInstance]
    $roleAssignmentsDoneAccounts = New-Object System.Collections.Generic.List[CimInstance]
    $roleAssignmentsPossibleWithoutAnySkips = $True

    # Verify the Storage account and file share exist on the cloud.
    try
    {
        $StorageAccountObj = Get-AzStorageAccount -ResourceGroupName $ResourceGroupName -Name $StorageAccountName -ErrorAction Stop
    }
    catch
    {
        Write-Error -Message "Caught exception: $_" -ErrorAction Stop
    }

    if($StorageAccountObj -eq $null)
    {
        throw "The Storage Account doesn't exist. To create the Storage account and connect it to an active directory, 
                                    please follow the link https://docs.microsoft.com/en-us/azure/storage/files/storage-files-identity-auth-active-directory-enable"
    }

    if($StorageAccountObj.AzureFilesIdentityBasedAuth.DirectoryServiceOptions -ne 'AD')
    {
        throw "To Proceed, you need to have Storage Account connected to an Active Directory.
                                        Refer the link for details - https://docs.microsoft.com/en-us/azure/storage/files/storage-files-identity-auth-active-directory-enable"
    }

    try
    {
        $accountKey = Get-AzStorageAccountKey -ResourceGroupName $ResourceGroupName -Name $StorageAccountName | Where-Object {$_.KeyName -like "key1"}
        $storageAccountContext = New-AzStorageContext -StorageAccountName $StorageAccountName -StorageAccountKey $accountKey.Value
    }
    catch
    {
        Write-Error "Caught exception: $_" -ErrorAction Stop
    }

    Write-Verbose -Message "Checking if the destination share exists"

    $cloudShare = Get-AzStorageShare -Context $storageAccountContext -Name $DestinationShareName -Erroraction 'silentlycontinue'

    # If the destination share does not exist, the following will create a new share.
    if($cloudShare -eq $null)
    {
        Write-Verbose -Message  "The Destination Share doesn't exist. Creating a new share with the name provided"
        try
        {
            $cloudShare = New-AzStorageShare -Name $DestinationShareName -Context $storageAccountContext
        }
        catch
        {
            Write-Error "Caught exception: $_" -ErrorAction Stop
        }
    }

    Write-Verbose -Message "Getting the local SMB share access details"
    $localSmbShareAccess = Get-SmbShareAccess -Name $LocalShareName

    if ($localSmbShareAccess -eq $null)
    {
        throw "Could not find share with name $LocalShareName."
    }

    Write-Host "Local SMB share access details"

    $localSmbShareAccess | Format-Table | Out-String|% {Write-Host $_}

    # Run through ACL of the local share.
    foreach($smbShareAccessControl in $localSmbShareAccess)
    {
        $account=$smbShareAccessControl.AccountName
        $strAccessRight =[string] $smbShareAccessControl.AccessRight
        $strAccessControlType = [string] $smbShareAccessControl.AccessControlType
        
        if($wellKnownAccountNamesSet.Contains($account))
        {
            $roleAssignmentsSkippedAccountsForMissingIdentity.Add($smbShareAccessControl)
            continue
        }

        $objUser = New-Object System.Security.Principal.NTAccount($account)
        $strSID = $objUser.Translate([System.Security.Principal.SecurityIdentifier])

        Write-Verbose -Message "Mapping domain user/group - $account to its corresponding identity on Azure AAD"

        #Geting the OID of domain user/group using its SID
        try
        {
            Request-ConnectMsGraph `
                -Scopes "User.Read.All" `
                -RequiredModules @("Microsoft.Graph.Users", "Microsoft.Graph.Groups", "Microsoft.Graph.Identity.DirectoryManagement")
            
            $aadUser = Get-MgUser -Filter "OnPremisesSecurityIdentifier eq '$strSID'"
        }
        catch
        {
            Write-Error "Caught exception: $_" -ErrorAction Stop
        }

        if ($aadUser -ne $null)
        {
            Write-Verbose -Message "Domain user/group's identity retreived from AAD - $($aadUser.UserPrincipalName)"

            #Assign Rbac for OID extracted from above.
            $roleDefinition = $null

            If($strAccessControlType.Contains("Allow"))
            {
                if($strAccessRight.Contains("Read"))
                {
                    # Storage File Data SMB Share Reader - Built in role definition has below Id.
                    $roleDefinition = Get-AzRoleDefinition -Id aba4ae5f-2193-4029-9191-0cb91df5e314
                }
                elseif($strAccessRight.Contains("Change"))
                {
                    # Storage File Data SMB Share Elevated Contributor - Built in role has below Id.
                    $roleDefinition = Get-AzRoleDefinition -Id a7264617-510b-434b-a828-9731dc254ea7
                }
                elseif($strAccessRight.Contains("Full") -And $AutoFitSharePermissionsOnAAD -eq $true)
                {
                    # Storage File Data SMB Share Elevated Contributor - Built in role has below Id.
                    $roleDefinition = Get-AzRoleDefinition -Id a7264617-510b-434b-a828-9731dc254ea7
                }
            }
            else
            {
                # On deny, User should create custom role definitions.
                $roleAssignmentsSkippedAccountsForMissingRoles.Add($smbShareAccessControl)
            }

            if ($roleDefinition -ne $null -And $CommitChanges -eq $true)
            {
                Write-Verbose -Message "Assigning corresponding RBAC role to the user/group with scope set to the destination share."

                #Constrain the scope to the target file share
                $storageAccountPath = $StorageAccountObj.Id
                $scope = "$storageAccountPath/fileServices/default/fileshares/$DestinationShareName"

                $roleAssignments = Get-AzRoleAssignment -Scope $scope -ObjectId $aadUser.ObjectId

                #Check to see if the role is already assigned to the user/group.
                $isRoleAssignedAlready = $False;

                if($roleAssignments -ne $null )
                {
                    foreach($roleAssignment in $roleAssignments)
                    {
                        if($roleAssignment.RoleDefinitionName -eq $roleDefinition.Name)
                        {
                            Write-Verbose -Message "Role assignment present already, skipping"
                            $isRoleAssignedAlready = $True
                            $roleAssignmentsSkippedAccountsForHavingRoleAlready.Add($smbShareAccessControl)
                            break;
                        }
                    }
                }

                if ($isRoleAssignedAlready -eq $False)
                {
                    Write-Verbose -Message "Assigning RBAC role to the user/group : $account  with the role : $($roleDefinition.Name)"
                    #Assign the custom role to the target identity with the specified scope.
                    $newRoleAssignment = New-AzRoleAssignment -ObjectId $aadUser.ObjectId -RoleDefinitionId $roleDefinition.Id -Scope $scope

                    $roleAssignmentsDoneAccounts.Add($smbShareAccessControl)
                    $roleAssignmentsDoneList.Add($newRoleAssignment)
                }
            }
        }
        else
        {
            $roleAssignmentsSkippedAccountsForMissingIdentity.Add($smbShareAccessControl)
            If ($CommitChanges -eq $true)
            {
                If ($StopOnAADUserLookupFailure)
                {
                    Write-Error -Message "Could not find an identity on AAD for domain user - '$account'. Please confirm AD connect is complete." -ErrorAction stop
                }
                else
                {
                    Write-Error -Message "Could not find an identity on AAD for domain user - '$account', Continuing" -ErrorAction Continue
                }
            }
        }
    }

    If ($CommitChanges -eq $false)
    {
        If ($roleAssignmentsSkippedAccountsForMissingIdentity.Count -ne 0)
        {
            Write-Host "Following Accounts do not have corresponding identities in Azure AD. If you continue, these account's access control will be skipped"

            $roleAssignmentsPossibleWithoutAnySkips = $False
            $roleAssignmentsSkippedAccountsForMissingIdentity | Format-Table | Out-String|% {Write-Host $_}
        }

        If ($roleAssignmentsSkippedAccountsForMissingRoles.Count -ne 0)
        {
            Write-Host "Following Accounts do not have corresponding access right/control in Azure AD. If you continue, these account's access control will be skipped"

            $roleAssignmentsPossibleWithoutAnySkips = $False
            $roleAssignmentsSkippedAccountsForMissingRoles | Format-Table | Out-String|% {Write-Host $_}
        }
    }
    else
    {
        If ($roleAssignmentsSkippedAccountsForMissingIdentity.Count -ne 0)
        {
            Write-Host "Following Accounts do not have corresponding identities in Azure AD. Skipped ACL migration."

            $roleAssignmentsSkippedAccountsForMissingIdentity | Format-Table | Out-String|% {Write-Host $_}
        }

        If ($roleAssignmentsSkippedAccountsForMissingRoles.Count -ne 0)
        {
            Write-Host "Following Accounts do not have corresponding access right/control in Azure AD. Skipped ACL migration."

            $roleAssignmentsSkippedAccountsForMissingRoles | Format-Table | Out-String|% {Write-Host $_}
        }

        If ($roleAssignmentsSkippedAccountsForHavingRoleAlready.Count -ne 0)
        {
            Write-Host "Following Accounts already have access to the share at share scope or higher. Skipped ACL migration."

            $roleAssignmentsSkippedAccountsForHavingRoleAlready | Format-Table | Out-String|% {Write-Host $_}
        }

        If ($roleAssignmentsDoneAccounts.Count -ne 0)
        {
            Write-Host "Below accounts were mapped to Azure AD roles"

            $roleAssignmentsDoneAccounts | Format-Table | Out-String|% {Write-Host $_}
        }

        If ($roleAssignmentsDoneList.Count -ne 0)
        {
            Write-Host "`nSuccessful role assignments:"

            foreach($roleAssignment in $roleAssignmentsDoneList)
            {
                $roleAssignment
            }
        }
    }
    return $roleAssignmentsPossibleWithoutAnySkips
}
#endregion

#region Actions to run on module load
$AzurePrivateDnsIp = [string]$null
$DnsForwarderTemplateVersion = [Version]$null
$DnsForwarderTemplate = [string]$null
$SkipPowerShellGetCheck = $false
$SkipAzPowerShellCheck = $false
$SkipDotNetFrameworkCheck = $false

function Invoke-ModuleConfigPopulate {
    <#
    .SYNOPSIS
    Populate module configuration parameters.

    .DESCRIPTION
    This cmdlet wraps the PrivateData object as defined in AzureFilesHybrid.psd1, as well as module parameter OverrideModuleConfig. If an override is specified, that value will be used, otherwise, the value from the PrivateData object will be used.

    .PARAMETER OverrideModuleConfig
    The OverrideModuleConfig specified in the parameters of the module, at the beginning of the module.

    .EXAMPLE
    Invoke-ModuleConfigPopulate -OverrideModuleConfig @{}
    #>

    [CmdletBinding()]
    param(
        [Parameter(Mandatory=$false, Position=0)]
        [hashtable]$OverrideModuleConfig
    )

    $DefaultModuleConfig = $MyInvocation.MyCommand.Module.PrivateData["Config"]

    if ($OverrideModuleConfig.ContainsKey("AzurePrivateDnsIp")) {
        $script:AzurePrivateDnsIp = $OverrideModuleConfig["AzurePrivateDnsIp"]
    } else {
        $script:AzurePrivateDnsIp = $DefaultModuleConfig["AzurePrivateDnsIp"]
    }

    if ($OverrideModuleConfig.ContainsKey("DnsForwarderTemplateVersion")) {
        $script:DnsForwarderTemplateVersion = [Version]$null
        $v = [Version]$null
        if (![Version]::TryParse($OverrideModuleConfig["DnsForwarderTemplateVersion"], [ref]$v)) {
            Write-Error `
                    -Message "Unexpected DnsForwarderTemplateVersion version value specified in overrides." `
                    -ErrorAction Stop
        }

        $script:DnsForwarderTemplateVersion = $v
    } else {
        $script:DnsForwarderTemplateVersion = [Version]$null
        $v = [Version]$null
        if (![Version]::TryParse($DefaultModuleConfig["DnsForwarderTemplateVersion"], [ref]$v)) {
            Write-Error `
                    -Message "Unexpected DnsForwarderTemplateVersion version value specified in AzFilesHybrid DefaultModuleConfig." `
                    -ErrorAction Stop
        }
        
        $script:DnsForwarderTemplateVersion = $v
    }

    if ($OverrideModuleConfig.ContainsKey("DnsForwarderTemplate")) {
        $script:DnsForwarderTemplate = $OverrideModuleConfig["DnsForwarderTemplate"]
    } else {
        $script:DnsForwarderTemplate = $DefaultModuleConfig["DnsForwarderTemplate"]
    }

    if ($OverrideModuleConfig.ContainsKey("SkipPowerShellGetCheck")) {
        $script:SkipPowerShellGetCheck = $OverrideModuleConfig["SkipPowerShellGetCheck"]
    } else {
        $script:SkipPowerShellGetCheck = $DefaultModuleConfig["SkipPowerShellGetCheck"]
    }

    if ($OverrideModuleConfig.ContainsKey("SkipAzPowerShellCheck")) {
        $script:SkipAzPowerShellCheck = $OverrideModuleConfig["SkipAzPowerShellCheck"]
    } else {
        $script:SkipAzPowerShellCheck = $DefaultModuleConfig["SkipAzPowerShellCheck"]
    }

    if ($OverrideModuleConfig.ContainsKey("SkipDotNetFrameworkCheck")) {
        $script:SkipDotNetFrameworkCheck = $OverrideModuleConfig["SkipDotNetFrameworkCheck"]
    } else {
        $script:SkipDotNetFrameworkCheck = $DefaultModuleConfig["SkipDotNetFrameworkCheck"]
    }
}

Invoke-ModuleConfigPopulate `
        -OverrideModuleConfig $OverrideModuleConfig

if ((Get-OSPlatform) -eq "Windows") {
    if ($PSVersionTable.PSEdition -eq "Desktop") {
        if (!$SkipDotNetFrameworkCheck) {
            Assert-DotNetFrameworkVersion `
                    -DotNetFrameworkVersion "Framework4.7.2"
        }
    }

    [Net.ServicePointManager]::SecurityProtocol = ([Net.SecurityProtocolType]::Tls12 -bor `
        [Net.SecurityProtocolType]::Tls13)
}

if (!$SkipPowerShellGetCheck) {
    Request-PowerShellGetModule
}

if (!$SkipAzPowerShellCheck) {
    Request-AzPowerShellModule
}
#endregion
<|MERGE_RESOLUTION|>--- conflicted
+++ resolved
@@ -1,7759 +1,7758 @@
-using namespace System
-using namespace System.Collections
-using namespace System.Collections.Generic
-using namespace System.Collections.Specialized
-using namespace System.Text
-using namespace System.Security
-param(
-    [Parameter(Mandatory=$false, Position=0)]
-    [hashtable]$OverrideModuleConfig = @{}
-)
-# This module contains many cmdlets which may be used in different scenarios. Since the purpose 
-# of this module is to provide cmdlets that cross the cloud/on-premises boundary, you may want 
-# to take a look at what that cmdlets are doing prior to running them. For the ease of your 
-# inspection, we have grouped them into several regions:
-# - General cmdlets, used across multiple scenarios. These check or assert information about 
-#   your environment, or wrap OS functionality (like *-OSFeature) to provide a common way of 
-#   dealing with things across OS environments.
-# - Azure Files Active Directory cmdlets, which make it possible to domain join your storage 
-#   accounts to replace a file server.
-# - General Azure cmdlets, which provide functionality that make working with Azure resources 
-#   easier.
-# - DNS cmdlets, which wrap Azure and on-premises DNS functions to make it possible to configure
-#   DNS to access Azure resources on-premises and vice versa.
-# - DFS-N cmdlets, which wrap Azure and Windows Server DFS-N to make it a more seamless process
-#   to adopt Azure Files to replace on-premises file servers.
-#   Share level permissions migration cmdlets, used to migrate share level permissions set on
-#   local (on-rem) server  to share on Azure storage.
-
-
-#region General cmdlets
-function Get-IsElevatedSession {
-    <#
-    .SYNOPSIS
-    Get the elevation status of the PowerShell session.
-    .DESCRIPTION
-    This cmdlet will check to see if the PowerShell session is running as administrator, generally allowing PowerShell code 
-    to check to see if it's got enough permissions to do the things it needs to do. This cmdlet is not yet defined on Linux/macOS
-    sessions.
-    
-    .EXAMPLE
-    if ((Get-IsElevatedSession)) {
-        # Some code requiring elevation
-    } else {
-        # Some alternative code, or a nice error message.
-    }
-    .OUTPUTS 
-    System.Boolean, indicating whether the session is elevated.
-    #>
-
-    [CmdletBinding()]
-    param()
-
-    switch((Get-OSPlatform)) {
-        "Windows" {
-            $currentPrincipal = [Security.Principal.WindowsPrincipal]::new(
-                [Security.Principal.WindowsIdentity]::GetCurrent())
-            $isAdmin = $currentPrincipal.IsInRole(
-                [Security.Principal.WindowsBuiltInRole]::Administrator)
-
-            return $isAdmin
-        }
-
-        "Linux" {
-            throw [System.PlatformNotSupportedException]::new()
-        }
-
-        "OSX" {
-            throw [System.PlatformNotSupportedException]::new()
-        }
-
-        default {
-            throw [System.PlatformNotSupportedException]::new()
-        }
-    }
-}
-
-function Assert-IsElevatedSession {
-    <#
-    .SYNOPSIS
-    Check if the session is elevated and throw an error if it isn't.
-    
-    .DESCRIPTION
-    This cmdlet uses the Get-IsElevatedSession cmdlet to throw a nice error message to the user if the session isn't elevated.
-    
-    .EXAMPLE
-    Assert-IsElevatedSession
-    # User sees either nothing (session is elevated), or an error message (session is not elevated).
-    #>
-
-    [CmdletBinding()]
-    param()
-
-    if (!(Get-IsElevatedSession)) {
-        Write-Error `
-            -Message "This cmdlet requires an elevated PowerShell session." `
-            -ErrorAction Stop
-    }
-}
-
-function Get-OSPlatform {
-    <#
-    .SYNOPSIS
-    Get the OS running the current PowerShell session.
-    .DESCRIPTION
-    This cmdlet is a wrapper around the System.Runtime.InteropServices.RuntimeInformation .NET standard class that makes it easier to work with in PowerShell 5.1/6/7/etc. $IsWindows, etc. is defined in PS6+, however since it's not defined in PowerShell 5.1, it's not incredibly useful for writing PowerShell code meant to be executed in either language version. As older versions of .NET Framework do not support the RuntimeInformation .NET standard class, if the PSEdition is "Desktop", by default you're running on Windows, since only "Core" releases are cross-platform.
-    .EXAMPLE
-    if ((Get-OSPlatform) -eq "Windows") {
-        # Do some Windows specific stuff
-    }
-    .OUTPUTS
-    System.String, indicating the OS Platform name as defined by System.Runtime.InteropServices.RuntimeInformation.
-    #>
-
-    [CmdletBinding()]
-    param()
-
-    if ($PSVersionTable.PSEdition -eq "Desktop") {
-        return "Windows"
-    } else {
-        $windows = [System.Runtime.InteropServices.RuntimeInformation]::IsOSPlatform(
-            [System.Runtime.InteropServices.OSPlatform]::Windows)
-
-        if ($windows) { 
-            return "Windows"
-        }
-        
-        $linux = [System.Runtime.InteropServices.RuntimeInformation]::IsOSPlatform(
-            [System.Runtime.InteropServices.OSPlatform]::Linux)
-
-        if ($linux) {
-            return "Linux"
-        }
-
-        $osx = [System.Runtime.InteropServices.RuntimeInformation]::IsOSPlatform(
-            [System.Runtime.InteropServices.OSPlatform]::OSX)
-
-        if ($osx) {
-            return "OSX"
-        }
-
-        return "Unknown"
-    }
-}
-
-function Assert-IsWindows {
-    <#
-    .SYNOPSIS
-    Check if the session is being run on Windows and throw an error if it isn't.
-    .DESCRIPTION
-    This cmdlet uses the Get-OSPlatform cmdlet to throw a nice error message to the user if the session isn't Windows.
-    .EXAMPLE
-    Assert-IsWindows
-    # User either sees nothing or an error message.
-    #>
-
-    [CmdletBinding()]
-    param()
-
-    if ((Get-OSPlatform) -ne "Windows") {
-        throw [PlatformNotSupportedException]::new()
-    }
-}
-
-function Get-IsDomainJoined {
-    <#
-    .SYNOPSIS
-    Checks that script is being run in on computer that is domain-joined.
-    
-    .DESCRIPTION
-    This cmdlet returns true if the cmdlet is running in a domain-joined session or false if it's not.
-    .EXAMPLE
-    if ((Get-IsDomainJoined)) {
-        # Do something if computer is domain joined.
-    } else {
-        # Do something else if the computer is not domain joined.
-    }
-    .OUTPUTS
-    System.Boolean, indicating whether or not the computer is domain joined.
-    #>
-
-    [CmdletBinding()]
-    param()
-
-    switch((Get-OSPlatform)) {
-        "Windows" {
-            $computer = Get-CimInstance -ClassName "win32_computersystem"
-            if ($computer.PartOfDomain) {
-                Write-Verbose -Message "Session is running in a domain-joined environment."
-            } else {
-                Write-Verbose -Message "Session is not running in a domain-joined environment."
-            }
-
-            return $computer.PartOfDomain
-        }
-
-        default {
-            throw [PlatformNotSupportedException]::new()
-        }
-    }
-}
-
-function Assert-IsDomainJoined {
-    <#
-    .SYNOPSIS
-    Check if the session is being run on a domain joined machine and throw an error if it isn't.
-    .DESCRIPTION 
-    This cmdlet uses the Get-IsDomainJoined cmdlet to throw a nice error message to the user if the session isn't domain joined.
-    .EXAMPLE
-    Assert-IsDomainJoined
-    #>
-
-    [CmdletBinding()]
-    param()
-
-    if (!(Get-IsDomainJoined)) {
-        Write-Error `
-                -Message "The cmdlet, script, or module must be run in a domain-joined environment." `
-                -ErrorAction Stop
-    }
-}
-
-function Assert-IsNativeAD {
-    <#
-    .SYNOPSIS
-    Check if the storage account is native AD. If not, throws error
-    .DESCRIPTION
-    This cmdlet throws error if the storage account is not native AD.
-    .EXAMPLE
-    Assert-IsNativeAD -StorageAccountName "YOUR_STORAGE_ACCOUNT_NAME" -ResourceGroupName "YOUR_RESOURCE_GROUP_NAME"
-    or
-    Assert-IsNativeAD -StorageAccount $YOUR_STORAGE_ACCOUNT_OBJECT
-    #>
-
-    [CmdletBinding()]
-    param (
-        [Parameter(Mandatory=$true, Position=0, ParameterSetName="StorageAccountName")]
-        [string]$ResourceGroupName,
-
-        [Parameter(Mandatory=$true, Position=1, ParameterSetName="StorageAccountName")]
-        [string]$StorageAccountName,
-
-        [Parameter(
-            Mandatory=$true, 
-            Position=0, 
-            ParameterSetName="StorageAccount", 
-            ValueFromPipeline=$true)]
-        [Microsoft.Azure.Commands.Management.Storage.Models.PSStorageAccount]$StorageAccount
-    )
-
-    if ($PSCmdlet.ParameterSetName -eq "StorageAccountName") {
-        $StorageAccount = Validate-StorageAccount `
-            -ResourceGroupName $ResourceGroupName `
-            -StorageAccountName $StorageAccountName `
-            -ErrorAction Stop
-    }
-
-    $DirectoryServiceOptions = Get-DirectoryServiceOptions -StorageAccount $StorageAccount
-
-    if ("AD" -ne $DirectoryServiceOptions)
-    {
-        Write-Error -ErrorAction Stop -Message (
-            "The cmdlet is stopped due to the storage account '$($StorageAccount.StorageAccountName)' having the DirectoryServiceOptions value: '$DirectoryServiceOptions'. " +
-            "The DirectoryServiceOptions for the account needs to be 'AD' in order to run the cmdlet."
-        )            
-    }
-}
-
-function Assert-IsUnconfiguredOrNativeAD {
-    <#
-    .SYNOPSIS
-    Check if the storage account is native AD or not configured for AD auth. If not, throws error
-    .DESCRIPTION
-    This cmdlet throws error if the storage account is anything else than native AD or not configured for AD auth.
-    .EXAMPLE
-    Assert-IsUnconfiguredOrNativeAD -StorageAccountName "YOUR_STORAGE_ACCOUNT_NAME" -ResourceGroupName "YOUR_RESOURCE_GROUP_NAME"
-    or
-    Assert-IsUnconfiguredOrNativeAD -StorageAccount $YOUR_STORAGE_ACCOUNT_OBJECT
-    #>
-
-    [CmdletBinding()]
-    param (
-        [Parameter(Mandatory=$true, Position=0, ParameterSetName="StorageAccountName")]
-        [string]$ResourceGroupName,
-
-        [Parameter(Mandatory=$true, Position=1, ParameterSetName="StorageAccountName")]
-        [string]$StorageAccountName,
-
-        [Parameter(
-            Mandatory=$true, 
-            Position=0, 
-            ParameterSetName="StorageAccount", 
-            ValueFromPipeline=$true)]
-        [Microsoft.Azure.Commands.Management.Storage.Models.PSStorageAccount]$StorageAccount
-    )
-
-    if ($PSCmdlet.ParameterSetName -eq "StorageAccountName") {
-        $StorageAccount = Validate-StorageAccount `
-            -ResourceGroupName $ResourceGroupName `
-            -StorageAccountName $StorageAccountName `
-            -ErrorAction Stop
-    }
-    
-    $DirectoryServiceOptions = Get-DirectoryServiceOptions -StorageAccount $StorageAccount
-
-    if (
-        $null -ne $DirectoryServiceOptions -and `
-        "None" -ne $DirectoryServiceOptions -and `
-        "AD" -ne $DirectoryServiceOptions
-    )
-    {
-        Write-Error -ErrorAction Stop -Message (
-            "The cmdlet is stopped due to the storage account '$($StorageAccount.StorageAccountName)' having the DirectoryServiceOptions value: '$DirectoryServiceOptions'. " +
-             "The DirectoryServiceOptions for the account needs to be 'AD', 'None' or null in order to run the cmdlet."
-        )
-    }
-}
-
-function Get-DirectoryServiceOptions {
-    [CmdletBinding()]
-    param (
-        [Parameter(Mandatory=$true, Position=0, ValueFromPipeline=$true)]
-        [Microsoft.Azure.Commands.Management.Storage.Models.PSStorageAccount]$StorageAccount
-    )
-
-    if ($null -eq $StorageAccount.AzureFilesIdentityBasedAuth) {
-        return $null
-    }
-
-    return $StorageAccount.AzureFilesIdentityBasedAuth.DirectoryServiceOptions
-}
-
-function Assert-IsSupportedDistinguishedName {
-    <#
-    .SYNOPSIS
-    Check if distinguished name is in the form that we supported
-    .DESCRIPTION
-    This cmdlet throws an error message to the user if the distinguished name has '*'
-    .EXAMPLE
-    Assert-IsSupportedDistinguishedName -DistinguishedName "CN=abcef,OU=Domain Controllers,DC=defgh,DC=com" 
-    #>
-    
-    [CmdletBinding()]
-    param (
-        [Parameter(Mandatory=$true, Position=0)]
-        [string]$DistinguishedName
-    )
-
-    if ($DistinguishedName.Contains('*'))
-    {
-        Write-Error -Message "Unsupported: There is a '*' character in the DistinguishedName." -ErrorAction Stop
-    }   
-}
-
-function Get-OSVersion {
-    <#
-    .SYNOPSIS
-    Get the version number of the OS.
-    .DESCRIPTION
-    This cmdlet provides the OS's internal version number, for example 10.0.18363.0 for Windows 10, version 1909 (the public release). This cmdlet is not yet defined on Linux/macOS sessions.
-    .EXAMPLE
-    if ((Get-OSVersion) -ge [System.Version]::new(10,0,0,0)) {
-        # Do some Windows 10 specific stuff
-    }
-    .OUTPUTS
-    System.Version, indicating the OS's internal version number.
-    #>
-
-    [CmdletBinding()]
-    param()
-
-    switch((Get-OSPlatform)) {
-        "Windows" {
-            return [System.Environment]::OSVersion.Version
-        }
-
-        "Linux" {
-            throw [System.PlatformNotSupportedException]::new()
-        }
-
-        "OSX" {
-            throw [System.PlatformNotSupportedException]::new()
-        }
-
-        default {
-            throw [System.PlatformNotSupportedException]::new()
-        }
-    }
-}
-
-function Get-WindowsInstallationType {
-    <#
-    .SYNOPSIS
-    Get the Windows installation type (ex. Client, Server, ServerCore, etc.).
-    .DESCRIPTION
-    This cmdlet provides the installation type of the Windows OS, primarily to allow for cmdlet behavior changes depending on whether the cmdlet is being run on a Windows client ("Client") or a Windows Server ("Server", "ServerCore"). This cmdlet is (obviously) only available for Windows PowerShell sessions and will return a PlatformNotSupportedException for non-Windows sessions.
-    .EXAMPLE
-    switch ((Get-WindowsInstallationType)) {
-        "Client" {
-            # Do some stuff for Windows client.
-        }
-        { ($_ -eq "Server") -or ($_ -eq "Server Core") } {
-            # Do some stuff for Windows Server.
-        }
-    }
-    .OUTPUTS
-    System.String, indicating the Windows installation type.
-    #>
-
-    [CmdletBinding()]
-    param()
-
-    Assert-IsWindows
-
-    $installType = Get-ItemProperty `
-            -Path "HKLM:\SOFTWARE\Microsoft\Windows NT\CurrentVersion\" `
-            -Name InstallationType | `
-        Select-Object -ExpandProperty InstallationType
-    
-    return $installType
-}
-
-function Assert-IsWindowsServer {
-    [CmdletBinding()]
-    param()
-
-    Assert-IsWindows
-
-    $installationType = Get-WindowsInstallationType
-    if ($installationType -ne "Server" -and $installationType -ne "Server Core") {
-        Write-Error `
-                -Message "The cmdlet, script, or module must be run on a Windows Server installation." `
-                -ErrorAction Stop
-    }
-}
-
-# This PowerShell enumeration provides the various types of OS features. Currently, only Windows features
-# are supported.
-enum OSFeatureKind {
-    WindowsServerFeature
-    WindowsClientCapability
-    WindowsClientOptionalFeature
-}
-
-# This PowerShell class provides a wrapper around the OS's internal feature mechanism. Currently, this class
-# is only being used for Windows features, adding support for non-Windows features may require additional 
-# properties/methods. Ultimately, this is useful since even within Windows, there are (at least) 3 different
-# ways of representing features, and this is extremely painful to work with in scripts/modules.
-class OSFeature {
-    # A human friendly name of the feature. Some of the Windows features do not have human friendly names.
-    [string]$Name
-
-    # The internal OS name for the feature. This is what the operating system calls the feature if you use
-    # the native cmdlets/commands to access it.
-    [string]$InternalOSName 
-
-    # The version of the feature. Depending on the OS feature kind, this may or may not be an issue.
-    [string]$Version 
-
-    # Whether or not the feature is installed.
-    [bool]$Installed
-
-    # The kind of feature being represented. 
-    [OSFeatureKind]$FeatureKind
-
-    # A default constructor to make this object.
-    OSFeature(
-        [string]$name,
-        [string]$internalOSName,
-        [string]$version,
-        [bool]$installed,
-        [OSFeatureKind]$featureKind
-    ) {
-        $this.Name = $name
-        $this.InternalOSName = $internalOSName
-        $this.Version = $version
-        $this.Installed = $installed
-        $this.FeatureKind = $featureKind
-    }
-}
-
-function Get-OSFeature {
-    <#
-    .SYNOPSIS
-    Get the list of available/installed features for your OS.
-    .DESCRIPTION
-    Get the list of available/installed features for your OS. Currently this cmdlet only works for Windows OSes, but works for both Windows client and Windows Server, which among them provide three different ways of enabling/disabling features (if there are more than three, this cmdlet doesn't suppor them yet).
-    .EXAMPLE
-    # Check to see if the Windows 10 client RSAT AD PowerShell module is installed. 
-    if ((Get-OSPlatform) -eq "Windows" -and (Get-WindowsInstallationType) -eq "Client") {
-        $rsatADFeature = Get-OSFeature | `
-            Where-Object { $_.Name -eq "Rsat.ActiveDirectory.DS-LDS.Tools" }
-        if ($null -eq $rsatADFeature) {
-            # Feature is not installed.
-        } else {
-            # Feature is installed
-        }
-    }
-    .OUTPUTS
-    OSFeature (defined in this PowerShell module), representing a feature available/installed in your OS.
-    #>
-
-    [CmdletBinding()]
-    param()
-
-    switch((Get-OSPlatform)) {
-        "Windows" {
-            $winVer = Get-OSVersion
-
-            switch((Get-WindowsInstallationType)) {
-                "Client" {
-                    # Windows client only allows the underlying cmdlets to run if the session
-                    # is elevated, therefore this check is added.
-                    Assert-IsElevatedSession
-
-                    # WindowsCapabilities are only available on Windows 10.
-                    if ($winVer -ge [Version]::new(10,0,0,0)) {
-                        # Get-WindowsCapability appends additional fields to the actual name of the feature, ex.
-                        # Rsat.ActiveDirectory.DS-LDS.Tools~~~~0.0.1.0. This code strips that out to hopefully get
-                        # to something easier to use. This behavior may be changed in the future. Features exposed
-                        # through Get-WindowsCapability appear to be dynamic, exposed through the internet, although
-                        # it's unclear how frequently they're updated, or if the version number is guaranteed to change
-                        # if they are.
-                        $features = Get-WindowsCapability -Online | `
-                            Select-Object `
-                                @{ Name= "InternalName"; Expression = { $_.Name } },
-                                @{ Name = "Name"; Expression = { $_.Name.Split("~")[0] } },
-                                @{ Name = "Field1"; Expression = { $_.Name.Split("~")[1] } }, 
-                                @{ Name = "Field2"; Expression = { $_.Name.Split("~")[2] } },
-                                @{ Name = "Language"; Expression = { $_.Name.Split("~")[3] } },
-                                @{ Name = "Version"; Expression = { $_.Name.Split("~")[4] } },
-                                @{ Name = "Installed"; Expression = { $_.State -eq "Installed" } } | `
-                            ForEach-Object {
-                                if (![string]::IsNullOrEmpty($_.Language)) {
-                                    $Name = ($_.Name + "-" + $_.Language)
-                                } else {
-                                    $Name = $_.Name
-                                }
-
-                                [OSFeature]::new(
-                                    $Name, 
-                                    $_.InternalName, 
-                                    $_.Version, 
-                                    $_.Installed, 
-                                    [OSFeatureKind]::WindowsClientCapability)
-                            }
-                    }
-
-                    # Features exposed via Get-WindowsOptionalFeature aren't versioned independently of the OS. 
-                    # Updates may occur to these features, but happen inside of the normal OS process. 
-                    $features += Get-WindowsOptionalFeature -Online | 
-                        Select-Object `
-                            @{ Name = "InternalName"; Expression = { $_.FeatureName } }, 
-                            @{ Name = "Name"; Expression = { $_.FeatureName } }, 
-                            @{ Name = "Installed"; Expression = { $_.State -eq "Enabled" } } | `
-                        ForEach-Object {
-                            [OSFeature]::new(
-                                $_.Name, 
-                                $_.InternalName, 
-                                $winVer, 
-                                $_.Installed, 
-                                [OSFeatureKind]::WindowsClientOptionalFeature)
-                        }
-                }
-
-                { ($_ -eq "Server") -or ($_ -eq "Server Core") } {
-                    # Server is comparatively simpler than Windows client: Get-WindowsFeature doesn't require
-                    # an elevated session and features that aren't split between these two different mechanisms.
-                    # Most or all of the features should be available in most places, and of course Windows Server has
-                    # unique features (Server Roles). 
-                    $features = Get-WindowsFeature | `
-                        Select-Object Name, Installed | `
-                        ForEach-Object {
-                            [OSFeature]::new(
-                                $_.Name, 
-                                $_.Name, 
-                                $winVer, 
-                                $_.Installed, 
-                                [OSFeatureKind]::WindowsServerFeature)
-                        }
-                }
-            }
-        }
-
-        "Linux" {
-            throw [System.NotImplementedException]::new()
-        }
-
-        "OSX" {
-            throw [System.NotImplementedException]::new()
-        }
-
-        default {
-            throw [System.NotImplementedException]::new()
-        }
-    }
-
-    return $features
-}
-
-function Install-OSFeature {
-    <#
-    .SYNOPSIS
-    Install a requested operating system feature.
-    .DESCRIPTION
-    This cmdlet will use the underlying OS-specific feature installation methods to install the requested feature(s). This is currently Windows only.
-    .PARAMETER OSFeature
-    The feature(s) to be installed.
-    .EXAMPLE 
-    # Install the RSAT AD PowerShell module. 
-    if ((Get-OSPlatform) -eq "Windows" -and (Get-WindowsInstallationType) -eq "Client") {
-        $rsatADFeature = Get-OSFeature | `
-            Where-Object { $_.Name -eq "Rsat.ActiveDirectory.DS-LDS.Tools" } | `
-            Install-OSFeature
-    }
-    #>
-
-    [CmdletBinding()]
-    
-    param(
-        [Parameter(Mandatory=$true, ParameterSetName="OSFeature", ValueFromPipeline=$true)]
-        [OSFeature[]]$OSFeature
-    )
-
-    process {
-        switch ((Get-OSPlatform)) {
-            "Windows" {
-                Assert-IsElevatedSession
-                $winVer = Get-OSVersion
-
-                switch((Get-WindowsInstallationType)) {
-                    "Client" {
-                        if ($winVer -ge [version]::new(10,0,0,0)) {
-                            $OSFeature | `
-                                Where-Object { !$_.Installed } | `
-                                Where-Object { $_.FeatureKind -eq [OSFeatureKind]::WindowsClientCapability } | `
-                                Select-Object @{ Name = "Name"; Expression = { $_.InternalOSName } } | `
-                                Add-WindowsCapability -Online | `
-                                Out-Null
-                        } else {
-                            $foundCapabilities = $OSFeature | `
-                                Where-Object { $_.FeatureKind -eq [OSFeatureKind]::WindowsClientCapability }
-                            
-                            if ($null -ne $foundCapabilities) {
-                                Write-Error `
-                                    -Message "Windows capabilities are not supported on Windows versions prior to Windows 10." `
-                                    -ErrorAction Stop
-                            }
-                        }
-
-                        $optionalFeatureNames = $OSFeature | `
-                            Where-Object { !$_.Installed } | `
-                            Where-Object { $_.FeatureKind -eq [OSFeatureKind]::WindowsClientOptionalFeature } | `
-                            Select-Object @{ Name = "FeatureName"; Expression = { $_.InternalOSName } } | `
-                            Enable-WindowsOptionalFeature -Online | `
-                            Out-Null
-                    }
-            
-                    { ($_ -eq "Server") -or ($_ -eq "Server Core") } {
-                        $OSFeature | `
-                            Where-Object { !$_.Installed } | `
-                            Where-Object { $_.FeatureKind -eq [OSFeatureKind]::WindowsServerFeature } | `
-                            Select-Object -ExpandProperty InternalOSName | `
-                            Install-WindowsFeature | `
-                            Out-Null
-                    }
-            
-                    default {
-                        Write-Error -Message "Unknown Windows installation type $_" -ErrorAction Stop
-                    }
-                }
-            }
-    
-            "Linux" {
-                throw [System.PlatformNotSupportedException]::new()
-            }
-    
-            "OSX" {
-                throw [System.PlatformNotSupportedException]::new()
-            }
-    
-            default {
-                throw [System.PlatformNotSupportedException]::new()
-            }
-        }
-    }
-}
-
-function Request-OSFeature {
-    <#
-    .SYNOPSIS
-    Request the features to be installed that are required for a cmdlet/script.
-    .DESCRIPTION
-    This cmdlet is a wrapper around the Install-OSFeature cmdlet, primarily to be used in cmdlets/scripts to ensure the required OS feature prerequisites are installed before the rest of the cmdlet executes. The required features, independent of the actual OS running, can be described, and this cmdlet figures out the rest.
-    .PARAMETER WindowsClientCapability
-    The names of features which are Windows client capabilities.
-    .PARAMETER WindowsClientOptionalFeature
-    The names of features which are Windows client optional features.
-    .PARAMETER WindowsServerFeature
-    The names of features which are Windows Server features.
-    .EXAMPLE
-    Request-OSFeature `
-            -WindowsClientCapability "Rsat.ActiveDirectory.DS-LDS.Tools" `
-            -WindowsServerFeature "RSAT-AD-PowerShell"
-    #>
-
-    [CmdletBinding()]
-    
-    param(
-        [Parameter(Mandatory=$false)]
-        [string[]]$WindowsClientCapability,
-
-        [Parameter(Mandatory=$false)]
-        [string[]]$WindowsClientOptionalFeature,
-
-        [Parameter(Mandatory=$false)]
-        [string[]]$WindowsServerFeature
-    )
-
-    $features = Get-OSFeature
-    $foundFeatures = @()
-    $notFoundFeatures = @()
-
-    switch((Get-OSPlatform)) {
-        "Windows" {
-            switch((Get-WindowsInstallationType)) {
-                "Client" {
-                    $foundFeatures += $features | `
-                        Where-Object { $_.Name -in $WindowsClientCapability -or $_.Name -in $WindowsClientOptionalFeature } 
-
-                    if ($PSBoundParameters.ContainsKey("WindowsClientCapability")) { 
-                        $notFoundFeatures += $WindowsClientCapability | `
-                            Where-Object { $_ -notin ($foundFeatures | Select-Object -ExpandProperty Name) }
-                    }
-
-                    if ($PSBoundParameters.ContainsKey("WindowsClientOptionalFeature")) {   
-                        $notFoundFeatures += $WindowsClientOptionalFeature | `
-                            Where-Object { $_ -notin ($foundFeatures | Select-Object -ExpandProperty Name) }
-                    }
-                }
-
-                { ($_ -eq "Server") -or ($_ -eq "Server Core") } {
-                    $foundFeatures += $features | `
-                        Where-Object { $_.Name -in $WindowsServerFeature }
-                    
-                    $notFoundFeatures += $WindowsServerFeature | `
-                        Where-Object { $_ -notin ($foundFeatures | Select-Object -ExpandProperty Name) }
-                }
-            }
-        }
-
-        "Linux" {
-            throw [System.NotImplementedException]::new()
-        }
-
-        "OSX" {
-            throw [System.NotImplementedException]::new()
-        }
-
-        default {
-            throw [System.NotImplementedException]::new()
-        }
-    }
-
-    Install-OSFeature -OSFeature $foundFeatures
-
-    if ($null -ne $notFoundFeatures -and $notFoundFeatures.Length -gt 0) {
-        $notFoundBuilder = [StringBuilder]::new()
-        $notFoundBuilder.Append("The following features could not be found: ") | Out-Null
-        for($i=0; $i -lt $notFoundFeatures.Length; $i++) {
-            if ($i -gt 0) {
-                $notFoundBuilder.Append(", ") | Out-Null
-            }
-
-            $notFoundBuilder.Append($notFoundFeatures[$i]) | Out-Null
-        }
-
-        Write-Error -Message $notFoundBuilder.ToString() -ErrorAction Stop
-    }
-}
-
-function Assert-OSFeature {
-    [CmdletBinding()]
-    param(
-        [Parameter(Mandatory=$false)]
-        [string[]]$WindowsClientCapability,
-
-        [Parameter(Mandatory=$false)]
-        [string[]]$WindowsClientOptionalFeature,
-
-        [Parameter(Mandatory=$false)]
-        [string[]]$WindowsServerFeature
-    )
-
-    $features = Get-OSFeature
-    $foundFeatures = @()
-    $notFoundFeatures = @()
-
-    switch((Get-OSPlatform)) {
-        "Windows" {
-            switch ((Get-WindowsInstallationType)) {
-                "Client" {
-                    $foundFeatures += $features | `
-                        Where-Object { $_.Name -in $WindowsClientCapability -or $_.Name -in $WindowsClientOptionalFeature } 
-
-                    if ($PSBoundParameters.ContainsKey("WindowsClientCapability")) { 
-                        $notFoundFeatures += $WindowsClientCapability | `
-                            Where-Object { $_ -notin ($foundFeatures | Select-Object -ExpandProperty Name) }
-                    }
-
-                    if ($PSBoundParameters.ContainsKey("WindowsClientOptionalFeature")) {   
-                        $notFoundFeatures += $WindowsClientOptionalFeature | `
-                            Where-Object { $_ -notin ($foundFeatures | Select-Object -ExpandProperty Name) }
-                    }
-                }
-
-                { ($_ -eq "Server") -or ($_ -eq "Server Core") } {
-                    $foundFeatures += $features | `
-                        Where-Object { $_.Name -in $WindowsServerFeature }
-                    
-                    $notFoundFeatures += $WindowsServerFeature | `
-                        Where-Object { $_ -notin ($foundFeatures | Select-Object -ExpandProperty Name) }
-                }
-
-                default {
-                    throw [PlatformNotSupportedException]::new("Windows installation type $_ is not currently supported.")
-                }
-            }
-        }
-
-        "Linux" {
-            throw [PlatformNotSupportedException]::new()
-        }
-
-        "OSX" {
-            throw [PlatformNotSupportedException]::new()
-        }
-
-        default {
-            throw [PlatformNotSupportedException]::new()
-        }
-    }
-
-    if ($null -ne $notFoundFeatures -and $notFoundFeatures.Length -gt 0) {
-        $errorBuilder = [StringBuilder]::new()
-        $errorBuilder.Append("The following features could not be found: ") | Out-Null
-
-        $i=0
-        $notFoundFeatures | ForEach-Object { 
-            if ($i -gt 0) {
-                $errorBuilder.Append(", ") | Out-Null
-            }
-
-            $errorBuilder.Append($_) | Out-Null
-        }
-
-        $errorBuilder.Append(".") | Out-Null
-        Write-Error -Message $errorBuilder.ToString() -ErrorAction Stop
-    }
-}
-
-function Request-ADFeature {
-    <#
-    .SYNOPSIS
-    Ensure the ActiveDirectory PowerShell module is installed prior to running the rest of the caller cmdlet.
-    .DESCRIPTION
-    This cmdlet is helper around Request-OSFeature specifically meant for the RSAT AD PowerShell module. It uses the optimization of checking if the ActiveDirectory module is available before using the Request-OSFeature cmdlet, since this is quite a bit faster (and does not require session elevation on Windows client) before using the Request-OSFeature cmdlet. This cmdlet is not exported.
-    
-    .EXAMPLE
-    Request-ADFeature
-    #>
-
-    [CmdletBinding()]
-    param()
-
-    Assert-IsWindows
-
-    $adModule = Get-Module -Name ActiveDirectory -ListAvailable
-    if ($null -eq $adModule) {
-        # OSVersion 10.0.18362 is Windows 10, version 1903. All releases below, such as 17763.x, where x is some 
-        # OS build revision number, require manual installation of the RSAT package as indicated in the error message.
-        if ((Get-WindowsInstallationType) -eq "Client" -and (Get-OSVersion) -lt [Version]::new(10, 0, 18362, 0)) {
-            Write-Error `
-                    -Message "This PowerShell module requires the ActiveDirectory RSAT module. On versions of Windows 10 prior to 1809, RSAT can be downloaded via https://www.microsoft.com/download/details.aspx?id=45520." `
-                    -ErrorAction Stop
-        }
-
-        Request-OSFeature `
-            -WindowsClientCapability "Rsat.ActiveDirectory.DS-LDS.Tools" `
-            -WindowsServerFeature "RSAT-AD-PowerShell"
-    }
-
-    $adModule = Get-Module -Name ActiveDirectory 
-    if ($null -eq $adModule) {
-        Import-Module -Name ActiveDirectory
-    }
-}
-
-function Request-PowerShellGetModule {
-    [CmdletBinding(SupportsShouldProcess, ConfirmImpact="High")]
-    param()
-
-    $psGetModule = Get-Module -Name PowerShellGet -ListAvailable | `
-        Sort-Object -Property Version -Descending
-
-    if ($null -eq $psGetModule -or $psGetModule[0].Version -lt [Version]::new(1,6,0)) {
-        $caption = "Install updated version of PowerShellGet"
-        $verboseConfirmMessage = "This module requires PowerShellGet 1.6.0+. This can be installed now if you are running as an administrator. At the end of the installation, importing this module will fail as you must close all open instances of PowerShell for the updated version of PowerShellGet to be available."
-        
-        if ($PSCmdlet.ShouldProcess($verboseConfirmMessage, $verboseConfirmMessage, $caption)) {
-            if (!(Get-IsElevatedSession)) {
-                Write-Error -Message "To install PowerShellGet, you must import this module as an administrator. This module package does not generally require administrator privileges, so successive imports of this module can be from a non-elevated session." -ErrorAction Stop
-            }
-
-            try {
-                Remove-Module -Name PowerShellGet, PackageManagement -Force -ErrorAction SilentlyContinue
-                Install-PackageProvider -Name NuGet -Force | Out-Null
-    
-                Install-Module `
-                        -Name PowerShellGet `
-                        -Repository PSGallery `
-                        -Force `
-                        -ErrorAction Stop `
-                        -SkipPublisherCheck
-            } catch {
-                Write-Error -Message "PowerShellGet was not successfully installed, and is a requirement of this module. See https://docs.microsoft.com/powershell/scripting/gallery/installing-psget for information on how to manually troubleshoot the PowerShellGet installation." -ErrorAction Stop
-            }             
-            
-            Write-Verbose -Message "Installed latest version of PowerShellGet module."
-            Write-Error -Message "PowerShellGet was successfully installed, however you must close all open PowerShell sessions to use the new version. The next import of this module will be able to use PowerShellGet." -ErrorAction Stop
-        }
-    }
-
-    Remove-Module -Name PowerShellGet -ErrorAction SilentlyContinue
-    Remove-Module -Name PackageManagement -ErrorAction SilentlyContinue
-}
-
-function Request-MSGraphModule {
-    [CmdletBinding(SupportsShouldProcess, ConfirmImpact="High")]
-    param(
-        [Parameter(Mandatory=$true)]
-        [string[]]$RequiredModules
-    )
-
-    $missingModules = @()
-
-    foreach ($module in $RequiredModules) {
-        $installedModule = Get-Module -Name $module -ListAvailable
-        if ($null -eq $installedModule) {
-            Write-Host "Missing module: $module"
-            $missingModules += $module
-        }
-    }
-
-    if ($missingModules.Count -gt 0) {
-        $caption = "Install missing Microsoft.Graph PowerShell modules"
-        $verboseConfirmMessage = "This cmdlet requires the Microsoft.Graph PowerShell modules. The missing ones can be automatically installed now if you are running in an elevated sessions."
-        
-        if ($PSCmdlet.ShouldProcess($verboseConfirmMessage, $verboseConfirmMessage, $caption)) {
-            if (!(Get-IsElevatedSession)) {
-                Write-Error `
-                        -Message "To install the missing Microsoft.Graph modules, you must run this cmdlet as an administrator. This cmdlet may not generally require administrator privileges." `
-                        -ErrorAction Stop
-            }
-            
-            Write-Host "Installing missing modules: $($missingModules -join ', ')"
-            Install-Module `
-                -Name $missingModules `
-                -Repository PSGallery `
-                -AllowClobber `
-                -Force `
-                -ErrorAction Stop
-        }
-    }
-
-    Remove-Module -Name PowerShellGet -ErrorAction SilentlyContinue
-    Remove-Module -Name PackageManagement -ErrorAction SilentlyContinue
-}
-
-function Request-MSGraphModuleVersion {
-    [CmdletBinding(SupportsShouldProcess, ConfirmImpact="High")]
-    param(
-        [Parameter(Mandatory=$true)]
-        [Version]$MinimumVersion
-    )
-
-    $availableModules = Get-Module Microsoft.Graph -ListAvailable
-    $usableModules = $availableModules | Where-Object { $_.Version -ge $MinimumVersion }
-
-    # Install if needed
-    if ($null -eq $usableModules) {
-        # Print why we could not find a usable module:
-        if ($null -eq $availableModules) {
-            Write-Error "The Microsoft.Graph module is not installed."
-        } else {
-            $maxAvailableVersion = ($availableModules.Version | Measure-Object -Maximum).Maximum
-            Write-Error "The Microsoft.Graph module is installed with version $maxAvailableVersion, but $MinimumVersion is required."
-        }
-        
-        # Request to install with the adequate min version
-        $caption = "Install missing Microsoft.Graph PowerShell module"
-        $verboseConfirmMessage = "This cmdlet requires the Microsoft.Graph PowerShell module. It can be automatically installed now if you are running in an elevated sessions."
-        if ($PSCmdlet.ShouldProcess($verboseConfirmMessage, $verboseConfirmMessage, $caption)) {
-            if (!(Get-IsElevatedSession)) {
-                Write-Error `
-                        -Message "To install the missing Microsoft.Graph module, you must run this cmdlet as an administrator. This cmdlet may not generally require administrator privileges." `
-                        -ErrorAction Stop
-            }
-            
-            Write-Host "Installing missing module Microsoft.Graph"
-            Install-Module `
-                -Name Microsoft.Graph `
-                -MinimumVersion $MinimumVersion `
-                -Repository PSGallery `
-                -AllowClobber `
-                -Force `
-                -ErrorAction Stop
-        }
-
-        Remove-Module -Name PowerShellGet -ErrorAction SilentlyContinue
-        Remove-Module -Name PackageManagement -ErrorAction SilentlyContinue
-    }
-    
-    Remove-Module -Name Microsoft.Graph* -ErrorAction SilentlyContinue
-    Import-Module Microsoft.Graph -MinimumVersion $MinimumVersion -ErrorAction Continue
-}
-
-function Request-AzPowerShellModule {
-    [CmdletBinding(SupportsShouldProcess, ConfirmImpact="High")]
-    param()
-
-    # There is an known issue where versions less than PS 6.2 don't have the Az rollup module installed:
-    # https://github.com/Azure/azure-powershell/issues/9835 
-    if ($PSVersionTable.PSVersion -gt [Version]::new(6,2)) {
-        $azModule = Get-Module -Name Az -ListAvailable
-    } else {
-        $azModule = Get-Module -Name Az.* -ListAvailable
-    }
-
-    $storageModule = Get-Module -Name Az.Storage -ListAvailable | `
-        Where-Object { 
-            $_.Version -ge [Version]::new(4,3,0) 
-        }
-
-    # Do should process if modules must be installed
-    if ($null -eq $azModule -or $null -eq $storageModule) {
-        $caption = "Install Azure PowerShell modules"
-        $verboseConfirmMessage = "This module requires Azure PowerShell (`"Az`" module) 2.8.0+ and Az.Storage 4.3.0+. This can be installed now if you are running as an administrator."
-        
-        if ($PSCmdlet.ShouldProcess($verboseConfirmMessage, $verboseConfirmMessage, $caption)) {
-            if (!(Get-IsElevatedSession)) {
-                Write-Error `
-                        -Message "To install the required Azure PowerShell modules, you must run this module as an administrator. This module does not generally require administrator privileges." `
-                        -ErrorAction Stop
-            }
-
-            if ($null -eq $azModule) {
-                Get-Module -Name Az.* | Remove-Module
-                Install-Module -Name Az -Repository PSGallery -AllowClobber -Force -ErrorAction Stop
-                Write-Verbose -Message "Installed latest version of Az module."
-            }
-
-            if ($null -eq $storageModule) {
-                Remove-Module `
-                        -Name Az.Storage `
-                        -Force `
-                        -ErrorAction SilentlyContinue
-                
-                try {
-                    Uninstall-Module `
-                            -Name Az.Storage `
-                            -Force `
-                            -ErrorAction SilentlyContinue
-                } catch {
-                    Write-Error `
-                            -Message "Unable to uninstall the existing Az.Storage module which has a version lower than 2.0.0." `
-                            -ErrorAction Stop
-                }
-
-                Install-Module `
-                        -Name Az.Storage `
-                        -Repository PSGallery `
-                        -AllowClobber `
-                        -Force `
-                        -MinimumVersion "4.3.0" `
-                        -SkipPublisherCheck `
-                        -ErrorAction Stop
-            }       
-        }
-    }
-    
-    Remove-Module -Name PowerShellGet -ErrorAction SilentlyContinue
-    Remove-Module -Name PackageManagement -ErrorAction SilentlyContinue
-    Remove-Module -Name Az.Storage -Force -ErrorAction SilentlyContinue
-    Remove-Module -Name Az.Accounts -Force -ErrorAction SilentlyContinue
-    Remove-Module -Name Az.Network -Force -ErrorAction SilentlyContinue
-
-    $storageModule = ,(Get-Module -Name Az.Storage -ListAvailable | `
-        Where-Object { 
-            $_.Version -ge [Version]::new(4,3,0) 
-        } | `
-        Sort-Object -Property Version -Descending)
-
-    Import-Module -ModuleInfo $storageModule[0] -Global -ErrorAction Stop
-    Import-Module -Name Az.Network -Global -ErrorAction Stop
-}
-
-function Assert-DotNetFrameworkVersion {
-    <#
-    .SYNOPSIS
-    Require a particular .NET Framework version or throw an error if it's not available. 
-
-    .DESCRIPTION
-    This cmdlet makes it possible to throw an error if a particular .NET Framework version is not installed on Windows. It wraps the registry using the information about .NET Framework here: https://docs.microsoft.com/en-us/dotnet/framework/migration-guide/how-to-determine-which-versions-are-installed#query-the-registry-using-code. This cmdlet is not PowerShell 5.1 only, since it's reasonable to imagine a case where a PS6+ cmdlet/module would want to require a particular version of .NET.
-
-    .PARAMETER DotNetFrameworkVersion
-    The minimum version of .NET Framework to require. If a newer version is found, that will satisify the request.
-
-    .EXAMPLE 
-    Assert-DotNetFrameworkVersion
-    #>
-
-    [CmdletBinding()]
-    param(
-        [Parameter(Mandatory=$true)]
-        [ValidateSet(
-            "Framework4.5", 
-            "Framework4.5.1",
-            "Framework4.5.2", 
-            "Framework4.6", 
-            "Framework4.6.1", 
-            "Framework4.6.2", 
-            "Framework4.7", 
-            "Framework4.7.1", 
-            "Framework4.7.2", 
-            "Framework4.8")]
-        [string]$DotNetFrameworkVersion
-    )
-
-    Assert-IsWindows
-
-    $v4 = Get-ChildItem -Path "HKLM:\SOFTWARE\Microsoft\NET Framework Setup\NDP" | `
-        Where-Object { $_.PSChildName -eq "v4" }
-    if ($null -eq $v4) {
-        Write-Error `
-                -Message "This module/cmdlet requires at least .NET 4.0 to be installed." `
-                -ErrorAction Stop
-    }
-
-    $full = Get-ChildItem -Path "HKLM:\SOFTWARE\Microsoft\NET Framework Setup\NDP\v4" | `
-        Where-Object { $_.PSChildName -eq "Full" }
-    if ($null -eq $full) {
-        Write-Error `
-                -Message "This module/cmdlet requires at least .NET 4.5 to be installed." `
-                -ErrorAction Stop
-    }
-
-    $release = Get-ItemProperty -Path "HKLM:\SOFTWARE\Microsoft\NET Framework Setup\NDP\v4\Full" | `
-        Select-Object -ExpandProperty Release
-    if ($null -eq $release) {
-        Write-Error `
-                -Message "The Release property is not set at HKLM:\SOFTWARE\Microsoft\NET Framework Setup\NDP\v4\Full." `
-                -ErrorAction Stop
-    }
-
-    $minimumVersionMet = $false
-
-    # Logic taken from: https://docs.microsoft.com/en-us/dotnet/framework/migration-guide/how-to-determine-which-versions-are-installed#query-the-registry-using-code
-    switch($DotNetFrameworkVersion) {
-        "Framework4.5" {
-            if ($release -ge 378389) {
-                $minimumVersionMet = $true
-            }
-        }
-
-        "Framework4.5.1" {
-            if ($release -ge 378675) {
-                $minimumVersionMet = $true
-            }
-        }
-
-        "Framework4.5.2" {
-            if ($release -ge 379893) {
-                $minimumVersionMet = $true
-            }
-        }
-
-        "Framework4.6" {
-            if ($release -ge 393295) {
-                $minimumVersionMet = $true
-            }
-        }
-
-        "Framework4.6.1" {
-            if ($release -ge 394254) {
-                $minimumVersionMet = $true
-            }
-        } 
-
-        "Framework4.6.2" {
-            if ($release -ge 394802) {
-                $minimumVersionMet = $true
-            }
-        } 
-
-        "Framework4.7" {
-            if ($release -ge 460798) {
-                $minimumVersionMet = $true
-            }
-        } 
-
-        "Framework4.7.1" {
-            if ($release -ge 461308) {
-                $minimumVersionMet = $true
-            }
-        } 
-        
-        "Framework4.7.2" {
-            if ($release -ge 461808) {
-                $minimumVersionMet = $true
-            }
-        }
-            
-        "Framework4.8" {
-            if ($release -ge 528040) {
-                $minimumVersionMet = $true
-            }
-        }
-    }
-
-    if (!$minimumVersionMet) {
-        Write-Error `
-                -Message "This module/cmdlet requires at least .NET $DotNetFrameworkVersion to be installed. Please upgrade to the newest .NET Framework available." `
-                -ErrorAction Stop
-    }
-}
-
-# This class is a wrapper around SecureString and StringBuilder to provide a consistent interface 
-# (Append versus AppendChar) and specialized object return (give a string when StringBuilder, 
-# SecureString when SecureString) so you don't have to care what the underlying object is. 
-class OptionalSecureStringBuilder {
-    hidden [SecureString]$SecureString
-    hidden [StringBuilder]$StringBuilder
-    hidden [bool]$IsSecureString
-
-    # Create an OptionalSecureStringBuilder with the desired underlying object.
-    OptionalSecureStringBuilder([bool]$isSecureString) {
-        $this.IsSecureString = $isSecureString
-        if ($this.IsSecureString) {
-            $this.SecureString = [SecureString]::new()
-        } else {
-            $this.StringBuilder = [StringBuilder]::new()
-        }
-    }
-    
-    # Append a string to the internal object.
-    [void]Append([string]$append) {
-        if ($this.IsSecureString) {
-            foreach($c in $append) {
-                $this.SecureString.AppendChar($c)
-            }
-        } else {
-            $this.StringBuilder.Append($append) | Out-Null
-        }
-    }
-
-    # Get the actual object you've been writing to.
-    [object]GetInternalObject() {
-        if ($this.IsSecureString) {
-            return $this.SecureString
-        } else {
-            return $this.StringBuilder.ToString()
-        }
-    }
-}
-
-function Get-RandomString {
-    <#
-    .SYNOPSIS
-    Generate a random string for the purposes of password generation or random characters for unique names.
-
-    .DESCRIPTION
-    Generate a random string for the purposes of password generation or random characters for unique names.
-
-    .PARAMETER StringLength
-    The length of the string to generate.
-
-    .PARAMETER AlphanumericOnly
-    The string should only include alphanumeric characters.
-
-    .PARAMETER CaseSensitive
-    Distinguishes between the same characters of different case. 
-
-    .PARAMETER IncludeSimilarCharacters
-    Include characters that might easily be mistaken for each other (depending on the font): 1, l, I.
-
-    .PARAMETER ExcludeCharacters
-    Don't include these characters in the random string.
-    
-    .PARAMETER AsSecureString
-    Return the object as a secure string rather than a regular string.
-
-    .EXAMPLE
-    Get-RandomString -StringLength 10 -AlphanumericOnly -AsSecureString
-
-    .OUTPUTS
-    System.String
-    System.Security.SecureString
-    #>
-
-    [CmdletBinding()]
-    param(
-        [Parameter(Mandatory=$true)]
-        [int]$StringLength,
-
-        [Parameter(Mandatory=$false)]
-        [switch]$AlphanumericOnly,
-
-        [Parameter(Mandatory=$false)]
-        [switch]$CaseSensitive,
-
-        [Parameter(Mandatory=$false)]
-        [switch]$IncludeSimilarCharacters,
-
-        [Parameter(Mandatory=$false)]
-        [string[]]$ExcludeCharacters,
-
-        [Parameter(Mandatory=$false)]
-        [switch]$AsSecureString
-    )
-
-    $characters = [string[]]@()
-
-    $characters += 97..122 | ForEach-Object { [char]$_ }
-    if ($CaseSensitive) {
-        $characters += 65..90 | ForEach-Object { [char]$_ }
-    }
-
-    $characters += 0..9 | ForEach-Object { $_.ToString() }
-    
-    if (!$AlphanumericOnly) {
-        $characters += 33..46 | ForEach-Object { [char]$_ }
-        $characters += 91..96 | ForEach-Object { [char]$_ }
-        $characters += 123..126 | ForEach-Object { [char]$_ }
-    }
-
-    if (!$IncludeSimilarCharacters) {
-        $ExcludeCharacters += "1", "l", "I", "0", "O"
-    }
-
-    $characters = $characters | Where-Object { $_ -notin $ExcludeCharacters }
-
-    $acc = [OptionalSecureStringBuilder]::new($AsSecureString)
-    for($i=0; $i -lt $StringLength; $i++) {
-        $random = Get-Random -Minimum 0 -Maximum $characters.Length
-        $acc.Append($characters[$random])
-    }
-
-    return $acc.GetInternalObject()
-}
-
-function Get-ParentContainer {
-    <#
-    .SYNOPSIS
-    Parse the parent container of the given DistinguishedName
-    .DESCRIPTION
-    This cmdlet parses the parent container of the given DistinguishedName
-    .EXAMPLE
-    Get-ParentContainer -DistinguishedName "CN=abcef,OU=Domain Controllers,DC=defgh,DC=com" 
-    # output: "OU=Domain Controllers,DC=defgh,DC=com"
-    #>
-
-    [CmdletBinding()]
-    param(
-        [Parameter(Mandatory=$true, Position=0)]
-        [string]$DistinguishedName
-    )
-
-    begin {}
-
-    Process {
-
-        $min_idx = 0
-        $attributes = 'DC','CN','OU','O','STREET','L','ST','C',"UID"
-        $indices = New-Object -TypeName 'System.Collections.ArrayList';
-
-
-        foreach ($attr in $attributes)
-        {  
-            $attr = "," + $attr + "="  # Ex: ",DC="
-            
-            $idx = $DistinguishedName.IndexOf($attr) # Find first occurance
-
-            if ($idx -eq -1) { continue }
-            
-            $null = $indices.Add($idx)
-        }
-
-        $sortedIndices = $indices | Sort-Object
-
-        if ($indices.Count -ne 0)
-        {
-            $min_idx = $sortedIndices[0] + 1
-        }
-
-        $ParentContainer = $DistinguishedName.Substring($min_idx)
-
-        return $ParentContainer
-    }
-}
-
-function Get-ADDomainInternal {
-    [CmdletBinding()]
-    
-    param(
-        [Parameter(Mandatory=$false, ValueFromPipeline=$true, Position=0)]
-        [string]$Identity,
-
-        [Parameter(Mandatory=$false)]
-        [System.Management.Automation.PSCredential]$Credential,
-
-        [Parameter(Mandatory=$false)]
-        [string]$Server
-    )
-
-    process {
-        switch((Get-OSPlatform)) {
-            "Windows" {
-                $parameters = @{}
-
-                if (![string]::IsNullOrEmpty($Identity)) {
-                    $parameters += @{ "Identity" = $Identity }
-                }
-
-                if ($null -ne $Credential) {
-                    $parameters += @{ "Credential" = $Credential }
-                }
-
-                if (![string]::IsNullOrEmpty($Server)) {
-                    $parameters += @{ "Server" = $Server }
-                }
-
-                return Get-ADDomain @parameters
-            }
-
-            "Linux" {
-                throw [System.PlatformNotSupportedException]::new()
-            }
-
-            "OSX" {
-                throw [System.PlatformNotSupportedException]::new()
-            }
-
-            default {
-                throw [System.PlatformNotSupportedException]::new()
-            }
-        }
-    }
-}
-
-function Get-ADComputerInternal {
-    [CmdletBinding()]
-    
-    param(
-        [Parameter(Mandatory=$true, ParameterSetName="FilterParameterSet")]
-        [string]$Filter,
-
-        [Parameter(Mandatory=$true, ParameterSetName="IdentityParameterSet")]
-        [string]$Identity,
-
-        [Parameter(Mandatory=$false)]
-        [string[]]$Properties,
-        
-        [Parameter(Mandatory=$false)]
-        [string]$Server
-    )
-
-    switch ((Get-OSPlatform)) {
-        "Windows" {
-            $parameters = @{}
-
-            if (![string]::IsNullOrEmpty($Filter)) {
-                $parameters += @{ "Filter" = $Filter }
-            }
-
-            if (![string]::IsNullOrEmpty($Identity)) {
-                $parameters += @{ "Identity" = $Identity }
-            }
-
-            if ($null -ne $Properties) {
-                $parameters += @{ "Properties" = $Properties }
-            }
-
-            if (![string]::IsNullOrEmpty($Server)) {
-                $parameters += @{ "Server" = $Server }
-            }
-
-            return Get-ADComputer @parameters
-        }
-
-        "Linux" {
-            throw [System.PlatformNotSupportedException]::new()
-        }
-
-        "OSX" {
-            throw [System.PlatformNotSupportedException]::new()
-        }
-
-        default {
-            throw [System.PlatformNotSupportedException]::new()
-        }
-    }
-}
-
-function Rename-ADObjectWithConfirmation {
-    <#
-    .SYNOPSIS
-    Rename an ADObject with extra confirmation if the new name is different than the original name
-    .DESCRIPTION
-    Rename an ADObject with extra confirmation if the new name is different than the original name. If the names are equivalent, nothing happens.
-    .EXAMPLE
-    Rename-ADObjectWithConfirmation -ADObject $ADOBJECT -NewName $SOME_STRING
-    # 
-    #>
-    [CmdletBinding()]
-    
-    param(
-        [Parameter(Mandatory=$true)]
-        [object]$ADObject,
-
-        [Parameter(Mandatory=$true)]
-        [string]$NewName
-    )
-
-    $existingADObjectName = $ADObject.Name
-    if ($NewName -ne $existingADObjectName)
-    {
-        Write-Host "Existing AD Object Name: $existingADObjectName ; New AD Object Name: $NewName"
-        $message = "`nWould you like to replace the AD Object Name with $NewName instead?"
-        $options = [System.Management.Automation.Host.ChoiceDescription[]]("&Yes", "&No")
-        $result = $host.ui.PromptForChoice($title, $message, $options, 0)
-        if ($result -eq 0)
-        {
-            Rename-ADObject -Identity $ADObject -NewName $NewName
-        }
-    }
-
-}
-
-
-function ConvertTo-EncodedJson {
-    [CmdletBinding()]
-    
-    param(
-        [Parameter(Mandatory=$true, ValueFromPipeline=$true)]
-        [object]$Object,
-
-        [Parameter(Mandatory=$false)]
-        [int]$Depth = 2
-    )
-
-    $Object = ($Object | ConvertTo-Json -Compress -Depth $Depth).
-        Replace("`"", "*").
-        Replace("[", "<").
-        Replace("]", ">").
-        Replace("{", "^").
-        Replace("}", "%")
-    
-    return $Object
-}
-
-function ConvertFrom-EncodedJson {
-    [CmdletBinding()]
-    
-    param(
-        [string]$String
-    )
-
-    $String = $String.
-        Replace("*", "`"").
-        Replace("<", "[").
-        Replace(">", "]").
-        Replace("^", "{").
-        Replace("%", "}")
-    
-    return (ConvertFrom-Json -InputObject $String)
-}
-
-function Write-OdjBlob {
-    [CmdletBinding()]
-    
-    param(
-        [Parameter(Mandatory=$true)]
-        [string]$OdjBlob,
-
-        [Parameter(Mandatory=$true)]
-        [string]$Path
-    )
-
-    $byteArray = [System.Byte[]]@()
-    $byteArray += 255
-    $byteArray += 254
-
-    $byteArray += [System.Text.Encoding]::Unicode.GetBytes($OdjBlob)
-
-    $byteArray += 0
-    $byteArray += 0
-
-    $writer = [System.IO.File]::Create($Path)
-    $writer.Write($byteArray, 0, $byteArray.Length)
-
-    $writer.Close()
-    $writer.Dispose()
-}
-
-function Register-OfflineMachine {
-    [CmdletBinding()]
-    
-    param(
-        [Parameter(Mandatory=$true, ValueFromPipeline=$true)]
-        [string]$MachineName,
-        
-        [Parameter(Mandatory=$false)]
-        [string]$Domain,
-
-        [Parameter(Mandatory=$false)]
-        [string]$MachineOU,
-
-        [Parameter(Mandatory=$false)]
-        [string]$DCName,
-        
-        [Parameter(Mandatory=$false)]
-        [switch]$Reuse,
-
-        [Parameter(Mandatory=$false)]
-        [switch]$NoSearch,
-        
-        [Parameter(Mandatory=$false)]
-        [switch]$DefaultPassword,
-
-        [Parameter(Mandatory=$false)]
-        [switch]$RootCACertificates,
-
-        [Parameter(Mandatory=$false)]
-        [string]$CertificateTemplate,
-
-        [Parameter(Mandatory=$false)]
-        [string[]]$PolicyNames,
-
-        [Parameter(Mandatory=$false)]
-        [string[]]$PolicyPaths,
-        
-        [Parameter(Mandatory=$false)]
-        [string]$Netbios,
-        
-        [Parameter(Mandatory=$false)]
-        [string]$PersistentSite,
-
-        [Parameter(Mandatory=$false)]
-        [string]$DynamicSite,
-
-        [Parameter(Mandatory=$false)]
-        [string]$PrimaryDNS
-    )
-
-    process {
-        $properties = @{}
-
-        if ([string]::IsNullOrEmpty($Domain)) {
-            $Domain = Get-ADDomainInternal | `
-                Select-Object -ExpandProperty DNSRoot
-        } else {
-            try {
-                Get-ADDomainInternal -Identity $Domain | Out-Null
-            } catch {
-                throw [System.ArgumentException]::new(
-                    "Provided domain $Domain was not found.", "Domain")
-            }
-        }
-
-        $properties += @{ "Domain" = $Domain }
-
-        if (![string]::IsNullOrEmpty($MachineName)) {
-            $computer = Get-ADComputerInternal `
-                    -Filter "Name -eq '$MachineName'" `
-                    -Server $Domain
-
-            if ($null -ne $computer) {
-                throw [System.ArgumentException]::new(
-                    "Machine $MachineName already exists.", "MachineName")
-            }
-        } else {
-            throw [System.ArgumentException]::new(
-                "The machine name property must not be empty.", "MachineName")
-        }
-
-        $properties += @{ "MachineName" = $MachineName }
-
-        if ($PSBoundParameters.ContainsKey("MachineOU")) {
-            throw [System.NotImplementedException]::new()
-        }
-    
-        if ($PSBoundParameters.ContainsKey("DCName")) {
-            throw [System.NotImplementedException]::new()
-        }
-    
-        if ($PSBoundParameters.ContainsKey("Reuse")) {
-            throw [System.NotImplementedException]::new()
-        }
-        
-        if ($PSBoundParameters.ContainsKey("NoSearch")) {
-            throw [System.NotImplementedException]::new()
-        }
-        
-        if ($PSBoundParameters.ContainsKey("DefaultPassword")) {
-            throw [System.NotImplementedException]::new()
-        }
-    
-        if ($PSBoundParameters.ContainsKey("RootCACertificates")) {
-            throw [System.NotImplementedException]::new()
-        }
-    
-        if ($PSBoundParameters.ContainsKey("CertificateTemplate")) {
-            throw [System.NotImplementedException]::new()
-        }
-    
-        if ($PSBoundParameters.ContainsKey("PolicyNames")) {
-            throw [System.NotImplementedException]::new()
-        }
-    
-        if ($PSBoundParameters.ContainsKey("PolicyPaths")) {
-            throw [System.NotImplementedException]::new()
-        }
-        
-        if ($PSBoundParameters.ContainsKey("Netbios")) {
-            throw [System.NotImplementedException]::new()
-        }
-        
-        if ($PSBoundParameters.ContainsKey("PersistentSite")) {
-            throw [System.NotImplementedException]::new()
-        }
-    
-        if ($PSBoundParameters.ContainsKey("DynamicSite")) {
-            throw [System.NotImplementedException]::new()
-        }
-    
-        if ($PSBoundParameters.ContainsKey("PrimaryDNS")) {
-            throw [System.NotImplementedException]::new()
-        }
-
-        switch((Get-OSPlatform)) {
-            "Windows" {
-                return Register-OfflineMachineWindows @properties
-            }
-
-            "Linux" {
-                throw [System.PlatformNotSupportedException]::new()
-            }
-
-            "OSX" {
-                throw [System.PlatformNotSupportedException]::new()
-            }
-
-            default {
-                throw [System.PlatformNotSupportedException]::new()
-            }
-        }
-    }
-}
-
-function Register-OfflineMachineWindows {
-    [CmdletBinding()]
-    
-    param(
-        [Parameter(Mandatory=$true, ValueFromPipeline=$true)]
-        [string]$MachineName,
-        
-        [Parameter(Mandatory=$false)]
-        [string]$Domain,
-
-        [Parameter(Mandatory=$false)]
-        [string]$MachineOU,
-
-        [Parameter(Mandatory=$false)]
-        [string]$DCName,
-        
-        [Parameter(Mandatory=$false)]
-        [switch]$Reuse,
-
-        [Parameter(Mandatory=$false)]
-        [switch]$NoSearch,
-        
-        [Parameter(Mandatory=$false)]
-        [switch]$DefaultPassword,
-
-        [Parameter(Mandatory=$false)]
-        [switch]$RootCACertificates,
-
-        [Parameter(Mandatory=$false)]
-        [string]$CertificateTemplate,
-
-        [Parameter(Mandatory=$false)]
-        [string[]]$PolicyNames,
-
-        [Parameter(Mandatory=$false)]
-        [string[]]$PolicyPaths,
-        
-        [Parameter(Mandatory=$false)]
-        [string]$Netbios,
-        
-        [Parameter(Mandatory=$false)]
-        [string]$PersistentSite,
-
-        [Parameter(Mandatory=$false)]
-        [string]$DynamicSite,
-
-        [Parameter(Mandatory=$false)]
-        [string]$PrimaryDNS
-    )
-
-    process {
-        if ($PSBoundParameters.ContainsKey("MachineOU")) {
-            throw [System.NotImplementedException]::new()
-        }
-    
-        if ($PSBoundParameters.ContainsKey("DCName")) {
-            throw [System.NotImplementedException]::new()
-        }
-    
-        if ($PSBoundParameters.ContainsKey("Reuse")) {
-            throw [System.NotImplementedException]::new()
-        }
-        
-        if ($PSBoundParameters.ContainsKey("NoSearch")) {
-            throw [System.NotImplementedException]::new()
-        }
-        
-        if ($PSBoundParameters.ContainsKey("DefaultPassword")) {
-            throw [System.NotImplementedException]::new()
-        }
-    
-        if ($PSBoundParameters.ContainsKey("RootCACertificates")) {
-            throw [System.NotImplementedException]::new()
-        }
-    
-        if ($PSBoundParameters.ContainsKey("CertificateTemplate")) {
-            throw [System.NotImplementedException]::new()
-        }
-    
-        if ($PSBoundParameters.ContainsKey("PolicyNames")) {
-            throw [System.NotImplementedException]::new()
-        }
-    
-        if ($PSBoundParameters.ContainsKey("PolicyPaths")) {
-            throw [System.NotImplementedException]::new()
-        }
-        
-        if ($PSBoundParameters.ContainsKey("Netbios")) {
-            throw [System.NotImplementedException]::new()
-        }
-        
-        if ($PSBoundParameters.ContainsKey("PersistentSite")) {
-            throw [System.NotImplementedException]::new()
-        }
-    
-        if ($PSBoundParameters.ContainsKey("DynamicSite")) {
-            throw [System.NotImplementedException]::new()
-        }
-    
-        if ($PSBoundParameters.ContainsKey("PrimaryDNS")) {
-            throw [System.NotImplementedException]::new()
-        }
-
-        $sb = [System.Text.StringBuilder]::new()
-        $sb.Append("djoin.exe /provision") | Out-Null
-
-        $sb.Append(" /domain $Domain") | Out-Null
-        $sb.Append(" /machine $MachineName") | Out-Null
-
-        $tempFile = [System.IO.Path]::GetTempFileName()
-        $sb.Append(" /savefile $tempFile") | Out-Null
-        
-        $djoinResult = Invoke-Expression -Command $sb.ToString()
-
-        if ($djoinResult -like "*Computer provisioning completed successfully*") {
-            $blobArray = [System.Text.Encoding]::Unicode.GetBytes((Get-Content -Path $tempFile))
-            $blobArray = $blobArray[0..($blobArray.Length-3)]
-
-            Remove-Item -Path $tempFile
-
-            return [System.Text.Encoding]::Unicode.GetString($blobArray)
-        } else {
-            Write-Error `
-                    -Message "Machine $MachineName provisioning failed. DJoin output: $djoinResult" `
-                    -ErrorAction Stop
-        }
-    }
-}
-
-function Join-OfflineMachine {
-    [CmdletBinding()]
-    
-    param(
-        [Parameter(Mandatory=$true)]
-        [string]$OdjBlob,
-
-        [Parameter(Mandatory=$false, ParameterSetName="WindowsParameterSet")]
-        [string]$WindowsPath
-    )
-
-    switch((Get-OSPlatform)) {
-        "Windows" {
-            if ([string]::IsNullOrEmpty($WindowsPath)) {
-                $WindowsPath = $env:windir
-            }
-
-            $tempFile = [System.IO.Path]::GetTempFileName()
-            Write-OdjBlob -OdjBlob $OdjBlob -Path $tempFile
-
-            $sb = [System.Text.StringBuilder]::new()
-            $sb.Append("djoin.exe /requestodj") | Out-Null
-            $sb.Append(" /loadfile $tempFile") | Out-Null
-            $sb.Append(" /windowspath $WindowsPath") | Out-Null
-            $sb.Append(" /localos") | Out-Null
-
-            $djoinResult = Invoke-Expression -Command $sb.ToString()
-            if ($djoinResult -like "*successfully*") {
-                Write-Information -MessageData "Machine successfully provisioned. A reboot is required for changes to be applied."
-                Remove-Item -Path $tempFile
-            } else {
-                Write-Error `
-                        -Message "Machine failed to provision. DJoin output: $djoinResult" `
-                        -ErrorAction Stop
-            }
-        }
-        
-        "Linux" {
-            throw [System.PlatformNotSupportedException]::new()
-        }
-
-        "OSX" {
-            throw [System.PlatformNotSupportedException]::new()
-        }
-
-        default {
-            throw [System.PlatformNotSupportedException]::new()
-        }
-    }
-}
-
-function New-RegistryItem {
-    [CmdletBinding()]
-    
-    param(
-        [Parameter(Mandatory=$true)]
-        [string]$ParentPath,
-
-        [Parameter(Mandatory=$true)]
-        [string]$Name
-    )
-
-    Assert-IsWindows
-
-    $ParentPath = $args[0]
-    $Name = $args[1]
-
-    $regItem = Get-ChildItem -Path $ParentPath | `
-        Where-Object { $_.PSChildName -eq $Name }
-    
-    if ($null -eq $regItem) {
-        New-Item -Path ($ParentPath + "\" + $Name) | `
-            Out-Null
-    }
-}
-
-function New-RegistryItemProperty {
-    [CmdletBinding()]
-
-    param(
-        [Parameter(Mandatory=$true)]
-        [string]$Path,
-
-        [Parameter(Mandatory=$true)]
-        [string]$Name,
-
-        [Parameter(Mandatory=$true)]
-        [string]$Value
-    )
-
-    Assert-IsWindows
-
-    $regItemProperty = Get-ItemProperty -Path $Path | `
-        Where-Object { $_.Name -eq $Name }
-    
-    if ($null -eq $regItemProperty) {
-        New-ItemProperty `
-                -Path $Path `
-                -Name $Name `
-                -Value $Value | `
-            Out-Null
-    } else {
-        Set-ItemProperty `
-                -Path $Path `
-                -Name $Name `
-                -Value $Value | `
-            Out-Null
-    }
-}
-
-function Resolve-DnsNameInternal {
-    [CmdletBinding()]
-    
-    param(
-        [Parameter(
-            Mandatory=$true, 
-            Position=0, 
-            ValueFromPipeline=$true, 
-            ValueFromPipelineByPropertyName=$true)]
-        [string]$Name
-    )
-
-    process {
-        switch((Get-OSPlatform)) {
-            "Windows" {
-                return (Resolve-DnsName -Name $Name)
-            }
-
-            "Linux" {
-                throw [System.PlatformNotSupportedException]::new()
-            }
-
-            "OSX" {
-                throw [System.PlatformNotSupportedException]::new()
-            }
-
-            default {
-                throw [System.PlatformNotSupportedException]::new()
-            }
-        }
-    }
-}
-
-function Resolve-PathRelative {
-    [CmdletBinding()]
-
-    param(
-        [Parameter(
-            Mandatory=$true, 
-            Position=0)]
-        [string[]]$PathParts
-    )
-
-    return [System.IO.Path]::GetFullPath(
-        [System.IO.Path]::Combine($PathParts))
-}
-
-function Get-CurrentModule {
-    [CmdletBinding()]
-    param()
-
-    $ModuleInfo = Get-Module | Where-Object { $_.Path -eq $PSCommandPath }
-    if ($null -eq $moduleInfo) {
-        throw [System.IO.FileNotFoundException]::new(
-            "Could not find a loaded module with the indicated filename.", $PSCommandPath)
-    }
-
-    return $ModuleInfo
-}
-
-function Get-ModuleFiles {
-    [CmdletBinding()]
-
-    param(
-        [Parameter(Mandatory = $false, ValueFromPipeline=$true)]
-        [System.Management.Automation.PSModuleInfo]$ModuleInfo
-    )
-
-    process {
-        $moduleFiles = [System.Collections.Generic.HashSet[string]]::new()
-
-        if (!$PSBoundParameters.ContainsKey("ModuleInfo")) {
-            $ModuleInfo = Get-CurrentModule
-        }
-    
-        $manifestPath = Resolve-PathRelative `
-                -PathParts $ModuleInfo.ModuleBase, "$($moduleInfo.Name).psd1"
-        
-        if (!(Test-Path -Path $manifestPath)) {
-            throw [System.IO.FileNotFoundException]::new(
-                "Could not find a module manifest with the indicated filename", $manifestPath)
-        }
-        
-        try {
-            $manifest = Import-PowerShellDataFile -Path $manifestPath
-        } catch {
-            throw [System.IO.FileNotFoundException]::new(
-                "File matching name of manifest found, but does not contain module manifest.", $manifestPath)
-        }
-    
-        $moduleFiles.Add($manifestPath) | Out-Null
-        $moduleFiles.Add((Resolve-PathRelative `
-                -PathParts $ModuleInfo.ModuleBase, $manifest.RootModule)) | `
-            Out-Null
-        
-        if ($null -ne $manifest.NestedModules) {
-            foreach($nestedModule in $manifest.NestedModules) {
-                $moduleFiles.Add((Resolve-PathRelative `
-                        -PathParts $ModuleInfo.ModuleBase, $nestedModule)) | `
-                    Out-Null
-            }
-        }
-        
-        if ($null -ne $manifest.FormatsToProcess) {
-            foreach($format in $manifest.FormatsToProcess) {
-                $moduleFiles.Add((Resolve-PathRelative `
-                        -PathParts $ModuleInfo.ModuleBase, $format)) | `
-                    Out-Null
-            }
-        }
-    
-        if ($null -ne $manifest.RequiredAssemblies) {
-            foreach($assembly in $manifest.RequiredAssemblies) {
-                $moduleFiles.Add((Resolve-PathRelative `
-                        -PathParts $ModuleInfo.ModuleBase, $assembly)) | `
-                    Out-Null
-            }
-        }
-
-        return $moduleFiles
-    }
-}
-
-function Copy-RemoteModule {
-    [CmdletBinding()]
-    param(
-        [Parameter(Mandatory=$true)]
-        [System.Management.Automation.Runspaces.PSSession]$Session
-    )
-
-    $moduleInfo = Get-CurrentModule
-    $moduleFiles = Get-ModuleFiles | `
-        Get-Item | `
-        Select-Object `
-            @{ Name = "Name"; Expression = { $_.Name } }, 
-            @{ Name = "Content"; Expression = { (Get-Content -Path $_.FullName) } }
-
-    Invoke-Command `
-            -Session $Session  `
-            -ArgumentList $moduleInfo.Name, $moduleInfo.Version.ToString(), $moduleFiles `
-            -ScriptBlock {
-                $moduleName = $args[0]
-                $moduleVersion = $args[1]
-                $moduleFiles = $args[2]
-
-                $psModPath = $env:PSModulePath.Split(";")[0]
-                if (!(Test-Path -Path $psModPath)) {
-                    New-Item -Path $psModPath -ItemType Directory | Out-Null
-                }
-
-                $modulePath = [System.IO.Path]::Combine(
-                    $psModPath, $moduleName, $moduleVersion)
-                if (!(Test-Path -Path $modulePath)) {
-                    New-Item -Path $modulePath -ItemType Directory | Out-Null
-                }
-
-                foreach($moduleFile in $moduleFiles) {
-                    $filePath = [System.IO.Path]::Combine($modulePath, $moduleFile.Name)
-                    $fileContent = $moduleFile.Content
-                    Set-Content -Path $filePath -Value $fileContent
-                }
-            }
-}
-
-$sessionDictionary = [System.Collections.Generic.Dictionary[System.Tuple[string, string], System.Management.Automation.Runspaces.PSSession]]::new()
-function Initialize-RemoteSession {
-    [CmdletBinding()]
-    
-    param(
-        [Parameter(Mandatory=$true, ParameterSetName="Copy-Session")]
-        [System.Management.Automation.Runspaces.PSSession]$Session,
-
-        [Parameter(Mandatory=$true, ParameterSetName="Copy-ComputerName")]
-        [string]$ComputerName,
-
-        [Parameter(Mandatory=$false, ParameterSetName="Copy-ComputerName")]
-        [System.Management.Automation.PSCredential]$Credential,
-
-        [Parameter(Mandatory=$true, ParameterSetName="Copy-Session")]
-        [Parameter(Mandatory=$true, ParameterSetName="Copy-ComputerName")]
-        [switch]$InstallViaCopy,
-
-        [Parameter(Mandatory=$false, ParameterSetName="Copy-Session")]
-        [Parameter(Mandatory=$false, ParameterSetName="Copy-ComputerName")]
-        [hashtable]$OverrideModuleConfig = @{}
-    )
-
-    $paramSplit = $PSCmdlet.ParameterSetName.Split("-")
-    $ScriptCopyBehavior = $paramSplit[0]
-    $SessionBehavior = $paramSplit[1]
-
-    switch($SessionBehavior) {
-        "Session" { 
-            $ComputerName = $session.ComputerName
-            $username = Invoke-Command -Session $Session -ScriptBlock {
-                $(whoami).ToLowerInvariant()
-            }
-        }
-
-        "ComputerName" {
-            $sessionParameters = @{ "ComputerName" = $ComputerName }
-            
-            if ($PSBoundParameters.ContainsKey("Credential")) {
-                $sessionParameters += @{ "Credential" = $Credential }
-                $username = $Credential.UserName
-            } else {
-                $username = $(whoami).ToLowerInvariant()
-            }
-
-            $Session = New-PSSession @sessionParameters
-        }
-
-        default {
-            throw [System.ArgumentException]::new(
-                "Unrecognized session parameter set.", "SessionBehavior")
-        }
-    }
-    
-    $lookupTuple = [System.Tuple[string, string]]::new($ComputerName, $username)
-    $existingSession = [System.Management.Automation.Runspaces.PSSession]$null
-    if ($sessionDictionary.TryGetValue($lookupTuple, [ref]$existingSession)) {
-        if ($existingSession.State -ne "Opened") {
-            $sessionDictionary.Remove($existingSession)
-
-            Remove-PSSession `
-                    -Session $existingSession `
-                    -WarningAction SilentlyContinue `
-                    -ErrorAction SilentlyContinue
-            
-            $sessionDictionary.Add($lookupTuple, $Session)
-        } else {
-            Remove-PSSession `
-                -Session $Session `
-                -WarningAction SilentlyContinue `
-                -ErrorAction SilentlyContinue
-
-            $Session = $existingSession
-        }
-    } else {
-        $sessionDictionary.Add($lookupTuple, $Session)
-    }
-
-    $moduleInfo = Get-CurrentModule
-    $remoteModuleInfo = Get-Module `
-            -PSSession $Session `
-            -Name $moduleInfo.Name `
-            -ListAvailable
-    
-    switch($ScriptCopyBehavior) {
-        "Copy" {
-            if ($null -eq $remoteModuleInfo) {
-                Copy-RemoteModule -Session $Session
-            } elseif ($moduleInfo.Version -ne $remoteModuleInfo.Version) {
-                Write-Error `
-                        -Message "There is already a version of this module installed on the destination machine $($Session.ComputerName)" `
-                        -ErrorAction Stop
-            }
-        }
-
-        default {
-            throw [System.ArgumentException]::new(
-                "Unrecognized session parameter set.", "ScriptCopyBehavior")
-        }
-    }
-
-    Invoke-Command `
-            -Session $Session `
-            -ArgumentList $moduleInfo.Name, $OverrideModuleConfig `
-            -ScriptBlock {
-                $moduleName = $args[0]
-                $OverrideModuleConfig = $args[1]
-                Import-Module -Name $moduleName -ArgumentList $OverrideModuleConfig
-                Invoke-Expression -Command "using module $moduleName"
-            }
-
-    return $Session
-}
-#endregion
-
-
-#region Azure Files Active Directory cmdlets
-function Validate-StorageAccount {
-    [CmdletBinding()]
-    param (
-         [Parameter(Mandatory=$true, Position=0)]
-         [string]$ResourceGroupName,
-         [Parameter(Mandatory=$true, Position=1)]
-         [string]$StorageAccountName
-    )
-
-    process
-    {
-        $resourceGroupObject = Get-AzResourceGroup -Name $ResourceGroupName
-
-        if ($null -eq $resourceGroupObject)
-        {
-            $message = "Resource group not found: '$ResourceGroupName'." `
-                + " Please check whether the provided name '$ResourceGroupName' is valid or" `
-                + " whether the resource group exists by running" `
-                + " 'Get-AzResourceGroup -Name <ResourceGroupName>'" `
-                + " (https://docs.microsoft.com/en-us/azure/azure-resource-manager/management/manage-resource-groups-powershell)"
-            Write-Error -Message $message -ErrorAction Stop
-        }
-
-        $storageAccountObject = Get-AzStorageAccount -ResourceGroup $ResourceGroupName -Name $StorageAccountName
-
-        if ($null -eq $storageAccountObject)
-        {
-            $message = "Storage account not found: '$StorageAccountName'." `
-                + " Please check whether the provided name '$StorageAccountName' is valid or" `
-                + " whether the storage account exists by running" `
-                + " 'Get-AzStorageAccount -ResourceGroup <ResourceGroupName> -Name <StorageAccountName>'" `
-                + " (https://docs.microsoft.com/en-us/powershell/module/az.storage/get-azstorageaccount?view=azps-4.4.0)"
-            Write-Error -Message $message -ErrorAction Stop
-        }
-
-        Write-Verbose "Found storage Account '$StorageAccountName' in Resource Group '$ResourceGroupName'"
-
-        return $storageAccountObject
-    }
-}
-
-function Ensure-KerbKeyExists {
-    <#
-    .SYNOPSIS
-        Ensures the storage account has kerb keys created.
-    
-    .DESCRIPTION
-        Ensures the storage account has kerb keys created.  These kerb keys are used for the passwords of the identities
-        created for the storage account in Active Directory.
-    
-        Notably, this command:
-        - Queries the storage account's keys to see if there are any kerb keys.
-        - Generates kerb keys if they do not yet exist.
-    .EXAMPLE
-        PS C:\> Ensure-KerbKeyExists -ResourceGroupName "resourceGroup" -StorageAccountName "storageAccountName"
-    
-    #>
-
-    [CmdletBinding()]
-    param(
-        [Parameter(Mandatory=$True, Position=0, HelpMessage="Resource group name")]
-        [string]$ResourceGroupName,
-
-        [Parameter(Mandatory=$True, Position=1, HelpMessage="Storage account name")]
-        [string]$StorageAccountName
-    )
-
-    process {
-        Write-Verbose "Ensure-KerbKeyExists - Checking for kerberos keys for account:$storageAccountName in resource group:$ResourceGroupName"
-
-        try {
-            $storageAccount = Get-AzStorageAccount -ResourceGroupName $ResourceGroupName -Name $StorageAccountName -ErrorAction Stop
-        }
-        catch {
-            Write-Error -Message "Caught exception: $_" -ErrorAction Stop
-        }
-
-        try {
-            $keys = Get-AzStorageAccountKerbKeys -ResourceGroupName $ResourceGroupName -StorageAccountName $StorageAccountName
-            $kerb1Key = $keys | Where-Object { $_.KeyName -eq "kerb1" }
-            $kerb2Key = $keys | Where-Object { $_.KeyName -eq "kerb2" }
-        }
-        catch {
-            Write-Verbose "Caught exception: $($_.Exception.Message)"
-        }
-
-        if ($null -eq $kerb1Key) {
-            #
-            # The storage account doesn't have kerb keys yet.  Generate them now.
-            #
-
-            try {
-                $keys = New-AzStorageAccountKey -ResourceGroupName $ResourceGroupName -Name $StorageAccountName -KeyName kerb1 -ErrorAction Stop
-            }
-            catch {
-                Write-Error -Message "Caught exception: $_" -ErrorAction Stop
-            }
-
-            $kerb1Key = Get-AzStorageAccountKerbKeys -ResourceGroupName $ResourceGroupName -StorageAccountName $StorageAccountName `
-                        | Where-Object { $_.KeyName -eq "kerb1" }
-        
-            Write-Verbose "    Key: $($kerb1Key.KeyName) generated for StorageAccount: $StorageAccountName"
-        } else {
-            Write-Verbose "    Key: $($kerb1Key.KeyName) exists in Storage Account: $StorageAccountName"
-        }
-
-        if ($null -eq $kerb2Key) {
-            #
-            # The storage account doesn't have kerb keys yet.  Generate them now.
-            #
-
-            $keys = New-AzStorageAccountKey -ResourceGroupName $ResourceGroupName -Name $StorageAccountName -KeyName kerb2 -ErrorAction Stop
-
-            $kerb2Key = Get-AzStorageAccountKerbKeys -ResourceGroupName $ResourceGroupName -StorageAccountName $StorageAccountName `
-                        | Where-Object { $_.KeyName -eq "kerb2" }
-        
-            Write-Verbose "    Key: $($kerb2Key.KeyName) generated for StorageAccount: $StorageAccountName"
-        } else {
-            Write-Verbose "    Key: $($kerb2Key.KeyName) exists in Storage Account: $StorageAccountName"
-        }
-    }
-}
-
-function Get-AzStorageAccountFileEndpoint {
-    <#
-    .SYNOPSIS
-        Gets the file service endpoint for the storage account.
-    
-    .DESCRIPTION
-        Gets the file service endpoint for the storage account.
-        Notably, this command queries the storage account's file endpoint URL
-        (i.e. "https://<storageAccount>.file.core.windows.net/") and returns it.
-    .EXAMPLE
-        PS C:\> Get-AzStorageAccountFileEndpoint -storageAccountName "storageAccount" -resourceGroupName "resourceGroup"
-        https://<storageAccount>.file.core.windows.net/
-    #>
-
-    [CmdletBinding()]
-    param (
-        [Parameter(Mandatory=$True, Position=0, HelpMessage="Storage account name")]
-        [string]$StorageAccountName,
-
-        [Parameter(Mandatory=$True, Position=1, HelpMessage="Resource group name")]
-        [string]$ResourceGroupName
-    )
-
-    $storageAccountObject = Validate-StorageAccount -ResourceGroupName $ResourceGroupName `
-        -StorageAccountName $StorageAccountName -ErrorAction Stop
-
-    if ([string]::IsNullOrEmpty($storageAccountObject.PrimaryEndpoints.File)) {
-        $message = "Cannot find the file service endpoint for storage account" `
-            + " '$StorageAccountName' in resource group '$ResourceGroupName'. This may happen" `
-            + " if the storage account type does not support file service" `
-            + " (https://docs.microsoft.com/en-us/azure/storage/common/storage-account-overview#types-of-storage-accounts)."
-        Write-Error -Message $message -ErrorAction Stop
-    }
-
-    return $storageAccountObject.PrimaryEndpoints.File
-}
-
-function Get-AzStorageAccountActiveDirectoryProperties {
-    <#
-    .SYNOPSIS
-        Gets the active directory properties for the storage account.
-    
-    .DESCRIPTION
-        Gets the active directory properties for the storage account.
-        Notably, this command queries the storage account's AzureFilesIdentityBasedAuth.ActiveDirectoryProperties and returns it.
-    .EXAMPLE
-        PS C:\> Get-AzStorageAccountActiveDirectoryProperties -StorageAccountName "storageAccount" -ResourceGroupName "resourceGroup"
-    #>
-
-    [CmdletBinding()]
-    param (
-        [Parameter(Mandatory=$true, Position=0, ParameterSetName="StorageAccountName")]
-        [string]$ResourceGroupName,
-
-        [Parameter(Mandatory=$true, Position=1, ParameterSetName="StorageAccountName")]
-        [string]$StorageAccountName,
-
-        [Parameter(
-            Mandatory=$true, 
-            Position=0, 
-            ParameterSetName="StorageAccount", 
-            ValueFromPipeline=$true)]
-        [Microsoft.Azure.Commands.Management.Storage.Models.PSStorageAccount]$StorageAccount
-    )
-
-    switch ($PSCmdlet.ParameterSetName) {
-        "StorageAccountName" {
-            $StorageAccount = Validate-StorageAccount -ResourceGroupName $ResourceGroupName `
-                -StorageAccountName $StorageAccountName -ErrorAction Stop
-        }
-
-        "StorageAccount" {                
-            $ResourceGroupName = $StorageAccount.ResourceGroupName
-            $StorageAccountName = $StorageAccount.StorageAccountName
-        }
-
-        default {
-            throw [ArgumentException]::new("Unrecognized parameter set $_")
-        }
-    }
-
-    if ($null -eq $StorageAccount.AzureFilesIdentityBasedAuth.ActiveDirectoryProperties) {
-        $message = "ActiveDirectoryProperties is not set for storage account '$StorageAccountName'" `
-            + " in resource group '$ResourceGroupName'. To set the properties, please use cmdlet" `
-            + " Set-AzStorageAccount if the account is already associated with an Active Directory," `
-            + " or use cmdlet Join-AzStorageAccountForAuth to join the account to an Active Directory" `
-            + " (https://docs.microsoft.com/en-us/azure/storage/files/storage-files-identity-ad-ds-enable)"
-        Write-Error -Message $message -ErrorAction Stop
-    }
-
-    return $StorageAccount.AzureFilesIdentityBasedAuth.ActiveDirectoryProperties
-}
-
-function Get-AzStorageAccountKerbKeys {
-    <#
-    .SYNOPSIS
-        Gets the kerb keys for the storage account.
-    
-    .DESCRIPTION
-        Gets the kerb keys for the storage account.
-    .EXAMPLE
-        PS C:\> Get-AzStorageAccountKerbKeys -StorageAccountName "storageAccount" -ResourceGroupName "resourceGroup"
-    #>
-
-    [CmdletBinding()]
-    param (
-        [Parameter(Mandatory=$true, Position=0)]
-        [string]$ResourceGroupName,
-        [Parameter(Mandatory=$true, Position=1)]
-        [string]$StorageAccountName
-    )
-
-    Validate-StorageAccount -ResourceGroupName $ResourceGroupName -StorageAccountName $StorageAccountName -ErrorAction Stop
-    
-    $keys = Get-AzStorageAccountKey -ResourceGroupName $ResourceGroupName -Name $StorageAccountName -ListKerbKey `
-            | Where-Object { $_.KeyName -like "kerb*" }
-
-    if (($null -eq $keys) -or (($keys -is [System.Array]) -and ($keys.Length -eq 0))) {
-        $message = "Cannot find kerb keys for storage account '$StorageAccountName' in" `
-            + " resource group '$ResourceGroupName'. Please ensure kerb keys are configured" `
-            + " (https://docs.microsoft.com/en-us/azure/storage/files/storage-files-identity-ad-ds-enable#creating-an-identity-representing-the-storage-account-in-your-ad-manually)"
-        Write-Error -Message $message -ErrorAction Stop
-    }
-
-    return $keys
-}
-
-function Get-ServicePrincipalName {
-    <#
-    .SYNOPSIS
-        Gets the service principal name for the storage account's identity in Active Directory.
-    
-    .DESCRIPTION
-        Gets the service principal name for the storage account's identity in Active Directory.
-        Notably, this command:
-            - Queries the storage account's file endpoint URL (i.e. "https://<storageAccount>.file.core.windows.net/")
-            - Transforms that URL string into a SMB server service principal name 
-                (i.e. "cifs\<storageaccount>.file.core.windows.net")
-    .EXAMPLE
-        PS C:\> Get-ServicePrincipalName -StorageAccountName "storageAccount" -ResourceGroupName "resourceGroup"
-        cifs\storageAccount.file.core.windows.net
-    #>
-
-    [CmdletBinding()]
-    param (
-        [Parameter(Mandatory=$True, Position=0, HelpMessage="Storage account name")]
-        [string]$StorageAccountName,
-
-        [Parameter(Mandatory=$True, Position=1, HelpMessage="Resource group name")]
-        [string]$ResourceGroupName
-    )
-
-    $fileEndpoint = Get-AzStorageAccountFileEndpoint -ResourceGroupName $ResourceGroupName `
-        -StorageAccountName $StorageAccountName -ErrorAction Stop
-
-    $servicePrincipalName = $fileEndpoint -replace 'https://','cifs/'
-    $servicePrincipalName = $servicePrincipalName.TrimEnd('/')
-
-    if ([string]::IsNullOrEmpty($servicePrincipalName)) {
-        $message = "Unable to generate the service principal name from the" `
-            + " storage account's file endpoint '$fileEndpoint'"
-        Write-Error -Message $message -ErrorAction Stop
-    }
-
-    Write-Verbose "Generated service principal name of $servicePrincipalName"
-    return $servicePrincipalName
-}
-
-function New-ADAccountForStorageAccount {
-    <#
-    .SYNOPSIS
-        Creates the identity for the storage account in Active Directory
-    
-    .DESCRIPTION
-        Creates the identity for the storage account in Active Directory
-        Notably, this command:
-            - Queries the storage account to get the "kerb1" key.
-            - Creates a user identity in Active Directory using "kerb1" key as the identity's password.
-            - Sets the spn value of the new identity to be "cifs\<storageaccountname>.file.core.windows.net
-    .EXAMPLE
-        PS C:\> New-ADAccountForStorageAccount -StorageAccountName "storageAccount" -ResourceGroupName "resourceGroup"
-    #>
-
-    [CmdletBinding()]
-    param (
-        [Parameter(Mandatory=$true, Position=0)]
-        [string]$ADObjectName,
-
-        [Parameter(Mandatory=$true, Position=1, HelpMessage="Storage account name")]
-        [string]$StorageAccountName, 
-
-        [Parameter(Mandatory=$true, Position=2, HelpMessage="Resource group name")]
-        [string]$ResourceGroupName,
-
-        [Parameter(Mandatory=$false, Position=3)]
-        [string]$Domain,
-
-        [Parameter(Mandatory=$false, Position=4)]
-        # [Parameter(Mandatory=$false, Position=4, ParameterSetName="OUQuickName")]
-        [string]$OrganizationalUnit,
-
-        [Parameter(Mandatory=$false, Position=4)]
-        # [Parameter(Mandatory=$false, Position=4, ParameterSetName="OUDistinguishedName")]
-        [string]$OrganizationalUnitDistinguishedName,
-
-        [Parameter(Mandatory=$false, Position=5)]
-        [ValidateSet("ServiceLogonAccount", "ComputerAccount")]
-        [string]$ObjectType = "ComputerAccount",
-
-        [Parameter(Mandatory=$false, Position=6)]
-        [switch]$OverwriteExistingADObject,
-
-        [Parameter(Mandatory=$false, Position=7)]
-        [string]$SamAccountName
-    )
-
-    Assert-IsWindows
-    Assert-IsDomainJoined
-    Request-ADFeature
-
-    Write-Verbose -Message "ObjectType: $ObjectType"
-
-    if ([System.String]::IsNullOrEmpty($Domain)) {
-        if ($ObjectType -ieq "ComputerAccount") {
-            $domainInfo = Get-ADDomain -Current LocalComputer
-        } else { # "ServiceLogonAccount"
-            $domainInfo = Get-ADDomain -Current LoggedOnUser
-        }
-
-        $Domain = $domainInfo.DnsRoot
-        $path = $domainInfo.DistinguishedName
-    } else {
-        try {
-            $path = ((Get-ADDomain -Server $Domain).DistinguishedName)
-        }
-        catch [Microsoft.ActiveDirectory.Management.ADServerDownException] {
-            Write-Error -Message "The specified domain '$Domain' either does not exist or could not be contacted." -ErrorAction Stop
-        }
-        catch {
-            throw
-        }
-    }
-
-    if (-not ($PSBoundParameters.ContainsKey("OrganizationalUnit") -or $PSBoundParameters.ContainsKey("OrganizationalUnitDistinguishedName"))) {
-        if ($ObjectType -ieq "ComputerAccount") {
-            $currentComputer = Get-ADComputer -Identity $($Env:COMPUTERNAME) -Server $Domain
-
-            if ($null -eq $currentComputer) {
-                Write-Error -Message "Could not find computer '$($Env:COMPUTERNAME)' in domain '$Domain'" -ErrorAction Stop
-            }
-
-            $OrganizationalUnitDistinguishedName = Get-ParentContainer -DistinguishedName $currentComputer.DistinguishedName
-        } else { # "ServiceLogonAccount"
-            $currentUser = Get-ADUser -Identity $($Env:USERNAME) -Server $Domain
-
-            if ($null -eq $currentUser) {
-                Write-Error -Message "Could not find user '$($Env:USERNAME)' in domain '$Domain'" -ErrorAction Stop
-            }
-
-            $OrganizationalUnitDistinguishedName = Get-ParentContainer -DistinguishedName $currentUser.DistinguishedName
-        }
-    }
-
-    if (-not [System.String]::IsNullOrEmpty($OrganizationalUnitDistinguishedName)) {
-        $ou = Get-ADObject -Identity $OrganizationalUnitDistinguishedName -Server $Domain
-
-        if ($null -eq $ou) {
-            Write-Error -Message "Could not find an object with name '$OrganizationalUnitDistinguishedName' in the $Domain domain" -ErrorAction Stop
-        }
-    } elseif (-not [System.String]::IsNullOrEmpty($OrganizationalUnit)) {
-        $ou = Get-ADObject -Filter "Name -eq '$OrganizationalUnit'" -Server $Domain
-
-        if ($null -eq $ou) {
-            Write-Error -Message "Could not find an object with name '$OrganizationalUnit' in the $Domain domain" -ErrorAction Stop
-        }
-
-        if ($ou -is ([object[]])) {
-            $ouNames = $ou | Select-Object -Property DistinguishedName -ExpandProperty DistinguishedName
-            $message = [System.Text.StringBuilder]::new()
-            $message.AppendLine("Multiple OrganizationalUnits were found matching the name '$OrganizationalUnit':")
-            $ouNames | ForEach-Object { $message.AppendLine($_) }
-            $message.AppendLine("To disambiguate the OU you want to join the storage account to, use the OrganizationalUnitDistinguishedName parameter.")
-            Write-Error -Message $message.ToString() -ErrorAction Stop
-        }
-    } else {
-        Write-Error -Message "Missing parameter OrganizationalUnit or OrganizationalUnitDistinguishedName" -ErrorAction Stop
-    }
-    
-    $path = $ou.DistinguishedName
-
-    Write-Verbose "New-ADAccountForStorageAccount: Creating a AD account under $path in domain:$Domain to represent the storage account:$StorageAccountName"
-
-    Assert-IsSupportedDistinguishedName -DistinguishedName $path
-
-    #
-    # Get the kerb key and convert it to a secure string password.
-    #
-
-    $kerb1Key = Get-AzStorageAccountKerbKeys -ResourceGroupName $ResourceGroupName -StorageAccountName $StorageAccountName `
-        -ErrorAction Stop | Where-Object { $_.KeyName -eq "kerb1" };
-
-    $fileServiceAccountPwdSecureString = ConvertTo-SecureString -String $kerb1Key.Value -AsPlainText -Force
-
-    # Get SPN
-    $spnValue = Get-ServicePrincipalName `
-            -StorageAccountName $StorageAccountName `
-            -ResourceGroupName $ResourceGroupName `
-            -ErrorAction Stop
-
-    # Check to see if SPN already exists
-    $computerSpnMatch = Get-ADComputer `
-            -Filter "ServicePrincipalNames -eq '$spnValue'" `
-            -Server $Domain
-
-    $userSpnMatch = Get-ADUser `
-            -Filter "ServicePrincipalNames -eq '$spnValue'" `
-            -Server $Domain
-
-    if (($null -ne $computerSpnMatch) -and ($null -ne $userSpnMatch)) {
-        $message = [System.Text.StringBuilder]::new()
-        $message.AppendLine("There are already two AD objects with a Service Principal Name of $spnValue in domain $($Domain):")
-        $message.AppendLine($computerSpnMatch.DistinguishedName)
-        $message.AppendLine($userSpnMatch.DistinguishedName)
-        $message.AppendLine("It is not supported to have more than one AD object for a given Service Principal Name. Please delete the duplicated object that is not needed and retry this cmdlet.")
-        Write-Error -Message $message.ToString() -ErrorAction Stop
-    } elseif ($null -ne $computerSpnMatch) {
-        if ($ObjectType -ieq "ServiceLogonAccount") {
-            Write-Error -Message "It is not supported to create an AD object of type 'ServiceLogonAccount' when there is already an AD object '$($computerSpnMatch.DistinguishedName)' of type 'ComputerAccount'." -ErrorAction Stop
-        }
-
-        if (-not $OverwriteExistingADObject) {
-            Write-Error -Message "An AD object '$($computerSpnMatch.DistinguishedName)' with a Service Principal Name of $spnValue already exists within AD. This might happen because you are rejoining a new storage account that shares names with an existing storage account, or if the domain join operation for a storage account failed in an incomplete state. Delete this AD object (or remove the SPN) to continue or specify a switch -OverwriteExistingADObject when calling this cmdlet. See https://docs.microsoft.com/azure/storage/files/storage-troubleshoot-windows-file-connection-problems for more information." -ErrorAction Stop
-        }
-
-        $existingADObjectName = $computerSpnMatch.Name
-        Write-Verbose -Message "Overwriting an existing AD $ObjectType object $existingADObjectName with a Service Principal Name of $spnValue in domain $Domain."
-    } elseif ($null -ne $userSpnMatch) {
-        if ($ObjectType -ieq "ComputerAccount") {
-            Write-Error -Message "It is not supported to create an AD object of type 'ComputerAccount' when there is already an AD object '$($userSpnMatch.DistinguishedName)' of type 'ServiceLogonAccount'." -ErrorAction Stop
-        }
-
-        if (-not $OverwriteExistingADObject) {
-            Write-Error -Message "An AD object '$($userSpnMatch.DistinguishedName)' with a Service Principal Name of $spnValue already exists within AD. This might happen because you are rejoining a new storage account that shares names with an existing storage account, or if the domain join operation for a storage account failed in an incomplete state. Delete this AD object (or remove the SPN) to continue or specify a switch -OverwriteExistingADObject when calling this cmdlet. See https://docs.microsoft.com/azure/storage/files/storage-troubleshoot-windows-file-connection-problems for more information." -ErrorAction Stop
-        }
-
-        $existingADObjectName = $userSpnMatch.Name
-        Write-Verbose -Message "Overwriting an existing AD $ObjectType object $existingADObjectName with a Service Principal Name of $spnValue in domain $Domain."
-    }
-
-    if ([System.String]::IsNullOrEmpty($SamAccountName)) {
-        $SamAccountName = $ADObjectName
-    }
-
-    Write-Verbose -Message "AD object name is $ADObjectName, SamAccountName is $SamAccountName."
-
-    $userPrincipalNameForAES256 = "$spnValue@$Domain"
-    # Create the identity in Active Directory.    
-    try
-    {
-        switch ($ObjectType) {
-            "ServiceLogonAccount" {
-                Write-Verbose -Message "`$ServiceAccountName is $StorageAccountName"
-
-                if ($null -ne $userSpnMatch) {
-                    $userPrincipalName = $userSpnMatch.UserPrincipalName
-
-                    if ([string]::IsNullOrEmpty($userPrincipalName)) {
-                        Write-Verbose -Message "AD user does not have a userPrincipalName, set userPrincipalName to $userPrincipalNameForAES256 for AES256"
-                    }
-
-                    if ($userPrincipalName -ne $userPrincipalNameForAES256) {
-                        Write-Error `
-                                -Message "The format of UserPrincipalName:$userPrincipalName is incorrect. please change it to: $userPrincipalNameForAES256 for AES256" `
-                                -ErrorAction stop
-                    }
-
-                    $userSpnMatch.AllowReversiblePasswordEncryption = $false
-                    $userSpnMatch.PasswordNeverExpires = $true
-                    $userSpnMatch.Description = "Service logon account for Azure storage account $StorageAccountName."
-                    $userSpnMatch.Enabled = $true
-                    $userSpnMatch.KerberosEncryptionType = "AES256"
-                    $userSpnMatch.UserPrincipalName = $userPrincipalNameForAES256
-                    Set-ADUser -Instance $userSpnMatch -ErrorAction Stop
-                    Rename-ADObjectWithConfirmation -ADObject $userSpnMatch -NewName $ADObjectName
-                } else {
-                    New-ADUser `
-                        -SamAccountName $SamAccountName `
-                        -Path $path `
-                        -Name $ADObjectName `
-                        -AccountPassword $fileServiceAccountPwdSecureString `
-                        -AllowReversiblePasswordEncryption $false `
-                        -PasswordNeverExpires $true `
-                        -Description "Service logon account for Azure storage account $StorageAccountName." `
-                        -ServicePrincipalNames $spnValue `
-                        -Server $Domain `
-                        -Enabled $true `
-                        -UserPrincipalName $userPrincipalNameForAES256 `
-                        -KerberosEncryptionType "AES256" `
-                        -ErrorAction Stop 
-                }
-
-                #
-                # Set the service principal name for the identity to be "cifs\<storageAccountName>.file.core.windows.net"
-                #
-                # Set-ADUser -Identity $StorageAccountName -ServicePrincipalNames @{Add=$spnValue} -ErrorAction Stop
-            }
-
-            "ComputerAccount" {
-                if ($null -ne $computerSpnMatch) {
-                    $computerSpnMatch.AllowReversiblePasswordEncryption = $false
-                    $computerSpnMatch.Description = "Computer account object for Azure storage account $StorageAccountName."
-                    $computerSpnMatch.Enabled = $true
-                    $computerSpnMatch.KerberosEncryptionType = "AES256"
-                    Set-ADComputer -Instance $computerSpnMatch -ErrorAction Stop
-                    Rename-ADObjectWithConfirmation -ADObject $computerSpnMatch -NewName $ADObjectName
-                } else {
-                    New-ADComputer `
-                        -SAMAccountName $SamAccountName `
-                        -Path $path `
-                        -Name $ADObjectName `
-                        -AccountPassword $fileServiceAccountPwdSecureString `
-                        -AllowReversiblePasswordEncryption $false `
-                        -Description "Computer account object for Azure storage account $StorageAccountName." `
-                        -ServicePrincipalNames $spnValue `
-                        -Server $Domain `
-                        -Enabled $true `
-                        -KerberosEncryptionType "AES256" `
-                        -ErrorAction Stop
-                }
-            }
-        }
-    }
-    catch
-    {
-        #
-        # Give better error message when AD exception is thrown for invalid SAMAccountName length.
-        #
-
-        if ($_.Exception.GetType().Name -eq "ADException" -and $_.Exception.Message.Contains("required attribute"))
-        {
-            Write-Error -Message "Unable to create AD object.  Please check that you have permission to create an identity of type $ObjectType in Active Directory location path '$path' for the storage account '$StorageAccountName'"
-        }
-
-        if ($_.Exception.GetType().Name -eq "UnauthorizedAccessException")
-        {
-            Write-Error -Message "Access denied: You don't have permission to create an identity of type $ObjectType in Active Directory location path '$path' for the storage account '$StorageAccountName'"
-        }
-
-        throw
-    }    
-
-    Write-Verbose "New-ADAccountForStorageAccount: Complete"
-
-    $packedResult = @{}
-    $packedResult.add( "ADObjectName", $ADObjectName )
-    $packedResult.add( "Domain", $Domain )
-
-    return $packedResult
-}
-
-function Get-AzStorageAccountADObject {
-    <#
-    .SYNOPSIS
-    Get the AD object for a given storage account.
-    .DESCRIPTION
-    This cmdlet will lookup the AD object for a domain joined storage account. It will return the
-    object from the ActiveDirectory module representing the type of AD object that was created,
-    either a service logon account (user class) or a computer account. 
-    .PARAMETER ResourceGroupName
-    The name of the resource group containing the storage account. If you specify the StorageAccount 
-    parameter you do not need to specify ResourceGroupName. 
-    .PARAMETER StorageAccountName
-    The name of the storage account that's already been domain joined to your DC. This cmdlet will return 
-    nothing if the storage account has not been domain joined. If you specify StorageAccount, you do not need
-    to specify StorageAccountName. 
-    .PARAMETER StorageAccount
-    A storage account object that has already been fetched using Get-AzStorageAccount. This cmdlet will 
-    return nothing if the storage account has not been domain joined. If you specify ResourceGroupName and 
-    StorageAccountName, you do not need to specify StorageAccount.
-    .PARAMETER ADObjectName
-    This parameter will look up a given object name in AD and cast it to the correct object type, either 
-    class user (service logon account) or class computer. This parameter is primarily meant for internal use and 
-    may be removed in a future release of the module.
-    .PARAMETER Domain
-    In combination with ADObjectName, the domain to look up the object in. This parameter is primarily 
-    meant for internal use and may be removed in a future release of the module.
-    .OUTPUTS
-    Microsoft.ActiveDirectory.Management.ADUser or Microsoft.ActiveDirectory.Management.ADComputer,
-    depending on the type of object the storage account was domain joined as.
-    .EXAMPLE
-    PS> Get-AzStorageAccountADObject -ResourceGroupName "myResourceGroup" -StorageAccountName "myStorageAccount"
-    .EXAMPLE
-    PS> $storageAccount = Get-AzStorageAccount -ResourceGroupName "myResourceGroup" -StorageAccountName "myStorageAccount"
-    PS> Get-AzStorageAccountADObject -StorageAccount $StorageAccount
-    .EXAMPLE
-    PS> Get-AzStorageAccount -ResourceGroupName "myResourceGroup" | Get-AzStorageAccountADObject 
-    In this example, note that a specific storage account has not been specified to 
-    Get-AzStorageAccount. This means Get-AzStorageAccount will pipe every storage account 
-    in the resource group myResourceGroup to Get-AzStorageAccountADObject.
-    #>
-
-    [CmdletBinding()]
-    param(
-        [Parameter(Mandatory=$true, Position=0, ParameterSetName="StorageAccountName")]
-        [string]$ResourceGroupName,
-
-        [Parameter(Mandatory=$true, Position=1, ParameterSetName="StorageAccountName")]
-        [string]$StorageAccountName,
-
-        [Parameter(
-            Mandatory=$true, 
-            Position=0, 
-            ParameterSetName="StorageAccount", 
-            ValueFromPipeline=$true)]
-        [Microsoft.Azure.Commands.Management.Storage.Models.PSStorageAccount]$StorageAccount,
-
-        [Parameter(Mandatory=$true, Position=0, ParameterSetName="ADObjectName")]
-        [string]$ADObjectName,
-
-        [Parameter(Mandatory=$true, Position=1, ParameterSetName="ADObjectName")]
-        [string]$SPNValue,
-
-        [Parameter(Mandatory=$false, Position=2, ParameterSetName="ADObjectName")]
-        [string]$Domain
-    )
-
-    begin {
-        Assert-IsWindows
-        Assert-IsDomainJoined
-        Request-ADFeature
-
-        if ($PSCmdlet.ParameterSetName -eq "ADObjectName") {
-            if ([System.String]::IsNullOrEmpty($Domain)) {
-                $domainInfo = Get-Domain
-                $Domain = $domainInfo.DnsRoot
-            }
-        }
-    }
-
-    process {
-        
-        if ($PSCmdlet.ParameterSetName -eq "StorageAccountName" -or 
-            $PSCmdlet.ParameterSetName -eq "StorageAccount") {
-
-            if ($PSCmdlet.ParameterSetName -eq "StorageAccountName") {
-                $activeDirectoryProperties = Get-AzStorageAccountActiveDirectoryProperties `
-                    -ResourceGroupName $ResourceGroupName -StorageAccountName $StorageAccountName -ErrorAction Stop
-            } else {
-                $activeDirectoryProperties = Get-AzStorageAccountActiveDirectoryProperties `
-                    -StorageAccount $StorageAccount -ErrorAction Stop
-
-                $ResourceGroupName = $StorageAccount.ResourceGroupName
-                $StorageAccountName = $StorageAccount.StorageAccountName    
-            }
-
-            $sid = $activeDirectoryProperties.AzureStorageSid
-            $Domain = $activeDirectoryProperties.DomainName
-
-            Write-Verbose -Message "Looking for an object with SID '$sid' in domain '$Domain' for storage account '$StorageAccountName'"
-            $obj = Get-ADObject -Server $Domain -Filter "objectSID -eq '$sid'" -ErrorAction Stop
-
-            if ($null -eq $obj) {
-                $message = "Cannot find an object with a SID '$sid' in domain '$Domain' for" `
-                    + " storage account '$StorageAccountName' in resource group '$ResourceGroupName'." `
-                    + " Please verify that the storage account has been domain-joined through the steps" `
-                    + " in Microsoft documentation:" `
-                    + " https://docs.microsoft.com/en-us/azure/storage/files/storage-files-identity-auth-active-directory-enable#12-domain-join-your-storage-account"
-                Write-Error -Message $message -ErrorAction Stop
-            }    
-        } else {
-            Write-Verbose -Message "Looking for an object with name '$ADObjectName' in domain '$Domain'"
-
-            $computerSpnMatch = Get-ADComputer `
-                    -Filter "ServicePrincipalNames -eq '$SPNValue'" `
-                    -Server $Domain
-
-            $userSpnMatch = Get-ADUser `
-                    -Filter "ServicePrincipalNames -eq '$SPNValue'" `
-                    -Server $Domain
-
-            if (($null -eq $computerSpnMatch) -and ($null -eq $userSpnMatch)) {
-                $message = "Cannot find an object with a '$ADObjectname' in domain '$Domain'." `
-                    + " Please verify that the storage account has been domain-joined through the steps" `
-                    + " in Microsoft documentation:" `
-                    + " https://docs.microsoft.com/en-us/azure/storage/files/storage-files-identity-auth-active-directory-enable#12-domain-join-your-storage-account"
-                Write-Error -Message $message -ErrorAction Stop
-            } 
-            elseif ($null -ne $computerSpnMatch) 
-            {
-                return $computerSpnMatch
-            } 
-            else
-            {
-                return $userSpnMatch
-            }    
-        }
-
-        Write-Verbose -Message ("Found AD object: " + $obj.DistinguishedName + " of class " + $obj.ObjectClass + ".")
-
-        switch ($obj.ObjectClass) {
-            "computer" {
-                $computer = Get-ADComputer `
-                    -Identity $obj.DistinguishedName `
-                    -Server $Domain `
-                    -Properties "ServicePrincipalNames", "KerberosEncryptionType" `
-                    -ErrorAction Stop
-                
-                return $computer
-            }
-
-            "user" {
-                $user = Get-ADUser `
-                    -Identity $obj.DistinguishedName `
-                    -Server $Domain `
-                    -Properties "ServicePrincipalNames", "KerberosEncryptionType" `
-                    -ErrorAction Stop
-                
-                return $user
-            }
-
-            default {
-                Write-Error `
-                    -Message ("AD object $StorageAccountName is of unsupported object class " + $obj.ObjectClass + ".") `
-                    -ErrorAction Stop
-            }
-        }
-    }
-}
-
-function Get-CmdKeyTarget {
-    [CmdletBinding()]
-    param(
-        [Parameter(Mandatory=$True, Position=0, HelpMessage="CmdKey target name to search, e.g., account.file.core.windows.net")]
-        [string]$TargetName
-    )
-
-    begin {
-        Assert-IsWindows
-    }
-
-    Process {
-        Write-Verbose "Looking for cached credential for $TargetName"
-
-        $output = cmdkey.exe /list
-
-        $target = New-Object PSObject
-
-        $targetFound = $false
-        $typeFound = $false
-        $userFound = $false
-
-        foreach ($line in $output)
-        {
-            Write-Verbose $line
-            $line = $line.Trim()
-
-            #
-            # Target: Domain:target=account.file.core.windows.net
-            # Type: Domain Password
-            # User: Azure\account
-            #
-
-            if ($line.StartsWith("Target:") -and $line.EndsWith("target=$TargetName"))
-            {
-                Write-Verbose "Found target $line"
-                $propName = "Target"
-                $propValue = $line.Substring($propName.Length + 1).Trim()
-
-                Add-Member -InputObject $target -MemberType NoteProperty -Name $propName -Value $propValue -ErrorAction Stop
-                $targetFound = $True
-            }
-            elseif ($targetFound -and $line.StartsWith("Type:"))
-            {
-                Write-Verbose "Found type $line"
-                $propName = "Type"
-                $propValue = $line.Substring($propName.Length + 1).Trim()
-                Add-Member -InputObject $target -MemberType NoteProperty -Name $propName -Value $propValue -ErrorAction Stop
-                $typeFound = $True
-            }
-            elseif ($targetFound -and $typeFound -and $line.StartsWith("User:"))
-            {
-                Write-Verbose "Found user $line"
-                $propName = "User"
-                $propValue = $line.Substring($propName.Length + 1).Trim()
-                Add-Member -InputObject $target -MemberType NoteProperty -Name $propName -Value $propValue -ErrorAction Stop
-                $userFound = $True
-                break
-            }
-        }
-
-        if (-not $userFound)
-        {
-            $target = $null
-        }
-        else
-        {
-            Write-Verbose "Found target object"
-            Write-Verbose "Target: $($target.Target)"
-            Write-Verbose "Type: $($target.Type)"
-            Write-Verbose "User: $($target.User)"
-        }
-
-        return $target
-    }
-}
-
-function Get-AzStorageKerberosTicketStatus {
-    <#
-    .SYNOPSIS
-    Gets an array of Kerberos tickets for Azure storage accounts with status information.
-    
-    .DESCRIPTION
-    This cmdlet will query the client computer for Kerberos service tickets to Azure storage accounts.
-    It will return an array of these objects, each object having a property 'Azure Files Health Status'
-    which tells the health of the ticket.  It will error when there are no ticketsfound or if there are 
-    unhealthy tickets found.
-    .OUTPUTS
-    Object[] of PSCustomObject containing klist ticket output.
-    .EXAMPLE
-    PS> Get-AzStorageKerberosTicketStatus
-    #>
-
-    [CmdletBinding()]
-
-    param (
-        [Parameter(Mandatory=$True, Position=0, HelpMessage="Storage account name")]
-        [string]$StorageAccountName,
-
-        [Parameter(Mandatory=$True, Position=1, HelpMessage="Resource group name")]
-        [string]$ResourceGroupName
-    )
-
-    begin {
-        Assert-IsWindows
-    }
-
-    process 
-    {
-        $spnValue = Get-ServicePrincipalName -StorageAccountName $StorageAccountName `
-            -ResourceGroupName $ResourceGroupName -ErrorAction Stop
-
-        Write-Verbose "Running command 'klist.exe get $spnValue'"
-
-        $TicketsArray = klist.exe get $spnValue;
-        $TicketsObject = @()
-        $Counter = 0;
-        $HealthyTickets = 0;
-        $UnhealthyTickets = 0;
-
-        #
-        # Iterate through all the Kerberos tickets on the client, and find the service tickets corresponding to Azure
-        # storage accounts.
-        #
-
-        foreach ($line in $TicketsArray)
-        {   
-            Write-Verbose $line;
-
-            if ($line -match "0xc000018b")
-            {
-                #
-                # STATUS_NO_TRUST_SAM_ACCOUNT
-                # The SAM database on the Windows Server does not have a computer account for this workstation trust relationship.
-                #
-
-                $message = "ERROR: The domain cannot find a computer or user object for" `
-                    + " storage account '$StorageAccountName'. Please verify that the storage account has been domain-joined" `
-                    + " through the steps in Microsoft documentation:" `
-                    + " https://docs.microsoft.com/en-us/azure/storage/files/storage-files-identity-auth-active-directory-enable#12-domain-join-your-storage-account"
-                Write-Error -Message $message -ErrorAction Stop
-            }
-            elseif ($line -match "0x80090342")
-            {
-                #
-                # SEC_E_KDC_UNKNOWN_ETYPE  
-                # The encryption type requested is not supported by the KDC.
-                #
-
-                $message = "ERROR: Azure Files supports Kerberos authentication with" `
-                    + " AD with AES256 and RC4-HMAC encryption. This error may happen when RC4-HMAC" `
-                    + " is blocked by the KDC (Kerberos Key Distribution Center). It is recommended" `
-                    + " to update the storage account setup to use AES256 Kerberos encryption by using cmdlet" `
-                    + " Update-AzStorageAccountAuthForAES256 -ResourceGroupName '$ResourceGroupName' -StorageAccountName '$StorageAccountName'"
-                Write-Error -Message $message -ErrorAction Stop
-            }
-            elseif ($line -match "0x80090303")
-            {
-                #
-                # SEC_E_TARGET_UNKNOWN
-                # klist failed with 0x80090303/-2146893053: The specified target is unknown or unreachable
-                #
-
-                Write-Verbose "ERROR: $line"
-
-                $targetName = $spnValue.Split('/')[1]
-
-                $target = Get-CmdKeyTarget -TargetName $targetName
-
-                if ($null -eq $target)
-                {
-                    $message = "Unable to find the cached credential for '$targetName'." `
-                        + " Original klist error 0x80090303 is unexpected."
-                    Write-Error -Message $message -ErrorAction Stop
-                }
-                else
-                {
-                    Write-Verbose "Executing 'cmdkey.exe /delete:$($target.Target)'"
-
-                    cmdkey.exe /delete:$($target.Target)
-                    
-                    $target = Get-CmdKeyTarget -TargetName $targetName
-
-                    if ($null -ne $target)
-                    {
-                        $message = "Unable to delete the cached credential for $($target.Target)." `
-                            + " Please manually delete it and retry this cmdlet."
-                        Write-Error -Message $message -ErrorAction Stop
-                    }
-
-                    Write-Verbose -Message "Retrying Get-AzStorageKerberosTicketStatus with storageAccountName $StorageAccountName and resourceGroupName $ResourceGroupName"
-
-                    return Get-AzStorageKerberosTicketStatus -StorageAccountName $StorageAccountName `
-                        -ResourceGroupName $ResourceGroupName -ErrorAction Stop
-                }
-            }
-            elseif ($line -match "^#\d")
-            {
-                $Ticket = New-Object PSObject
-                $Line1 = $Line.Split('>')[1]
-
-                $Client = $Line1 ;	$Client = $Client.Replace('Client:','') ; $Client = $Client.Substring(2)
-                $Server = $TicketsArray[$Counter+1]; $Server = $Server.Replace('Server:','') ;$Server = $Server.substring(2)
-                $KerbTicketEType = $TicketsArray[$Counter+2];$KerbTicketEType = $KerbTicketEType.Replace('KerbTicket Encryption Type:','');$KerbTicketEType = $KerbTicketEType.substring(2)
-                $TickFlags = $TicketsArray[$Counter+3];$TickFlags = $TickFlags.Replace('Ticket Flags','');$TickFlags = $TickFlags.substring(2)
-                $StartTime =  $TicketsArray[$Counter+4];$StartTime = $StartTime.Replace('Start Time:','');$StartTime = $StartTime.substring(2)
-                $EndTime = $TicketsArray[$Counter+5];$EndTime = $EndTime.Replace('End Time:','');$EndTime = $EndTime.substring(4)
-                $RenewTime = $TicketsArray[$Counter+6];$RenewTime = $RenewTime.Replace('Renew Time:','');$RenewTime = $RenewTime.substring(2)
-                $SessionKey = $TicketsArray[$Counter+7];$SessionKey = $SessionKey.Replace('Session Key Type:','');$SessionKey = $SessionKey.substring(2)
-
-                Add-Member -InputObject $Ticket -MemberType NoteProperty -Name "Client" -Value $Client
-                Add-Member -InputObject $Ticket -MemberType NoteProperty -Name "Server" -Value $Server
-                Add-Member -InputObject $Ticket -MemberType NoteProperty -Name "KerbTicket Encryption Type" -Value $KerbTicketEType
-                Add-Member -InputObject $Ticket -MemberType NoteProperty -Name "Ticket Flags" -Value $TickFlags
-                Add-Member -InputObject $Ticket -MemberType NoteProperty -Name "Start Time" -Value $StartTime
-                Add-Member -InputObject $Ticket -MemberType NoteProperty -Name "End Time" -Value $EndTime
-                Add-Member -InputObject $Ticket -MemberType NoteProperty -Name "Renew Time" -Value $RenewTime
-                Add-Member -InputObject $Ticket -MemberType NoteProperty -Name "Session Key Type" -Value $SessionKey
-                
-                if ($Server -match $spnValue)
-                {
-                    #
-                    # We found a ticket to an Azure storage account.  Check that it has valid encryption type.
-                    #
-                    
-                    if (($KerbTicketEType -notmatch "RC4") -and ($KerbTicketEType -notmatch "AES-256"))
-                    {
-                        $WarningMessage = "Unhealthy - Unsupported KerbTicket Encryption Type $KerbTicketEType"
-                        Add-Member -InputObject $Ticket -MemberType NoteProperty -Name "Azure Files Health Status" -Value $WarningMessage
-                        $UnhealthyTickets++;
-                    }
-                    else
-                    {
-                        Add-Member -InputObject $Ticket -MemberType NoteProperty -Name "Azure Files Health Status" -Value "Healthy"
-                        $HealthyTickets++;
-                    }
-                
-                    $TicketsObject += $Ticket 
-                }
-            }
-
-            $Ticket = $null
-            $Counter++
-        }
-
-        Write-Verbose "Azure Files Kerberos Ticket Health Check Summary:"
-
-        if (($HealthyTickets + $UnhealthyTickets) -eq 0)
-        {
-            Write-Error "$($HealthyTickets + $UnhealthyTickets) Kerberos service tickets to Azure storage accounts were detected.
-        Run the following command: 
-            
-            'klist get $spnValue'
-        and examine error code to root-cause the ticket retrieval failure.
-        " -ErrorAction Stop
-
-        }
-        else 
-        {
-            Write-Verbose "$($HealthyTickets + $UnhealthyTickets) Kerberos service tickets to Azure storage accounts were detected."
-        }
-        
-        if ($UnhealthyTickets -ne 0)
-        {
-            Write-Warning "$UnhealthyTickets unhealthy Kerberos service tickets to Azure storage accounts were detected."
-        }
-
-        $Counter = 1;
-        foreach ($TicketObj in ,$TicketsObject)
-        {
-            Write-Verbose "Ticket #$Counter : $($TicketObj.'Azure Files Health Status')"
-
-            if ($TicketObj.'Azure Files Health Status' -match "Unhealthy")
-            {
-                Write-Error "Ticket #$Counter hit error
-        Server: $($TicketObj.'Server')
-        Status: $($TicketObj.'Azure Files Health Status')"
-
-            }
-
-            $TicketObj | Format-List | Out-String|% {Write-Verbose $_}
-        }
-
-        return ,$TicketsObject;
-    }
-}
-
-
-function Get-AadUserForSid {
-
-    [CmdletBinding()]
-
-    param (
-        [Parameter(Mandatory=$True, Position=0, HelpMessage="Sid")]
-        [string]$sid
-    )
-
-    Request-ConnectMsGraph `
-        -Scopes "User.Read.All" `
-        -RequiredModules @("Microsoft.Graph.Users", "Microsoft.Graph.Groups", "Microsoft.Graph.Identity.DirectoryManagement")
-
-    $aadUser = Get-MgUser -Filter "OnPremisesSecurityIdentifier eq '$sid'"
-
-    if ($null -eq $aadUser)
-    {
-        Write-Error "No Azure Active Directory user exists with OnPremisesSecurityIdentifier of the currently logged on user's SID ($sid). `
-            This means that the AD user object has not synced to the AAD corresponding to the storage account.
-            Mounting to Azure Files using Active Directory authentication is not supported for AD users who have not been synced to `
-            AAD. " -ErrorAction Stop
-    }
-
-    return $aadUser
-}
-
-
-function Test-Port445Connectivity
-{
-    [CmdletBinding()]
-
-    param (
-        [Parameter(Mandatory=$True, Position=0, HelpMessage="Storage account name")]
-        [string]$StorageAccountName,
-
-        [Parameter(Mandatory=$True, Position=1, HelpMessage="Resource group name")]
-        [string]$ResourceGroupName
-    )
-
-    process
-    {
-        #
-        # Test-NetConnection -ComputerName <storageAccount>.file.core.windows.net -Port 445
-        #
-
-        $fileEndpoint = Get-AzStorageAccountFileEndpoint -ResourceGroupName $ResourceGroupName `
-            -StorageAccountName $StorageAccountName -ErrorAction Stop
-
-        $endpoint = $fileEndpoint -replace 'https://', ''
-        $endpoint = $endpoint -replace '/', ''
-
-        Write-Verbose "Executing 'Test-NetConnection -ComputerName $endpoint -Port 445'"
-
-        $result = Test-NetConnection -ComputerName $endpoint -Port 445
-
-        if ($result.TcpTestSucceeded -eq $False)
-        {
-            $message = "Unable to reach the storage account file endpoint." `
-                + " To debug connectivity problems, please refer to the troubleshooting tool for Azure" `
-                + " Files mounting errors on Windows, 'AzFileDiagnostics.ps1'" `
-                + " (https://gallery.technet.microsoft.com/Troubleshooting-tool-for-a9fa1fe5)." `
-                + " For possible solutions please refer to" `
-                + " https://docs.microsoft.com/en-us/azure/storage/files/storage-troubleshoot-windows-file-connection-problems#cause-1-port-445-is-blocked"
-            Write-Error -Message $message -ErrorAction Stop
-        }
-    }
-}
-
-
-function Debug-AzStorageAccountADObject
-{
-    [CmdletBinding()]
-
-    param (
-        [Parameter(Mandatory=$True, Position=0, HelpMessage="Storage account name")]
-        [string]$StorageAccountName,
-
-        [Parameter(Mandatory=$True, Position=1, HelpMessage="Resource group name")]
-        [string]$ResourceGroupName
-    )
-
-    process
-    {
-        #
-        # Check if the object exists.
-        #
-    
-        $azureStorageIdentity = Get-AzStorageAccountADObject -StorageAccountName $StorageAccountName `
-            -ResourceGroupName $ResourceGroupName -ErrorAction Stop
-        #
-        # Check if the object has the correct SPN (Service Principal Name)
-        #
-
-        $expectedSpnValue = Get-ServicePrincipalName -StorageAccountName $StorageAccountName `
-            -ResourceGroupName $ResourceGroupName -ErrorAction Stop
-
-        $properSpnSet = $azureStorageIdentity.ServicePrincipalNames.Contains($expectedSpnValue)
-
-        if ($properSpnSet -eq $False) {
-            $message = "The AD object $($azureStorageIdentity.Name) does not have the proper SPN" `
-                + " of '$expectedSpnValue'. Please run the following command to repair the object in AD:" `
-                + " 'Set-AD$($azureStorageIdentity.ObjectClass) -Identity $($azureStorageIdentity.Name) -ServicePrincipalNames @{Add=`"$expectedSpnValue`"}'"
-            Write-Error -Message $message -ErrorAction Stop
-        }
-    }
-}
-
-function Debug-KerberosTicketEncryption
-{
-    [CmdletBinding()]
-
-    param (
-        [Parameter(Mandatory=$True, Position=0, HelpMessage="Storage account name")]
-        [string]$StorageAccountName,
-
-        [Parameter(Mandatory=$True, Position=1, HelpMessage="Resource group name")]
-        [string]$ResourceGroupName
-    )
-
-    process
-    {
-        $storageAccount = Validate-StorageAccount -ResourceGroupName $ResourceGroupName `
-            -StorageAccountName $StorageAccountName -ErrorAction Stop
-
-        $protocolSettings = (Get-AzStorageFileServiceProperty -StorageAccount $storageAccount -ErrorAction Stop).ProtocolSettings.Smb
-
-        $adObject = Get-AzStorageAccountADObject -StorageAccountName $StorageAccountName `
-            -ResourceGroupName $ResourceGroupName -ErrorAction Stop
-
-        Write-Verbose "Validating the security protocol settings has 'Kerberos' as one of the Smb Authentication Methods"
-
-        $authenticationMethods = $protocolSettings.AuthenticationMethods
-        if ($null -eq $authenticationMethods)
-        {
-            # if null, all types are supported for the storage account
-            $authenticationMethods = "NTLMv2", "Kerberos"
-        }
-        $authenticationMethods = [String]::Join(", ", $authenticationMethods)
-
-        if(!$authenticationMethods.Contains("Kerberos"))
-        {
-            Write-Error -Message "The protocol settings on the storage account does not support 'Kerberos' as one of the Smb Authentication Methods" -ErrorAction Stop
-        }
-
-        Write-Verbose "Validating Kerberos Ticket Encryption setting on the client side is supported"
-        
-        $kerberosTicketEncryptionClient = $adObject.KerberosEncryptionType
-        if(
-            $null -eq $kerberosTicketEncryptionClient -or `
-            0 -eq $kerberosTicketEncryptionClient.Count -or `
-            'None' -eq $kerberosTicketEncryptionClient.Value.ToString()
-            )
-        {
-            # Now try to look for the supported kerberos ticket encryption using klist
-            Write-Verbose "The corresponding AD object does not have the field 'KerberosEncryptionType' set. Will try to find the settings using klist..."
-
-            $spnValue = Get-ServicePrincipalName -StorageAccountName $StorageAccountName `
-                -ResourceGroupName $ResourceGroupName -ErrorAction Stop
-
-            Write-Verbose "Running command 'klist.exe get $spnValue'"
-
-            $klistResult = klist.exe get $spnValue
-
-            $kerberosTicketEncryptionClient = @()
-
-            $lastLine = ""
-            foreach($currLine in $klistResult){
-
-                if($lastLine.Contains($spnValue))
-                {
-                    if($currLine.Contains("AES-256"))
-                    {
-                        $kerberosTicketEncryptionClient += "AES256"
-                        break
-                    }
-
-                    if($currLine.Contains("RC4-HMAC"))
-                    {
-                        $kerberosTicketEncryptionClient += "RC4HMAC"
-                        break
-                    }
-
-                }
-                $lastLine = $currLine
-            }
-
-            if ($kerberosTicketEncryptionClient.Count -eq 0)
-            {
-                Write-Error -Message "No Kerberos Ticket Encryption is supported on the client side" -ErrorAction Stop
-            }
-        }
-
-        if ($kerberosTicketEncryptionClient.Value)
-        {
-            $kerberosTicketEncryptionClient = $kerberosTicketEncryptionClient.Value.ToString().replace(' ', '') -split ','
-        }
-
-
-        $kerberosTicketEncryptionServer = $protocolSettings.KerberosTicketEncryption
-        if($null -eq $kerberosTicketEncryptionServer)
-        {
-            $kerberosTicketEncryptionServer = "RC4-HMAC", "AES-256" # null(default): all values are accepted on the server
-        }
-        $kerberosTicketEncryptionServer = [String]::Join(", ", $kerberosTicketEncryptionServer)
-        $kerberosTicketEncryptionServerNoDash = $kerberosTicketEncryptionServer.replace('-','')
-
-        Write-Verbose "Kerberos Ticket Encryption supported on the client side: $kerberosTicketEncryptionClient"
-        Write-Verbose "Kerberos Ticket Encryption supported on the server side: $kerberosTicketEncryptionServerNoDash"
-        
-        $found = $false
-        foreach($type in $kerberosTicketEncryptionClient)
-        {
-            if ($kerberosTicketEncryptionServerNoDash.Contains($type)) 
-            {
-                $found = $true
-                break
-            }
-        }
-
-        if (!$found) 
-        {
-            Write-Error -Message "The server side and the client side do not have a Kerberos Ticket Encryption type in common." -ErrorAction Stop
-        }
-
-    }
-}
-
-function Debug-ChannelEncryption
-{
-    [CmdletBinding()]
-
-    param (
-        [Parameter(Mandatory=$True, Position=0, HelpMessage="Storage account name")]
-        [string]$StorageAccountName,
-
-        [Parameter(Mandatory=$True, Position=1, HelpMessage="Resource group name")]
-        [string]$ResourceGroupName
-    )
-
-    process
-    {
-
-        $storageAccount = Validate-StorageAccount -ResourceGroupName $ResourceGroupName -StorageAccountName $StorageAccountName -ErrorAction Stop
-
-        $protocolSettings = (Get-AzStorageFileServiceProperty -StorageAccount $storageAccount -ErrorAction Stop).ProtocolSettings.Smb
-
-        $channelEncryptionsClient = (Get-SmbServerConfiguration).EncryptionCiphers.replace("_", "-")
-
-        $channelEncryptionsServer = $protocolSettings.ChannelEncryption
-        if ($null -eq $channelEncryptionsServer)
-        {
-            # if null, all types are supported for the storage account
-            $channelEncryptionsServer = "AES-128-CCM", "AES-128-GCM", "AES-256-GCM"
-        }
-        $channelEncryptionsServerWithComma = [String]::Join(", ", $channelEncryptionsServer)
-
-        Write-Host "Channel Encryption Supported on the Client Side: $channelEncryptionsClient"
-        Write-Host "Channel Encryption Supported on the Server Side: $channelEncryptionsServerWithComma"
-
-        $found = $false
-        foreach($type in $channelEncryptionsServer)
-        {
-            if($channelEncryptionsClient.Contains($type))
-            {
-                $found = $true
-                break    
-            }
-        }
-
-        if(!$found)
-        {
-            Write-Error -Message "The server side and the client side do not have a Channel Encryption type in common." -ErrorAction Stop
-        }
-        
-    }
-}
-
-function Debug-DomainLineOfSight
-{
-    [CmdletBinding()]
-
-    param (
-        [Parameter(Mandatory=$True, Position=0, HelpMessage="Storage account name")]
-        [string]$StorageAccountName,
-
-        [Parameter(Mandatory=$True, Position=1, HelpMessage="Resource group name")]
-        [string]$ResourceGroupName
-    )
-
-    process
-    {
-        $storageAccount = Get-AzStorageAccount -ResourceGroupName $ResourceGroupName -Name $StorageAccountName
-        $fullyQualifiedDomainName = $storageAccount.AzureFilesIdentityBasedAuth.ActiveDirectoryProperties.DomainName
-        Write-Host "Fully Qualified Domain Name: $fullyQualifiedDomainName"
-        $checkResult = nltest /dsgetdc:$fullyQualifiedDomainName | Out-String
-
-        if([string]::IsNullOrEmpty($checkResult))
-        {
-            Write-Error -Message "There is no line of sight to the domain controller; Hence, you will not be able to get the Kerberos ticket." -ErrorAction Stop
-        }
-
-    }
-}
-
-function Get-OnPremAdUser {
-    [CmdletBinding()]
-    param (
-        [Parameter(Mandatory=$False, Position=0, HelpMessage="The user name or SID to look up the user")]
-        [string]$Identity,
-
-        [Parameter(Mandatory=$False, Position=1, HelpMessage="The domain name to look up the user")]
-        [string]$Domain
-    )
-    process {
-        if ([string]::IsNullOrEmpty($Identity)) {
-            $Identity = $($env:UserName)
-        }
-
-        if ([string]::IsNullOrEmpty($Domain)) {
-            $Domain = (Get-ADDomain).DnsRoot
-        }
-
-        Write-Verbose "Look up user $Identity in domain $Domain"
-
-        $user = Get-ADUser -Identity $Identity -Server $Domain
-
-        if ($null -eq $user) {
-            $message = "User '$Identity' not found in domain '$Domain'. Please check" `
-                + " whether the provided user identity or domain name is correct or not."
-            Write-Error -Message $message -ErrorAction Stop
-        }
-
-        return $user
-    }
-}
-
-function Get-OnPremAdUserGroups {
-    [CmdletBinding()]
-    param (
-        [Parameter(Mandatory=$False, Position=0, HelpMessage="The user name or SID to look up the user groups")]
-        [string]$Identity,
-
-        [Parameter(Mandatory=$False, Position=1, HelpMessage="The domain name to look up the user groups")]
-        [string]$Domain
-    )
-    process {
-        if ([string]::IsNullOrEmpty($Identity)) {
-            $Identity = $($env:UserName)
-        }
-
-        if ([string]::IsNullOrEmpty($Domain)) {
-            $Domain = (Get-ADDomain).DnsRoot
-        }
-
-        Write-Verbose "Look up groups of user $Identity in domain $Domain"
-
-        $groups = Get-ADPrincipalGroupMembership -Identity $Identity -Server $Domain
-
-        if ($null -eq $groups) {
-            $message = "Groups of use '$Identity' not found in domain '$Domain'. Please check" `
-                + " whether the provided user identity or domain name is correct or not."
-            Write-Error -Message $message -ErrorAction Stop
-        }
-
-        return $groups
-    }
-}
-
-class CheckResult {
-    [string]$Name
-    [string]$Result
-    [string]$Issue
-
-    CheckResult(
-        [string]$Name
-    ) {
-        $this.Name = $Name
-        $this.Result = "Skipped"
-        $this.Issue = ""
-    }
-}
-
-function Debug-AzStorageAccountAuth {
-    <#
-    .SYNOPSIS
-    Executes a sequence of checks to identify common problems with Azure Files Authentication issues.
-    This function auto-detects the Auth method (AD DS, AAD DS, AAD Kerberos)
-    
-    .DESCRIPTION
-    This cmdlet will query the client computer for Kerberos service tickets to Azure storage accounts.
-    It will return an array of these objects, each object having a property 'Azure Files Health Status'
-    which tells the health of the ticket.  It will error when there are no ticketsfound or if there are 
-    unhealthy tickets found.
-    .OUTPUTS
-    Object[] of PSCustomObject containing klist ticket output.
-    .EXAMPLE
-    PS> Debug-AzStorageAccountAuth
-    #>
-
-    [CmdletBinding()]
-    param (
-        [Parameter(Mandatory=$True, Position=0, HelpMessage="Storage account name")]
-        [string]$StorageAccountName,
-
-        [Parameter(Mandatory=$True, Position=1, HelpMessage="Resource group name")]
-        [string]$ResourceGroupName,
-
-        [Parameter(Mandatory=$False, Position=2, HelpMessage="Filter")]
-        [string]$Filter,
-
-        [Parameter(Mandatory=$False, Position=3, HelpMessage="Optional parameter for filter 'CheckSidHasAadUser' and 'CheckUserFileAccess'. The user name to check.")]
-        [string]$UserName,
-
-        [Parameter(Mandatory=$False, Position=4, HelpMessage="Optional parameter for filter 'CheckSidHasAadUser', 'CheckUserFileAccess' and 'CheckAadUserHasSid'. The domain name to look up the user.")]
-        [string]$Domain,
-
-        [Parameter(Mandatory=$False, Position=5, HelpMessage="Required parameter for filter 'CheckAadUserHasSid'. The Azure object ID or user principal name to check.")]
-        [string]$ObjectId,
-
-        [Parameter(Mandatory=$False, Position=6, HelpMessage="Required parameter for filter 'CheckUserFileAccess'. The SMB file path on the Azure file share mounted locally using storage account key.")]
-        [string]$FilePath
-    )
-
-    process
-    {
-        $VerifyAD = get-AzStorageAccount -ResourceGroupName $ResourceGroupName -StorageAccountName $StorageAccountName  
-        $directoryServiceOptions = $VerifyAD.AzureFilesIdentityBasedAuth.DirectoryServiceOptions
-
-        if ($directoryServiceOptions -eq "AD")
-        {
-            Write-Host "Storage account is configured for AD DS auth."
-            Write-Host "Running AD DS checks."
-            Debug-AzStorageAccountADDSAuth `
-                -StorageAccountName $StorageAccountName `
-                -ResourceGroupName $ResourceGroupName `
-                -Filter $Filter `
-                -UserName $UserName `
-                -Domain $Domain `
-                -ObjectId $ObjectId `
-                -FilePath $FilePath
-        }
-        elseif ($directoryServiceOptions -eq "AADKERB")
-        {
-            Write-Host "Storage account is configured for Microsoft Entra Kerberos (AADKERB) auth."
-            Write-Host "Running Entra Kerberos checks."
-            Debug-AzStorageAccountEntraKerbAuth `
-                -StorageAccountName $StorageAccountName `
-                -ResourceGroupName $ResourceGroupName `
-                -Filter $Filter `
-                -UserName $UserName `
-                -Domain $Domain `
-                -ObjectId $ObjectId `
-                -FilePath $FilePath
-        }
-        elseif ($directoryServiceOptions -eq "AADDS")
-        {
-            Write-Host "This cmdlet does not support Microsoft Entra Domain Services authentication yet, You can run Debug-AzStorageAccountADDSAuth to run the AD DS authentication checks instead, but note that while some checks may provide useful information, not all AD DS checks are expected to pass for a storage account with Microsoft Entra Domain Services authentication."
-        }
-        else
-        {
-            Write-Host "Storage account is not being configured with any of the authetication option."
-        }
-    }
-}
-
-function Debug-AzStorageAccountEntraKerbAuth {
-    [CmdletBinding()]
-    param (
-        [Parameter(Mandatory=$True, Position=0, HelpMessage="Storage account name")]
-        [string]$StorageAccountName,
-
-        [Parameter(Mandatory=$True, Position=1, HelpMessage="Resource group name")]
-        [string]$ResourceGroupName,
-
-        [Parameter(Mandatory=$False, Position=2, HelpMessage="Filter")]
-        [string]$Filter,
-
-        [Parameter(Mandatory=$False, Position=3, HelpMessage="Optional parameter for filter 'CheckSidHasAadUser' and 'CheckUserFileAccess'. The user name to check.")]
-        [string]$UserName,
-
-        [Parameter(Mandatory=$False, Position=4, HelpMessage="Optional parameter for filter 'CheckSidHasAadUser', 'CheckUserFileAccess' and 'CheckAadUserHasSid'. The domain name to look up the user.")]
-        [string]$Domain,
-
-        [Parameter(Mandatory=$False, Position=5, HelpMessage="Required parameter for filter 'CheckAadUserHasSid'. The Azure object ID or user principal name to check.")]
-        [string]$ObjectId,
-
-        [Parameter(Mandatory=$False, Position=6, HelpMessage="Required parameter for filter 'CheckUserFileAccess'. The SMB file path on the Azure file share mounted locally using storage account key.")]
-        [string]$FilePath
-    )
-
-    process
-    {
-        if(![string]::IsNullOrEmpty($UserName))
-        {
-            Write-Error "The debug cmdlet for Microsoft Entra Kerberos (AADKERB) accounts does not yet implement support for -UserName parameter. It will be ignored."
-        }
-        if(![string]::IsNullOrEmpty($Domain) )
-        {
-            Write-Error "The debug cmdlet for Microsoft Entra Kerberos (AADKERB) accounts does not yet implement support for -ObjectId parameter. It will be ignored."
-        }
-        if(![string]::IsNullOrEmpty($FilePath))
-        {
-            Write-Error "The debug cmdlet for Microsoft Entra Kerberos (AADKERB) accounts does not yet implement support for -FilePath parameter. It will be ignored."
-        }
-        $checksExecuted = 0;
-        $filterIsPresent = ![string]::IsNullOrEmpty($Filter);
-        $checks = @{
-            "CheckPort445Connectivity" = [CheckResult]::new("CheckPort445Connectivity");
-            "CheckAADConnectivity" = [CheckResult]::new("CheckAADConnectivity");
-            "CheckEntraObject" = [CheckResult]::new("CheckEntraObject");
-            "CheckRegKey" = [CheckResult]::new("CheckRegKey");
-            "CheckKerbRealmMapping" = [CheckResult]::new("CheckKerbRealmMapping");
-            "CheckAdminConsent" = [CheckResult]::new("CheckAdminConsent");
-            "CheckWinHttpAutoProxySvc" = [CheckResult]::new("CheckWinHttpAutoProxySvc");
-            "CheckIpHlpScv" = [CheckResult]::new("CheckIpHlpScv");
-            "CheckEntraJoinType" = [CheckResult]::new("CheckEntraJoinType")
-        }
-        #
-        # Port 445 check 
-        #
-        
-        if (!$filterIsPresent -or $Filter -match "CheckPort445Connectivity")
-        {
-            try {
-                $checksExecuted += 1;
-                Write-Verbose "CheckPort445Connectivity - START"
-
-                Test-Port445Connectivity -StorageAccountName $StorageAccountName `
-                    -ResourceGroupName $ResourceGroupName -ErrorAction Stop
-
-                $checks["CheckPort445Connectivity"].Result = "Passed"
-                Write-Verbose "CheckPort445Connectivity - SUCCESS"
-            } catch {
-                $checks["CheckPort445Connectivity"].Result = "Failed"
-                $checks["CheckPort445Connectivity"].Issue = $_
-                Write-Error "CheckPort445Connectivity - FAILED"
-                Write-Error $_
-            }
-        }
-        #
-        # AAD Connectivity check 
-        #
-        if (!$filterIsPresent -or $Filter -match "CheckAADConnectivity")
-        {
-            try {
-                $checksExecuted += 1;
-                Write-Verbose "CheckAADConnectivity - START"
-                $Context = Get-AzContext
-                $TenantId = $Context.Tenant
-                $Response = Invoke-WebRequest -Method POST https://login.microsoftonline.com/$TenantId/kerberos
-                if ($Response.StatusCode -eq 200)
-                {
-                    $checks["CheckAADConnectivity"].Result = "Passed"
-                    Write-Verbose "CheckAADConnectivity - SUCCESS"
-                }
-                else{
-                    $checks["CheckAADConnectivity"].Result = "Failed"
-                    $checks["CheckAADConnectivity"].Issue = "Expected response is 200, but we got $($Response.StatusCode)"
-                    Write-Error "Unexpected failure"
-                }
-                
-            } catch {
-                $checks["CheckAADConnectivity"].Result = "Failed"
-                $checks["CheckAADConnectivity"].Issue = $_
-                Write-Error "CheckAADConnectivity - FAILED"
-                Write-Error $_
-            }
-        }
-        #
-        # AAD Object check 
-        #
-        if (!$filterIsPresent -or $Filter -match "CheckEntraObject")
-        {
-            try {
-                $checksExecuted += 1;
-                Write-Verbose "CheckEntraObject - START"
-                $Context = Get-AzContext
-                $TenantId = $Context.Tenant
-
-                Request-ConnectMsGraph `
-                    -Scopes "Application.Read.All" `
-                    -RequiredModules @("Microsoft.Graph.Applications") `
-                    -TenantId $TenantId
-                
-                Import-Module Microsoft.Graph.Applications
-
-                $Application = Get-MgApplication `
-                    -Filter "identifierUris/any (uri:uri eq 'api://${TenantId}/CIFS/${StorageAccountName}.file.core.windows.net')" `
-                    -ConsistencyLevel eventual
-                
-                if($null -eq $Application)
-                {
-                    $checks["CheckEntraObject"].Result = "Failed"
-                    $checks["CheckEntraObject"].Issue = "Could not find the application with SPN ' api://${TenantId}/CIFS/${StorageAccountName}.file.core.windows.net'."
-                    Write-Error "CheckEntraObject - FAILED"
-                    Write-Error "Could not find the application with SPN 'api://${TenantId}/CIFS/${StorageAccountName}.file.core.windows.net' "
-                }
-                $ServicePrincipal = Get-MgServicePrincipal -Filter "servicePrincipalNames/any (name:name eq 'api://$TenantId/CIFS/$StorageAccountName.file.core.windows.net')" -ConsistencyLevel eventual
-                if($null -eq $ServicePrincipal)
-                {
-                    $checks["CheckEntraObject"].Result = "Failed"
-                    $checks["CheckEntraObject"].Issue = "Service Principal is missing SPN ' CIFS/${StorageAccountName}.file.core.windows.net'."
-                    Write-Error "CheckEntraObject - FAILED"
-                    Write-Error "SPN Value is not set correctly, It should be 'CIFS/Storageaccountname.file.core.windows.net'"
-                }
-                if(-not $ServicePrincipal.AccountEnabled)
-                {
-                    $checks["CheckEntraObject"].Result = "Failed"
-                    $checks["CheckEntraObject"].Issue = "Expected AccountEnabled to be set to true"
-                    Write-Error "CheckEntraObject - FAILED"
-                    Write-Error "The service principal should have AccountEnabled set to true"
-                }
-                elseif(-not $ServicePrincipal.ServicePrincipalNames.Contains("CIFS/${StorageAccountName}.file.core.windows.net")  )
-                {
-                    $checks["CheckEntraObject"].Result = "Failed"
-                    $checks["CheckEntraObject"].Issue = "Service Principal is missing SPN ' CIFS/${StorageAccountName}.file.core.windows.net'."
-                    Write-Error "CheckEntraObject - FAILED"
-                    Write-Error "SPN Value is not set correctly, It should be 'CIFS/Storageaccountname.file.core.windows.net'"
-                }
-                elseif (-not $ServicePrincipal.ServicePrincipalNames.Contains("api://${TenantId}/CIFS/${StorageAccountName}.file.core.windows.net")) 
-
-                {
-                    $checks["CheckEntraObject"].Result = "Partial"
-                    Write-Warning "Service Principal is missing SPN 'api://${TenantId}/CIFS/${StorageAccountName}.file.core.windows.net'."
-                    Write-Warning "It is okay to not have this value for now, but it is good to have this configured in future if you want to continue getting kerberos tickets."
-
-                    Write-Verbose "CheckEntraObject - SUCCESS"
-                }
-                else {
-                    $checks["CheckEntraObject"].Result = "Passed"
-                    Write-Verbose "CheckEntraObject - SUCCESS" 
-                }
-            } catch {
-                $checks["CheckEntraObject"].Result = "Failed"
-                $checks["CheckEntraObject"].Issue = $_
-                Write-Error "CheckEntraObject - FAILED"
-                Write-Error $_
-            }
-        }
-        #
-        #Check if Reg key is enabled
-        #
-        if (!$filterIsPresent -or $Filter -match "CheckRegKey")
-        {
-            try {
-                $checksExecuted += 1;
-                Write-Verbose "CheckRegKey - START"
-
-                if (Test-IsCloudKerberosTicketRetrievalEnabled)
-                {
-                    $checks["CheckRegKey"].Result = "Passed"
-                    Write-Verbose "CheckRegKey - SUCCESS"
-                }
-                else {
-                    $checks["CheckRegKey"].Result = "Failed"
-                    $checks["CheckRegKey"].Issue = "The CloudKerberosTicketRetrievalEnabled need to be enabled to get kerberos ticket"
-                    Write-Error "CheckRegKey - FAILED"
-                    Write-Error "The registry key HKLM\SYSTEM\CurrentControlSet\Control\Lsa\Kerberos\Parameters\CloudKerberosTicketRetrievalEnabled was non-existent or 0."
-                    Write-Error "For AAD Kerberos authentication, it should be set to 1."
-                    Write-Error "To fix this error, enable the registry key and reboot the machine."
-                    Write-Error "See https://learn.microsoft.com/en-us/azure/storage/files/storage-files-identity-auth-hybrid-identities-enable?tabs=azure-portal#configure-the-clients-to-retrieve-kerberos-tickets"
-                }
-                
-            } catch {
-                $checks["CheckRegKey"].Result = "Failed"
-                $checks["CheckRegKey"].Issue = $_
-                Write-Error "CheckRegKey - FAILED"
-                Write-Error $_
-            }
-        }
-        #
-        # Check if Kerberos Realm Mapping is configured
-        #
-        if (!$filterIsPresent -or $Filter -match "CheckKerbRealmMapping")
-        {
-            try {
-                $checksExecuted += 1;
-                $hostToRealm = Get-ChildItem Registry::HKEY_LOCAL_MACHINE\SYSTEM\CurrentControlSet\Control\Lsa\Kerberos\HostToRealm
-                if($null -eq $hostToRealm)
-                {
-                    $checks["CheckKerbRealmMapping"].Result = "Passed"
-                    Write-Verbose "CheckKerbRealmMapping - SUCCESS"
-                }
-                $failure = $false
-                foreach ($domainKey in $hostToRealm) 
-                {
-                    $properties = $domainKey | Get-ItemProperty
-                    $realmName = $properties.PSChildName
-                    $spnMappings = $($domainKey | Get-ItemProperty).SpnMappings
-                    foreach ($hostName in $spnMappings) {
-                        if ($hostName -eq "${StorageAccountName}.file.core.windows.net" -or
-                            $hostName -eq ".file.core.windows.net" -or
-                            $hostName -eq ".core.windows.net" -or
-                            $hostName -eq ".windows.net" -or
-                            $hostName -eq ".net" -or
-                            $hostName -eq "${StorageAccountName}.privatelink.file.core.windows.net" -or
-                            $hostName -eq ".privatelink.file.core.windows.net")
-                        {
-                            if ($realmName -eq "KERBEROS.MICROSOFTONLINE.COM") 
-                            {
-                                if (!$failure) {
-                                    $checks["CheckKerbRealmMapping"].Result = "Warning"
-                                    $checks["CheckKerbRealmMapping"].Issue = "The Storage account ${StorageAccountName} has been mapped to ${realmName}"
-                                    Write-Warning "CheckKerbRealmMapping - Warning"
-                                    Write-Warning "To retrieve Kerberos tickets run the ksetup Windows command on the client(s): 'ksetup /delhosttorealmmap ${hostName} ${realmName}'. "
-                                }
-                            } else {
-                                $failure = $true
-                                $checks["CheckKerbRealmMapping"].Result = "Failed"
-                                $checks["CheckKerbRealmMapping"].Issue = "The storage account '${StorageAccountName}' is mapped to '${realmName}'. "
-                                Write-Error "CheckKerbRealmMapping - FAILED" 
-                                Write-Error "To retrieve Kerberos tickets run the ksetup Windows command on the client(s) : 'ksetup /delhosttoreakmmap $hostName $realmName'"
-
-                            }
-                        }
-                    }
-                }
-            } catch {
-                $checks["CheckKerbRealmMapping"].Result = "Failed"
-                $checks["CheckKerbRealmMapping"].Issue = $_
-                Write-Error "CheckKerbRealmMapping - FAILED"
-                Write-Error $_
-            }
-        }
-        #
-        # Check if admin consent has been granted onto the SP
-        #
-        if (!$filterIsPresent -or $Filter -match "CheckAdminConsent")
-        {
-            $checksExecuted += 1;
-            Debug-EntraKerbAdminConsent -StorageAccountName $StorageAccountName -checkResult $checks["CheckAdminConsent"]
-        }
-
-        #
-        # Check if WinHttpAutoProxySvc service is running
-        #
-        if (!$filterIsPresent -or $Filter -match "CheckWinHttpAutoProxySvc")
-        {   
-           try 
-           {
-                $checksExecuted += 1;
-                $service = Get-Service WinHttpAutoProxySvc
-                if (($service -eq $null) -or ($service.Status -ne "Running"))
-                {
-                    $checks["CheckWinHttpAutoProxySvc"].Result = "Failed"
-                    Write-Error "CheckWinHttpAutoProxySvc - FAILED"
-                    $checks["CheckWinHttpAutoProxySvc"].Issue = "The WinHttpAutoProxy service needs to be in running state."
-                }
-                else {
-                    $checks["CheckWinHttpAutoProxySvc"].Result = "Passed"
-                    Write-Verbose "CheckWinHttpAutoProxySvc - SUCCESS"
-                }
-            }
-            catch 
-            {
-                $checks["CheckWinHttpAutoProxySvc"].Result = "Failed"
-                $checks["CheckWinHttpAutoProxySvc"].Issue = $_
-
-                Write-Error "CheckWinHttpAutoProxySvc - FAILED"
-                Write-Error $_
-            }
-
-        }
-        #
-        #Check if iphlpsvc service is running
-        #
-        if (!$filterIsPresent -or $Filter -match "CheckIpHlpScv")
-        {   
-           try 
-           {
-                $checksExecuted += 1;
-                $services = Get-Service iphlpsvc
-                if (($services -eq $null) -or ($services.Status -ne "Running"))
-                {
-                    $checks["CheckIpHlpScv"].Result = "Failed"
-                    Write-Error "CheckIpHlpScv - FAILED"
-                    $checks["CheckIpHlpScv"].Issue = "The IpHlp service needs to be in running state."
-                }                
-                else 
-                {
-                    $checks["CheckIpHlpScv"].Result = "Passed"
-                    Write-Verbose "CheckIpHlpScv - SUCCESS"
-                }
-            }
-            catch 
-            {
-                $checks["CheckIpHlpScv"].Result = "Failed"
-                $checks["CheckIpHlpScv"].Issue = $_
-
-                Write-Error "CheckIpHlpScv - FAILED"
-                Write-Error $_
-            }
-
-        }
-        #
-        #Check if the machine is HAADJ or AADJ
-        #
-        if (!$filterIsPresent -or $Filter -match "CheckEntraJoinType")
-        {   
-            try 
-            {
-                $checksExecuted += 1; 
-                $status = Get-DsRegStatus
-                
-                if ($status.AzureAdJoined -eq "YES")
-                {
-                    if ($status.DomainJoined -eq "NO")
-                    {
-                        Write-Host "It is an Entra Joined machine"
-                    }
-                    elseif ($status.DomainJoined -eq "YES")
-                    {
-                        Write-Host "It is an Hybrid Entra Joined machine"
-                    }
-
-                    $checks["CheckEntraJoinType"].Result = "Passed"
-                }
-                else
-                {
-                    $checks["CheckEntraJoinType"].Result = "Failed"
-                    Write-Error "Entra Kerb requires Entra joined or Hybrid Entra joined machine."
-                }
-            }
-            catch 
-            {
-                $checks["CheckEntraJoinType"].Result = "Failed"
-                $checks["CheckEntraJoinType"].Issue = $_
-                Write-Error "CheckEntraJoinType - FAILED"
-                Write-Error $_
-            }
-
-        }
-
-        SummaryOfChecks -filterIsPresent $filterIsPresent -checksExecuted $checksExecuted
-    }
-}
-
-<<<<<<< HEAD
-function Get-DsRegStatus {
-    $dsregcmd = dsregcmd /status
-    $status = New-Object -TypeName PSObject
-    $dsregcmd `
-        | Select-String -Pattern " *[A-z]+ : [A-z]+ *" `
-        | ForEach-Object {
-            $parts = ([String]$_).Trim() -split " : "
-            $key = $parts[0]
-            $value = $parts[1]
-
-            if (-not (Get-Member -inputobject $status -name $key -Membertype Properties)) {
-                Add-Member `
-                    -InputObject $status `
-                    -MemberType NoteProperty `
-                    -Name $key `
-                    -Value $value
-            }
-        }
-
-    return $status
-=======
-function Test-IsCloudKerberosTicketRetrievalEnabled {
-    $regKeyFolder = Get-ItemProperty -Path Registry::HKLM\Software\Microsoft\Windows\CurrentVersion\Policies\System\Kerberos\Parameters
-    
-    if ($null -eq $regKeyFolder) {
-        $regKeyFolder = Get-ItemProperty -Path Registry::HKLM\SYSTEM\CurrentControlSet\Control\Lsa\Kerberos\Parameters
-    }
-
-    if ($null -eq $regKeyFolder) {
-        return $false
-    }
-
-    return $regKeyFolder.CloudKerberosTicketRetrievalEnabled -eq "1"
->>>>>>> 9aa6c737
-}
-
-function Debug-EntraKerbAdminConsent {
-    [CmdletBinding()]
-    param (
-        [Parameter(Mandatory=$True, Position=0, HelpMessage="Storage account name")]
-        [string]$StorageAccountName,
-        [Parameter(Mandatory=$True, Position=1, HelpMessage="Check result object")]
-        [CheckResult]$checkResult
-    )
-
-    process {
-        try {
-            Write-Verbose "CheckAdminConsent - START"
-            $Context = Get-AzContext
-            $TenantId = $Context.Tenant
-
-            # Detect if the Microsoft.Graph.Applications module is installed and at least version 2.2.0.
-            # Get-MgServicePrincipalByAppId was added in Microsoft.Graph.Applications v2.2.0.
-            Request-MSGraphModuleVersion -MinimumVersion 2.2.0
-            
-            Request-ConnectMsGraph `
-                -Scopes "DelegatedPermissionGrant.Read.All" `
-                -RequiredModules @("Microsoft.Graph.Applications", "Microsoft.Graph.Identity.SignIns") `
-                -TenantId $TenantId
-
-            Import-Module Microsoft.Graph.Applications -MinimumVersion 2.2.0 -ErrorAction SilentlyContinue
-            Import-Module Microsoft.Graph.Identity.SignIns
-
-            $MsGraphSp = Get-MgServicePrincipalByAppId -AppId 00000003-0000-0000-c000-000000000000 
-            
-            $spn = "api://$TenantId/CIFS/$StorageAccountName.file.core.windows.net"
-            $ServicePrincipal = Get-MgServicePrincipal -Filter "servicePrincipalNames/any (name:name eq '$spn')" -ConsistencyLevel eventual
-            if($null -eq $ServicePrincipal -or $null -eq $ServicePrincipal.Id)
-            {
-                $checkResult.Result = "Failed"
-                $checkResult.Issue = "Could not find the application with SPN '$spn'. "
-
-                Write-Error "CheckAdminConsent - FAILED"
-                Write-Error "Could not find the application with SPN '$spn'"
-                return
-            }
-            
-            $Consent = Get-MgOauth2PermissionGrant -Filter "ClientId eq '$($ServicePrincipal.Id)' and ResourceId eq '$($MSGraphSp.Id)' and consentType eq 'AllPrincipals'" 
-            if($null -eq $Consent -or $null -eq $Consent.Scope)
-            {
-                $checkResult.Result = "Failed"
-                $checkResult.Issue = "Admin Consent is not granted"
-                Write-Error "CheckAdminConsent - FAILED"
-                Write-Error "Please grant admin consent using 'https://learn.microsoft.com/en-us/azure/storage/files/storage-files-identity-auth-hybrid-identities-enable?tabs=azure-portal#grant-admin-consent-to-the-new-service-principal'"
-                return
-            }
-
-            $permissions = New-Object System.Collections.Generic.HashSet[string] 
-            foreach ($permission in $Consent.Scope.Split(" ")) {
-                $permissions.Add($permission)
-            }
-
-            if ($permissions.Contains("openid") -and 
-                $permissions.Contains("profile") -and 
-                $permissions.Contains("User.Read")) 
-            {
-                $checkResult.Result = "Passed"
-                Write-Verbose " - SUCCESS"
-            } 
-            else 
-            {
-                $checkResult.Result = "Failed"
-                $checkResult.Issue = "Admin Consent is not granted"
-                Write-Error "CheckAdminConsent - FAILED"
-                Write-Error "Please grant admin consent using 'https://learn.microsoft.com/en-us/azure/storage/files/storage-files-identity-auth-hybrid-identities-enable?tabs=azure-portal#grant-admin-consent-to-the-new-service-principal'"
-            }                          
-        } catch {
-            $checkResult.Result = "Failed"
-            $checkResult.Issue = $_
-            Write-Error "CheckAdminConsent - FAILED"
-            Write-Error $_
-        }
-    }
-}
-
-function SummaryOfChecks {
-    param (
-        [Parameter(Mandatory=$True, Position=0, HelpMessage="Filter")]
-        [string]$filterIsPresent,
-
-        [Parameter(Mandatory=$True, Position=1, HelpMessage="CheckExecuted")]
-        [string]$checksExecuted
-    )
-
-    process
-    {
-        if ($filterIsPresent -and $checksExecuted -eq 0)
-        {
-            $message = "Filter '$Filter' provided does not match any options. No checks were executed." `
-                + " Available filters are {$($checks.Keys -join ', ')}"
-            Write-Error -Message $message -ErrorAction Stop
-        }
-        else
-        {
-            Write-Host "Summary of checks:"
-            $checks.Values | Format-Table -Property Name,Result
-            
-            $issues = $checks.Values | Where-Object { $_.Result -ieq "Failed" }
-
-            if ($issues.Length -gt 0) {
-                Write-Host "Issues found:"
-                $issues | ForEach-Object { Write-Host -ForegroundColor Red "---- $($_.Name) ----`n$($_.Issue)" }
-            }
-        }
-
-        Write-Host "This cmdlet does not support all the checks for Microsoft Entra Kerberos authentication yet, You can run Debug-AzStorageAccountADDSAuth to run the AD DS authentication checks instead, but note that while some checks may provide useful information, not all AD DS checks are expected to pass for a storage account with Microsoft Entra Kerberos authentication."
-    
-    }
-    
-}
-function Debug-AzStorageAccountADDSAuth {
-    <#
-    .SYNOPSIS
-    Executes a sequence of checks to identify common problems with Azure Files Authentication issues.
-    This function is applicable for only ADDS authentication, does not work for AADDS and Microsoft 
-    Entra Kerberos.
-    
-    .DESCRIPTION
-    This cmdlet will query the client computer for Kerberos service tickets to Azure storage accounts.
-    It will return an array of these objects, each object having a property 'Azure Files Health Status'
-    which tells the health of the ticket.  It will error when there are no ticketsfound or if there are 
-    unhealthy tickets found.
-    .OUTPUTS
-    Object[] of PSCustomObject containing klist ticket output.
-    .EXAMPLE
-    PS> Debug-AzStorageAccountAuth
-    #>
-
-    [CmdletBinding()]
-    param (
-        [Parameter(Mandatory=$True, Position=0, HelpMessage="Storage account name")]
-        [string]$StorageAccountName,
-
-        [Parameter(Mandatory=$True, Position=1, HelpMessage="Resource group name")]
-        [string]$ResourceGroupName,
-
-        [Parameter(Mandatory=$False, Position=2, HelpMessage="Filter")]
-        [string]$Filter,
-
-        [Parameter(Mandatory=$False, Position=3, HelpMessage="Optional parameter for filter 'CheckSidHasAadUser' and 'CheckUserFileAccess'. The user name to check.")]
-        [string]$UserName,
-
-        [Parameter(Mandatory=$False, Position=4, HelpMessage="Optional parameter for filter 'CheckSidHasAadUser', 'CheckUserFileAccess' and 'CheckAadUserHasSid'. The domain name to look up the user.")]
-        [string]$Domain,
-
-        [Parameter(Mandatory=$False, Position=5, HelpMessage="Required parameter for filter 'CheckAadUserHasSid'. The Azure object ID or user principal name to check.")]
-        [string]$ObjectId,
-
-        [Parameter(Mandatory=$False, Position=6, HelpMessage="Required parameter for filter 'CheckUserFileAccess'. The SMB file path on the Azure file share mounted locally using storage account key.")]
-        [string]$FilePath
-    )
-
-    process
-    {
-        $checksExecuted = 0;
-        $filterIsPresent = ![string]::IsNullOrEmpty($Filter);
-        $checks = @{
-            "CheckPort445Connectivity" = [CheckResult]::new("CheckPort445Connectivity");
-            "CheckDomainJoined" = [CheckResult]::new("CheckDomainJoined");
-            "CheckADObject" = [CheckResult]::new("CheckADObject");
-            "CheckGetKerberosTicket" = [CheckResult]::new("CheckGetKerberosTicket");
-            "CheckKerberosTicketEncryption" = [CheckResult]::new("CheckKerberosTicketEncryption");
-            "CheckChannelEncryption" = [CheckResult]::new("CheckChannelEncryption");
-            "CheckDomainLineOfSight" = [CheckResult]::new("CheckDomainLineOfSight");
-            "CheckADObjectPasswordIsCorrect" = [CheckResult]::new("CheckADObjectPasswordIsCorrect");
-            "CheckSidHasAadUser" = [CheckResult]::new("CheckSidHasAadUser");
-            "CheckAadUserHasSid" = [CheckResult]::new("CheckAadUserHasSid");
-            "CheckStorageAccountDomainJoined" = [CheckResult]::new("CheckStorageAccountDomainJoined");
-            "CheckUserRbacAssignment" = [CheckResult]::new("CheckUserRbacAssignment");
-            "CheckUserFileAccess" = [CheckResult]::new("CheckUserFileAccess");
-            "CheckDefaultSharePermission" = [CheckResult]::new("CheckDefaultSharePermission");
-            "CheckAadKerberosRegistryKeyIsOff" = [CheckResult]::new("CheckAadKerberosRegistryKeyIsOff");
-        }
-        
-        
-        #
-        # Port 445 check 
-        #
-        
-        if (!$filterIsPresent -or $Filter -match "CheckPort445Connectivity")
-        {
-            try {
-                $checksExecuted += 1;
-                Write-Verbose "CheckPort445Connectivity - START"
-
-                Test-Port445Connectivity -StorageAccountName $StorageAccountName `
-                    -ResourceGroupName $ResourceGroupName -ErrorAction Stop
-
-                $checks["CheckPort445Connectivity"].Result = "Passed"
-                Write-Verbose "CheckPort445Connectivity - SUCCESS"
-            } catch {
-                $checks["CheckPort445Connectivity"].Result = "Failed"
-                $checks["CheckPort445Connectivity"].Issue = $_
-                Write-Error "CheckPort445Connectivity - FAILED"
-                Write-Error $_
-            }
-        }
-
-        #
-        # Domain-Joined Check
-        #
-
-        if (!$filterIsPresent -or $Filter -match "CheckDomainJoined")
-        {
-            try {
-                $checksExecuted += 1;
-                Write-Verbose "CheckDomainJoined - START"
-        
-                if (!(Get-IsDomainJoined))
-                {
-                    $message = "Machine is not domain-joined." `
-                        + " Being domain-joined to an AD DS domain is a prerequisite for mounting" `
-                        + " Azure file shares without having to explicitly provide user credentials at every mount.See https://docs.microsoft.com/en-us/azure/storage/files/storage-files-identity-auth-active-directory-enable#prerequisites.\n\n" `
-                        + " Mounting through a machine that isn't domain-joined is also supported," `
-                        + " but you must (1) have unimpeded network connectivity to the domain controller, and (2) explicitly provide AD DS user credentials when mounting. See https://learn.microsoft.com/en-us/azure/storage/files/storage-files-identity-ad-ds-mount-file-share#mount-the-file-share-from-a-non-domain-joined-vm-or-a-vm-joined-to-a-different-ad-domain "
-                    Write-Error -Message $message -ErrorAction Stop
-                }
-
-                $checks["CheckDomainJoined"].Result = "Passed"
-                Write-Verbose "CheckDomainJoined - SUCCESS"
-            } catch {
-                $checks["CheckDomainJoined"].Result = "Failed"
-                $checks["CheckDomainJoined"].Issue = $_
-                Write-Error "CheckDomainJoined - FAILED"
-                Write-Error $_
-            }
-        }
-
-        if (!$filterIsPresent -or $Filter -match "CheckADObject")
-        {
-            try {
-                $checksExecuted += 1;
-                Write-Verbose "CheckADObject - START"
-
-                Debug-AzStorageAccountADObject -StorageAccountName $StorageAccountName `
-                    -ResourceGroupName $ResourceGroupName -ErrorAction Stop
-
-                $checks["CheckADObject"].Result = "Passed"
-                Write-Verbose "CheckADObject - SUCCESS"
-            } catch {
-                $checks["CheckADObject"].Result = "Failed"
-                $checks["CheckADObject"].Issue = $_
-                Write-Error "CheckADObject - FAILED"
-                Write-Error $_
-            }
-        }
-
-        if (!$filterIsPresent -or $Filter -match "CheckGetKerberosTicket")
-        {
-            try {
-                $checksExecuted += 1;
-                Write-Verbose "CheckGetKerberosTicket - START"
-
-                Get-AzStorageKerberosTicketStatus -StorageaccountName $StorageAccountName `
-                    -ResourceGroupName $ResourceGroupName -ErrorAction Stop
-
-                $checks["CheckGetKerberosTicket"].Result = "Passed"
-                Write-Verbose "CheckGetKerberosTicket - SUCCESS"
-            } catch {
-                $checks["CheckGetKerberosTicket"].Result = "Failed"
-                $checks["CheckGetKerberosTicket"].Issue = $_
-                Write-Error "CheckGetKerberosTicket - FAILED"
-                Write-Error $_
-            }
-        }
-
-        if (!$filterIsPresent -or $Filter -match "CheckKerberosTicketEncryption")
-        {
-            try {
-                $checksExecuted += 1;
-                Write-Verbose "CheckKerberosTicketEncryption - START"
-
-                Debug-KerberosTicketEncryption -StorageAccountName $StorageAccountName `
-                    -ResourceGroupName $ResourceGroupName -ErrorAction Stop
-
-                $checks["CheckKerberosTicketEncryption"].Result = "Passed"
-                Write-Verbose "CheckKerberosTicketEncryption - SUCCESS"
-            } catch {
-                $checks["CheckKerberosTicketEncryption"].Result = "Failed"
-                $checks["CheckKerberosTicketEncryption"].Issue = $_
-                Write-Error "CheckKerberosTicketEncryption - FAILED"
-                Write-Error $_
-            }
-        }
-
-        if (!$filterIsPresent -or $Filter -match "CheckChannelEncryption")
-        {
-            try {
-                $checksExecuted += 1;
-                Write-Verbose "CheckChannelEncryption - START"
-
-                Assert-IsElevatedSession
-
-                $cmdletNeeded = "Get-SmbServerConfiguration"
-                if(!(Get-Command $cmdletNeeded -ErrorAction SilentlyContinue))
-                {
-                    Write-Verbose -Message "Your system does not have or support the command needed for the check '$cmdletNeeded'." -ErrorAction Stop
-                    $checks["CheckChannelEncryption"].Result = "Skipped"
-                }
-
-                if(!((Get-SmbServerConfiguration).PSobject.Properties.Name -contains "EncryptionCiphers"))
-                {
-                    Write-Verbose -Message "Your operating system does not support the property 'EncryptionCiphers' of the cmdlet 'Get-SmbServerConfiguration'. Please refer to 'https://docs.microsoft.com/en-us/powershell/module/smbshare/set-smbserverconfiguration?view=windowsserver2022-ps'"
-                    $checks["CheckChannelEncryption"].Result = "Skipped"
-                }
-                else 
-                {
-                    Debug-ChannelEncryption -StorageAccountName $StorageAccountName `
-                    -ResourceGroupName $ResourceGroupName -ErrorAction Stop
-
-                    $checks["CheckChannelEncryption"].Result = "Passed"
-                    Write-Verbose "CheckChannelEncryption - SUCCESS"
-                }
-            } catch {
-                $checks["CheckChannelEncryption"].Result = "Failed"
-                $checks["CheckChannelEncryption"].Issue = $_
-                Write-Error "CheckChannelEncryption - FAILED"
-                Write-Error $_
-            }
-        }
-
-        if (!$filterIsPresent -or $Filter -match "CheckDomainLineOfSight")
-        {
-            try {
-                $checksExecuted += 1;
-                Write-Verbose "CheckDomainLineOfSight - START"
-
-                Debug-DomainLineOfSight -StorageAccountName $StorageAccountName `
-                    -ResourceGroupName $ResourceGroupName -ErrorAction Stop
-
-                $checks["CheckDomainLineOfSight"].Result = "Passed"
-                Write-Verbose "CheckDomainLineOfSight - SUCCESS"
-            } catch {
-                $checks["CheckDomainLineOfSight"].Result = "Failed"
-                $checks["CheckDomainLineOfSight"].Issue = $_
-                Write-Error "CheckDomainLineOfSight - FAILED"
-                Write-Error $_
-            }
-        }
-
-        if (!$filterIsPresent -or $Filter -match "CheckADObjectPasswordIsCorrect")
-        {
-            try {
-                $checksExecuted += 1;
-                Write-Verbose "CheckADObjectPasswordIsCorrect - START"
-
-                Test-AzStorageAccountADObjectPasswordIsKerbKey -StorageAccountName $StorageAccountName `
-                    -ResourceGroupName $ResourceGroupName -ErrorIfNoMatch -ErrorAction Stop
-
-                $checks["CheckADObjectPasswordIsCorrect"].Result = "Passed"
-                Write-Verbose "CheckADObjectPasswordIsCorrect - SUCCESS"
-            } catch {
-                $checks["CheckADObjectPasswordIsCorrect"].Result = "Failed"
-                $checks["CheckADObjectPasswordIsCorrect"].Issue = $_
-                Write-Error "CheckADObjectPasswordIsCorrect - FAILED"
-                Write-Error $_
-            }
-        }
-
-        if (!$filterIsPresent -or $Filter -match "CheckSidHasAadUser")
-        {
-            try {
-                $checksExecuted += 1;
-                Write-Verbose "CheckSidHasAadUser - START"
-
-                $currentUser = Get-OnPremAdUser -Identity $UserName -Domain $Domain -ErrorAction Stop
-
-                Write-Verbose "User $UserName in domain $Domain has SID = $($currentUser.Sid)"
-
-                $aadUser = Get-AadUserForSid $currentUser.Sid
-
-                if ($null -eq $aadUser) {
-                    $message = "Cannot find an AAD user with SID '$($currentUser.Sid) for" `
-                        + " user $UserName' in domain '$Domain'. Please ensure the domain '$Domain' is" `
-                        + " synced to Azure Active Directory using Azure AD Connect" `
-                        + " (https://docs.microsoft.com/en-us/azure/active-directory/hybrid/how-to-connect-install-roadmap)"
-                    Write-Error -Message $message -ErrorAction Stop
-                }
-
-                Write-Verbose "Found AAD user '$($aadUser.UserPrincipalName)' for SID $($currentUser.Sid)"
-
-                $checks["CheckSidHasAadUser"].Result = "Passed"
-                Write-Verbose "CheckSidHasAadUser - SUCCESS"
-            } catch {
-                $checks["CheckSidHasAadUser"].Result = "Failed"
-                $checks["CheckSidHasAadUser"].Issue = $_
-                Write-Error "CheckSidHasAadUser - FAILED"
-                Write-Error $_
-            }
-        }
-
-        if (!$filterIsPresent -or $Filter -match "CheckAadUserHasSid")
-        {
-            try {
-                $checksExecuted += 1;
-                Write-Verbose "CheckAadUserHasSid - START"
-
-                if ([string]::IsNullOrEmpty($ObjectId)) {
-                    Write-Verbose -Message "Missing required parameter ObjectId for CheckAadUserHasSid requires ObjectId parameter to be present, skipping CheckAadUserHasSid"
-                    $checks["CheckAadUserHasSid"].Result = "Skipped"
-                }
-                else {
-                
-                    if ([string]::IsNullOrEmpty($Domain)) {
-                        $Domain = (Get-ADDomain).DnsRoot
-                    }
-
-                    Write-Verbose "CheckAadUserHasSid for object ID $ObjectId in domain $Domain"
-
-                    $aadUser = Get-MgUser -Filter "Id eq '$ObjectId'" -Property OnPremisesSecurityIdentifier
-
-                    if ($null -eq $aadUser) {
-                        $message = "Cannot find an Azure AD user with ObjectId $ObjectId. Please check" `
-                            + " whether the provided ObjecId is correct or not."
-                        Write-Error -Message $message -ErrorAction Stop
-                    }
-
-                    if ([string]::IsNullOrEmpty($aadUser.OnPremisesSecurityIdentifier)) {
-                        $message = "Azure AD user $ObjectId has no OnPremisesSecurityIdentifier. Please" `
-                            + " ensure the domain '$Domain' is synced to Azure Active Directory using Azure AD Connect" `
-                            + " (https://docs.microsoft.com/en-us/azure/active-directory/hybrid/how-to-connect-install-roadmap)"
-                        Write-Error -Message $message -ErrorAction Stop
-                    }
-
-                    $user = Get-ADUser -Identity $aadUser.OnPremisesSecurityIdentifier -Server $Domain
-
-                    if ($null -eq $user) {
-                        $message = "Azure AD user $ObjectId's SID $($aadUser.OnPremisesSecurityIdentifier)" `
-                            + " is not found in domain $Domain. Please check whether the provided SID is correct."
-                        Write-Error -Message $message -ErrorAction Stop
-                    }
-
-                    Write-Verbose "Azure AD user $ObjectId has SID $($aadUser.OnPremisesSecurityIdentifier) in domain $Domain"
-
-                    $checks["CheckAadUserHasSid"].Result = "Passed"
-                    Write-Verbose "CheckAadUserHasSid - SUCCESS"
-                }
-
-            } catch {
-                $checks["CheckAadUserHasSid"].Result = "Failed"
-                $checks["CheckAadUserHasSid"].Issue = $_
-                Write-Error "CheckAadUserHasSid - FAILED"
-                Write-Error $_
-            }
-        }
-
-        if (!$filterIsPresent -or ($Filter -match "CheckStorageAccountDomainJoined"))
-        {
-            try {
-                $checksExecuted += 1
-                Write-Verbose "CheckStorageAccountDomainJoined - START"
-
-                $activeDirectoryProperties = Get-AzStorageAccountActiveDirectoryProperties `
-                    -ResourceGroupName $ResourceGroupName -StorageAccountName $StorageAccountName -ErrorAction Stop
-
-                Write-Verbose -Message "Storage account $StorageAccountName is already joined in domain $($activeDirectoryProperties.DomainName)."
-                
-                $checks["CheckStorageAccountDomainJoined"].Result = "Passed"
-                Write-Verbose "CheckStorageAccountDomainJoined - SUCCESS"
-            } catch {
-                $checks["CheckStorageAccountDomainJoined"].Result = "Failed"
-                $checks["CheckStorageAccountDomainJoined"].Issue = $_
-                Write-Error "CheckStorageAccountDomainJoined - FAILED"
-                Write-Error $_
-            }
-        }
-
-        if (!$filterIsPresent -or ($Filter -match "CheckUserRbacAssignment")) {
-            try {
-                $checksExecuted += 1
-                Write-Verbose "CheckUserRbacAssignment - START"
-
-                Request-ConnectMsGraph `
-                    -Scopes "User.Read.All", "GroupMember.Read.All" `
-                    -RequiredModules @("Microsoft.Graph.Users", "Microsoft.Graph.Groups", "Microsoft.Graph.Identity.DirectoryManagement")
-
-                $sidNames = @{}
-                $user = Get-OnPremAdUser -Identity $UserName -Domain $Domain -ErrorAction Stop
-                $sidNames[$user.SID.Value] = $user.DistinguishedName
-
-                $groups = Get-OnPremAdUserGroups -Identity $user.SID -Domain $Domain -ErrorAction Stop
-                $groups | ForEach-Object { $sidNames[$_.SID.Value] = $_.DistinguishedName }
-
-                # The user needs following role assignments to have the share-level access.
-                # Currently only three roles are defined, but new ones may be added in future,
-                # hence use a prefix to check.
-                # Storage File Data SMB Share Reader
-                # Storage File Data SMB Share Contributor
-                # Storage File Data SMB Share Elevated Contributor
-                $smbRoleNamePrefix = "Storage File Data SMB Share"
-                $smbRoleDefinitions = @{}
-                Get-AzRoleDefinition | Where-Object { $_.Name.StartsWith($smbRoleNamePrefix) } `
-                    | ForEach-Object { $smbRoleDefinitions[$_.Id] = $_ }
-                
-                $roleAssignments = Get-AzRoleAssignment -ResourceGroupName $ResourceGroupName `
-                    -ResourceName $StorageAccountName -ResourceType Microsoft.Storage/storageAccounts `
-                    | Where-Object { $smbRoleDefinitions.ContainsKey($_.RoleDefinitionId) }
-
-                $roleDefinitions = @{}
-                $assignedAdObjects = @{}
-
-                foreach ($assignment in $roleAssignments) {
-                    # Get-MgDirectoryObjectById should be the alternative. However, its invoke action getByIds,
-                    # This API has a known issue. Not all directory objects returned are the full objects containing all their properties.
-                    # https://learn.microsoft.com/en-us/graph/api/directoryobject-getbyids?view=graph-rest-1.0&tabs=http#:~:text=This%20API%20has%20a%20known%20issue.%20Not%20all%20directory%20objects%20returned%20are%20the%20full%20objects%20containing%20all%20their%20properties.
-                    # so we use Get-MgUser and Get-MgGroup
-                    if ($assignment.ObjectType -eq 'User') {
-                        $aadObject = Get-MgUser -UserId $assignment.ObjectId -Property OnPremisesSecurityIdentifier
-                    }
-                    if ($assignment.ObjectType -eq 'Group') {
-                        $aadObject = Get-MgGroup -GroupId $assignment.ObjectId -Property OnPremisesSecurityIdentifier
-                    }
-
-                    if (($null -ne $aadObject) `
-                        -and (-not [string]::IsNullOrEmpty($aadObject.OnPremisesSecurityIdentifier)) `
-                        -and ($sidNames.ContainsKey($aadObject.OnPremisesSecurityIdentifier))) {
-                        if (-not $roleDefinitions.ContainsKey($assignment.RoleDefinitionId)) {
-                            $roleDefinitions[$assignment.RoleDefinitionId] = $smbRoleDefinitions[$assignment.RoleDefinitionId]
-                        }
-
-                        if (-not $assignedAdObjects.ContainsKey($assignment.RoleDefinitionId)) {
-                            $assignedAdObjects[$assignment.RoleDefinitionId] = @()
-                        }
-
-                        $assignedAdObjects[$assignment.RoleDefinitionId] += $sidNames[$aadObject.OnPremisesSecurityIdentifier]
-                    }
-                }
-
-                if ($roleDefinitions.Count -eq 0) {
-                    $message = "User '$($user.UserPrincipalName)' is not assigned any SMB share-level permission to" `
-                        + " storage account '$StorageAccountName' in resource group '$ResourceGroupName'. Please" `
-                        + " configure proper share-level permission following the guidance at" `
-                        + " https://docs.microsoft.com/en-us/azure/storage/files/storage-files-identity-ad-ds-assign-permissions"
-                    Write-Error -Message $message -ErrorAction Stop
-                }
-
-                Write-Host "------------------------------------------"
-                Write-Host "User '$($user.UserPrincipalName)' is granted following SMB share-level permissions:"
-
-                foreach ($roleDefinitionId in $roleDefinitions.Keys) {
-                    Write-Host "Assigned role definition '$($roleDefinitions[$roleDefinitionId].Name)':"
-                    $roleDefinitions[$roleDefinitionId]
-                    Write-Host "AD objects being assigned with role definition '$($roleDefinitions[$roleDefinitionId].Name)':"
-                    $assignedAdObjects[$roleDefinitionId] | Format-Table
-                    Write-Host ""
-                }
-
-                Write-Host "------------------------------------------"
-
-                $checks["CheckUserRbacAssignment"].Result = "Passed"
-                Write-Verbose "CheckUserRbacAssignment - SUCCESS"
-            } catch {
-                $checks["CheckUserRbacAssignment"].Result = "Failed"
-                $checks["CheckUserRbacAssignment"].Issue = $_
-                Write-Error "CheckUserRbacAssignment - FAILED"
-                Write-Error $_
-            }
-        }
-
-        if (!$filterIsPresent -or $Filter -match "CheckUserFileAccess")
-        {
-            try {
-                $checksExecuted += 1;
-                Write-Verbose "CheckUserFileAccess - START"
-
-                if ([string]::IsNullOrEmpty($FilePath)) {
-                    Write-Verbose -Message "Missing required parameter FilePath for CheckUserFileAccess, skipping CheckUserFileAccess"
-                    $checks["CheckUserFileAccess"].Result = "Skipped"
-                } else {
-                    $fileAcl = Get-Acl -Path $FilePath
-                    if ($null -eq $fileAcl) {
-                        $message = "Unable to get the ACL of '$FilePath'. Please check if the provided file path is correct."
-                        Write-Error -Message $message -ErrorAction Stop
-                    }
-
-                    # Get the access rules explicitly assigned to and inherited by the file
-                    $fileAccessRules = $fileAcl.GetAccessRules($true, $true, [System.Security.Principal.SecurityIdentifier])
-                    if ($fileAccessRules.Count -eq 0) {
-                        $message = "There is no access rule granted to '$FilePath'. Please consider setting up proper access rules" `
-                            + " for the file (for example, using https://docs.microsoft.com/en-us/windows-server/administration/windows-commands/icacls)"
-                        Write-Error -Message $message -ErrorAction Stop
-                    }
-                
-                    $user = Get-OnPremAdUser -Identity $UserName -Domain $Domain -ErrorAction Stop
-                    Write-Verbose -Message "Found user '$($user.UserPrincipalName)' with SID '$($user.SID)'"
-
-                    $identity = [System.Security.Principal.WindowsIdentity]::new($user.UserPrincipalName)
-
-                    $sidRules = @{}
-                    foreach ($accessRule in $fileAccessRules) {
-                        if ($accessRule.IdentityReference -ieq $user.SID) {
-                            if (-not $sidRules.ContainsKey($accessRule.IdentityReference)) {
-                                $sidRules[$accessRule.IdentityReference] = @()
-                            }
-
-                            $sidRules[$accessRule.IdentityReference] += $accessRule
-                        } else {
-                            foreach ($group in $identity.Groups) {
-                                if ($accessRule.IdentityReference -ieq $group.Value) {
-                                    if (-not $sidRules.ContainsKey($accessRule.IdentityReference)) {
-                                        $sidRules[$accessRule.IdentityReference] = @()
-                                    }
-        
-                                    $sidRules[$accessRule.IdentityReference] += $accessRule                
-                                }
-                            }
-                        }                        
-                    }
-
-                    if ($sidRules.Count -eq 0) {
-                        $message = "User '$($user.UserPrincipalName)' is not assigned any permission to '$FilePath'." `
-                            + " Please configure proper permission for the user to access the file (for example," `
-                            + " using https://docs.microsoft.com/en-us/windows-server/administration/windows-commands/icacls)"
-                        Write-Error -Message $message -ErrorAction Stop
-                    }
-    
-                    Write-Host "------------------------------------------"
-                    Write-Host "User '$($user.UserPrincipalName)' is granted following permissions to '$FilePath':"
-                    foreach ($sid in $sidRules.Keys) {
-                        Write-Host "Granted access through SID $($sid):"
-                        $sidRules[$sid]
-                    }
-
-                    Write-Host "------------------------------------------"
-
-                    $checks["CheckUserFileAccess"].Result = "Passed"
-                    Write-Verbose "CheckUserFileAccess - SUCCESS"
-                }
-
-            } catch {
-                $checks["CheckUserFileAccess"].Result = "Failed"
-                $checks["CheckUserFileAccess"].Issue = $_
-                Write-Error "CheckUserFileAccess - FAILED"
-                Write-Error $_
-            }
-        }
-
-        if (!$filterIsPresent -or $Filter -match "CheckDefaultSharePermission")
-        {
-            try {
-                $checksExecuted += 1
-                Write-Verbose "CheckDefaultSharePermission - START"
-
-                $StorageAccountObject = Validate-StorageAccount `
-                    -ResourceGroupName $ResourceGroupName `
-                    -StorageAccountName $StorageAccountName `
-                    -ErrorAction Stop
- 
-                $DefaultSharePermission = $StorageAccountObject.AzureFilesIdentityBasedAuth.DefaultSharePermission
-                
-                # If DefaultSharePermission is null or 'None'
-                if((!$DefaultSharePermission) -or ($DefaultSharePermission -eq 'None')){
-                    $DefaultSharePermission = "Not Configured. Please visit https://docs.microsoft.com/en-us/azure/storage/files/storage-files-identity-ad-ds-assign-permissions?tabs=azure-portal for more information if needed."
-                }
-                Write-Verbose "DefaultSharePermission: $DefaultSharePermission"
-                Write-Verbose "CheckDefaultSharePermission - SUCCESS"
-                $checks["CheckDefaultSharePermission"].Result = "Passed"
-            } catch {
-                $checks["CheckDefaultSharePermission"].Result = "Failed"
-                $checks["CheckDefaultSharePermission"].Issue = $_
-                Write-Error "CheckDefaultSharePermission - FAILED"
-                Write-Error $_
-            }
-        }
-        #
-        # Check if Aad Kerberos Registry Key Is Off  
-        #
-        if (!$filterIsPresent -or $Filter -match "CheckAadKerberosRegistryKeyIsOff")
-        {
-            try {
-                $checksExecuted += 1;
-                Write-Verbose "CheckAadKerberosRegistryKeyIsOff - START"
-
-                if (-not (Test-IsCloudKerberosTicketRetrievalEnabled))
-                {
-                    $checks["CheckAadKerberosRegistryKeyIsOff"].Result = "Passed"
-                    Write-Verbose "CheckAadKerberosRegistryKeyIsOff - SUCCESS"
-                }
-                else 
-                {
-                    $checks["CheckAadKerberosRegistryKeyIsOff"].Result = "Failed"
-                    $checks["CheckAadKerberosRegistryKeyIsOff"].Issue = "CloudKerberosTicketRetrievalEnabled registry key is enabled. Disable it to retrieve Kerberos tickets from AD DS."
-
-                    Write-Error "CheckAadKerberosRegistryKeyIsOff - FAILED"
-                    Write-Error "For AD DS authentication, you must disable the registry key for retrieving Kerberos tickets from AAD. See https://learn.microsoft.com/en-us/azure/storage/files/storage-files-identity-auth-hybrid-identities-enable?tabs=azure-portal#undo-the-client-configuration-to-retrieve-kerberos-tickets"
-                }
-                
-            } catch {
-                $checks["CheckAadKerberosRegistryKeyIsOff"].Result = "Failed"
-                $checks["CheckAadKerberosRegistryKeyIsOff"].Issue = $_
-                Write-Error "CheckAadKerberosRegistryKeyIsOff - FAILED"
-                Write-Error $_
-            }
-        }
-
-
-        if ($filterIsPresent -and $checksExecuted -eq 0)
-        {
-            $message = "Filter '$Filter' provided does not match any options. No checks were executed." `
-                + " Available filters are {$($checks.Keys -join ', ')}"
-            Write-Error -Message $message -ErrorAction Stop
-        }
-        else
-        {
-            Write-Host "Summary of checks:"
-            $checks.Values | Format-Table -Property Name,Result
-            
-            $issues = $checks.Values | Where-Object { $_.Result -ieq "Failed" }
-
-            if ($issues.Length -gt 0) {
-                Write-Host "Issues found:"
-                $issues | ForEach-Object { Write-Host -ForegroundColor Red "---- $($_.Name) ----`n$($_.Issue)" }
-            }
-        }
-
-        $message = "********************`r`n" `
-                + "If above checks are not helpful and further investigation/debugging is needed from the Azure Files team.`r`n" `
-                + "Please prepare the full console log from the cmdlet and Wireshark traces for any mount or access errors to`r`n" `
-                + "help reproducing the issue and speed up the investigation.`r`n"`
-                + "`r`n"`
-                + "Wireshark: https://www.wireshark.org/ `r`n"`
-                + "********************`r`n" 
-
-        Write-Host $message
-
-    }
-
-}
-
-
-
-function Set-StorageAccountDomainProperties {
-    <#
-    .SYNOPSIS
-        This sets the storage account's ActiveDirectoryProperties - information needed to support the UI
-        experience for getting and setting file and directory permissions.
-    
-    .DESCRIPTION
-        Creates the identity for the storage account in Active Directory
-        Notably, this command:
-            - Queries the domain for the identity created for the storage account.
-                - ActiveDirectoryAzureStorageSid
-                    - The SID of the identity created for the storage account.
-            - Queries the domain information for the required properties using Active Directory PowerShell module's 
-              Get-ADDomain cmdlet
-                - ActiveDirectoryDomainGuid
-                    - The GUID used as an identifier of the domain
-                - ActiveDirectoryDomainName
-                    - The name of the domain
-                - ActiveDirectoryDomainSid
-                - ActiveDirectoryForestName
-                - ActiveDirectoryNetBiosDomainName
-            - Sets these properties on the storage account.
-    .EXAMPLE
-        PS C:\> Set-StorageAccountDomainProperties -StorageAccountName "storageAccount" -ResourceGroupName "resourceGroup" -ADObjectName "adObjectName" -Domain "domain" -Force
-    .EXAMPLE
-        PS C:\> Set-StorageAccountDomainProperties -StorageAccountName "storageAccount" -ResourceGroupName "resourceGroup" -DisableADDS
-    #>
-
-    [CmdletBinding()]
-    param(
-        [Parameter(Mandatory=$true, Position=0)]
-        [string]$ResourceGroupName,
-
-        [Parameter(Mandatory=$true, Position=1)]
-        [string]$StorageAccountName,
-
-        [Parameter(Mandatory=$false, Position=2)]
-        [string]$ADObjectName,
-
-        [Parameter(Mandatory=$true, Position=3)]
-        [string]$Domain,
-
-        [Parameter(Mandatory=$false, Position=4)]
-        [switch]$DisableADDS,
-
-        [Parameter(Mandatory=$false, Position=5)]
-        [switch]$Force
-    )
-
-    if ($DisableADDS) {
-        Write-Verbose "Setting AD properties on $StorageAccountName in $ResourceGroupName : `
-            EnableActiveDirectoryDomainServicesForFile=$false"
-
-        Set-AzStorageAccount -ResourceGroupName $ResourceGroupName -AccountName $StorageAccountName `
-            -EnableActiveDirectoryDomainServicesForFile $false
-    } else {
-
-        $storageAccount = Get-AzStorageAccount -ResourceGroupName $ResourceGroupName -AccountName $StorageAccountName
-
-        if (($null -ne $storageAccount.AzureFilesIdentityBasedAuth.ActiveDirectoryProperties) -and (-not $Force)) {
-            Write-Error "ActiveDirectoryDomainService is already enabled on storage account $StorageAccountName in resource group $($ResourceGroupName): `
-                DomainName=$($storageAccount.AzureFilesIdentityBasedAuth.ActiveDirectoryProperties.DomainName) `
-                NetBiosDomainName=$($storageAccount.AzureFilesIdentityBasedAuth.ActiveDirectoryProperties.NetBiosDomainName) `
-                ForestName=$($storageAccount.AzureFilesIdentityBasedAuth.ActiveDirectoryProperties.ForestName) `
-                DomainGuid=$($storageAccount.AzureFilesIdentityBasedAuth.ActiveDirectoryProperties.DomainGuid) `
-                DomainSid=$($storageAccount.AzureFilesIdentityBasedAuth.ActiveDirectoryProperties.DomainSid) `
-                AzureStorageSid=$($storageAccount.AzureFilesIdentityBasedAuth.ActiveDirectoryProperties.AzureStorageSid) `
-                SamAccountName=$($storageAccount.AzureFilesIdentityBasedAuth.ActiveDirectoryProperties.SamAccountName) `
-                AccountType=$($storageAccount.AzureFilesIdentityBasedAuth.ActiveDirectoryProperties.AccountType)" `
-                -ErrorAction Stop
-        }
-
-        Assert-IsWindows
-        Assert-IsDomainJoined
-        Request-ADFeature
-        
-        Write-Verbose "Set-StorageAccountDomainProperties: Enabling the feature on the storage account and providing the required properties to the storage service"
-
-
-        $domainInformation = Get-ADDomain -Server $Domain
-        $spnValue = Get-ServicePrincipalName `
-            -StorageAccountName $StorageAccountName `
-            -ResourceGroupName $ResourceGroupName `
-            -ErrorAction Stop
-
-        $azureStorageIdentity = Get-AzStorageAccountADObject `
-            -ADObjectName $ADObjectName `
-            -SPNValue $spnValue `
-            -Domain $Domain `
-            -ErrorAction Stop
-        $azureStorageSid = $azureStorageIdentity.SID.Value
-        $samAccountName = $azureStorageIdentity.SamAccountName.TrimEnd("$")
-        $domainGuid = $domainInformation.ObjectGUID.ToString()
-        $domainName = $domainInformation.DnsRoot
-        $domainSid = $domainInformation.DomainSID.Value
-        $forestName = $domainInformation.Forest
-        $netBiosDomainName = $domainInformation.DnsRoot
-        $accountType = ""
-
-        switch ($azureStorageIdentity.ObjectClass) {
-            "computer" {
-                $accountType = "Computer"
-            }
-            "user" {
-                $accountType = "User"
-            }
-            Default {
-                Write-Error `
-                    -Message ("AD object $ADObjectName is of unsupported object class " + $azureStorageIdentity.ObjectClass + ".") `
-                    -ErrorAction Stop 
-            }
-        }
-
-        Write-Verbose "Setting AD properties on $StorageAccountName in $ResourceGroupName : `
-            EnableActiveDirectoryDomainServicesForFile=$true, ActiveDirectoryDomainName=$domainName, `
-            ActiveDirectoryNetBiosDomainName=$netBiosDomainName, ActiveDirectoryForestName=$($domainInformation.Forest) `
-            ActiveDirectoryDomainGuid=$domainGuid, ActiveDirectoryDomainSid=$domainSid, `
-            ActiveDirectoryAzureStorageSid=$azureStorageSid, `
-            ActiveDirectorySamAccountName=$samAccountName, `
-            ActiveDirectoryAccountType=$accountType"
-
-        Set-AzStorageAccount -ResourceGroupName $ResourceGroupName -AccountName $StorageAccountName `
-             -EnableActiveDirectoryDomainServicesForFile $true -ActiveDirectoryDomainName $domainName `
-             -ActiveDirectoryNetBiosDomainName $netBiosDomainName -ActiveDirectoryForestName $forestName `
-             -ActiveDirectoryDomainGuid $domainGuid -ActiveDirectoryDomainSid $domainSid `
-             -ActiveDirectoryAzureStorageSid $azureStorageSid `
-             -ActiveDirectorySamAccountName $samAccountName `
-             -ActiveDirectoryAccountType $accountType
-    }
-
-    Write-Verbose "Set-StorageAccountDomainProperties: Complete"
-}
-
-# A class for structuring the results of the Test-AzStorageAccountADObjectPasswordIsKerbKey cmdlet.
-class KerbKeyMatch {
-    # The resource group of the storage account that was tested.
-    [string]$ResourceGroupName
-
-    # The name of the storage account that was tested.
-    [string]$StorageAccountName
-
-    # The Kerberos key, either kerb1 or kerb2.
-    [string]$KerbKeyName
-
-    # Whether or not the key matches.
-    [bool]$KeyMatches
-
-    # A default constructor for the KerbKeyMatch class.
-    KerbKeyMatch(
-        [string]$resourceGroupName,
-        [string]$storageAccountName,
-        [string]$kerbKeyName,
-        [bool]$keyMatches 
-    ) {
-        $this.ResourceGroupName = $resourceGroupName
-        $this.StorageAccountName = $storageAccountName
-        $this.KerbKeyName = $kerbKeyName
-        $this.KeyMatches = $keyMatches
-    }
-}
-
-function Test-AzStorageAccountADObjectPasswordIsKerbKey {
-    <#
-    .SYNOPSIS
-    Check Kerberos keys kerb1 and kerb2 against the AD object for the storage account.
-    .DESCRIPTION
-    This cmdlet checks to see if kerb1, kerb2, or something else matches the actual password on the AD object. This cmdlet can be used to validate that authentication issues are not occurring because the password on the AD object does not match one of the Kerberos keys. It is also used by Invoke-AzStorageAccountADObjectPasswordRotation to determine which Kerberos to rotate to.
-    .PARAMETER ResourceGroupName
-    The resource group of the storage account to check.
-    .PARAMETER StorageAccountName
-    The storage account name of the storage account to check.
-    .PARAMETER StorageAccount
-    The storage account to check.
-    .EXAMPLE
-    PS> Test-AzStorageAccountADObjectPasswordIsKerbKey -ResourceGroupName "myResourceGroup" -StorageAccountName "mystorageaccount123"
-    .EXAMPLE
-    PS> $storageAccountsToCheck = Get-AzStorageAccount -ResourceGroup "rgWithDJStorageAccounts"
-    PS> $storageAccountsToCheck | Test-AzStorageAccountADObjectPasswordIsKerbKey 
-    .OUTPUTS
-    KerbKeyMatch, defined in this module.
-    #>
-
-    [CmdletBinding()]
-    param(
-         [Parameter(Mandatory=$true, Position=0, ParameterSetName="StorageAccountName")]
-         [string]$ResourceGroupName,
-
-         [Parameter(Mandatory=$true, Position=1, ParameterSetName="StorageAccountName")]
-         [Alias('Name')]
-         [string]$StorageAccountName,
-
-         [Parameter(Mandatory=$true, Position=0, ValueFromPipeline=$true, ParameterSetName="StorageAccount")]
-         [Microsoft.Azure.Commands.Management.Storage.Models.PSStorageAccount]$StorageAccount,
-
-         [Parameter(Mandatory=$false)]
-         [switch]$ErrorIfNoMatch = $false
-    )
-
-    begin {
-        Assert-IsWindows
-        Assert-IsDomainJoined
-        Request-ADFeature
-    }
-
-    process
-    {
-        switch ($PSCmdlet.ParameterSetName) {
-            "StorageAccountName" {
-                $StorageAccount = Validate-StorageAccount -ResourceGroupName $ResourceGroupName `
-                    -StorageAccountName $StorageAccountName -ErrorAction Stop
-            }
-
-            "StorageAccount" {                
-                $ResourceGroupName = $StorageAccount.ResourceGroupName
-                $StorageAccountName = $StorageAccount.StorageAccountName
-            }
-
-            default {
-                throw [ArgumentException]::new("Unrecognized parameter set $_")
-            }
-        }
-
-        $kerbKeys = Get-AzStorageAccountKerbKeys -ResourceGroupName $ResourceGroupName `
-            -StorageAccountName $StorageAccountName -ErrorAction Stop
-
-        $adObj = Get-AzStorageAccountADObject -StorageAccount $StorageAccount -ErrorAction Stop
-
-        $activeDirectoryProperties = Get-AzStorageAccountActiveDirectoryProperties `
-            -StorageAccount $StorageAccount -ErrorAction Stop
-
-        $domainDns = $activeDirectoryProperties.DomainName
-        $domain = Get-ADDomain -Server $domainDns
-
-        $userName = $domain.NetBIOSName + "\" + $adObj.SamAccountName
-
-        $oneKeyMatches = $false
-        $keyMatches = [KerbKeyMatch[]]@()
-        foreach ($key in $kerbKeys) {
-            
-            if ($null -eq $key.KeyName) { continue }
-
-            if ($null -ne (New-Object Directoryservices.DirectoryEntry "", $userName, $key.Value).PsBase.Name) {
-                Write-Verbose "Found that $($key.KeyName) matches password for $StorageAccountName in AD."
-                $oneKeyMatches = $true
-                $keyMatches += [KerbKeyMatch]::new(
-                    $ResourceGroupName, 
-                    $StorageAccountName, 
-                    $key.KeyName, 
-                    $true)
-            } else {
-                $keyMatches += [KerbKeyMatch]::new(
-                    $ResourceGroupName, 
-                    $StorageAccountName, 
-                    $key.KeyName, 
-                    $false)
-            }
-        }
-
-        if (!$oneKeyMatches) {
-            $message = "Password for $userName does not match kerb1 or kerb2 of" `
-                + " storage account: $StorageAccountName. Please run the following command to" `
-                + " resync the AD password with the kerb key of the storage account and retry:" `
-                + " Update-AzStorageAccountADObjectPassword." `
-                + " (https://docs.microsoft.com/en-us/azure/storage/files/storage-files-identity-ad-ds-update-password)"
-            
-            if ($ErrorIfNoMatch) {
-                Write-Error -Message $message -ErrorAction Stop
-            } else {
-                Write-Warning -Message $message
-            }
-        }
-
-        return $keyMatches
-    }
-}
-
-function Update-AzStorageAccountADObjectPassword {
-    <#
-    .SYNOPSIS
-    Switch the password of the AD object representing the storage account to the indicated kerb key.
-    .DESCRIPTION
-    This cmdlet will switch the password of the AD object (either a service logon account or a computer 
-    account, depending on which you selected when you domain joined the storage account to your DC), 
-    to the indicated kerb key, either kerb1 or kerb2. The purpose of this action is to perform a 
-    password rotation of the active kerb key being used to authenticate access to your Azure file 
-    shares. This cmdlet itself will regenerate the selected kerb key as specified by (RotateToKerbKey) 
-    and then reset the password of the AD object to that kerb key. This is intended to be a two-stage 
-    split over several hours where both kerb keys are rotated. The default key used when the storage 
-    account is domain joined is kerb1, so to do a rotation, switch to kerb2, wait several hours, and then
-    switch back to kerb1 (this cmdlet regenerates the keys before switching).
-    .PARAMETER RotateToKerbKey
-    The kerb key of the storage account that the AD object representing the storage account in your DC 
-    will be set to.
-    .PARAMETER ResourceGroupName
-    The name of the resource group containing the storage account. If you specify the StorageAccount 
-    parameter you do not need to specify ResourceGroupName. 
-    .PARAMETER StorageAccountName
-    The name of the storage account that's already been domain joined to your DC. This cmdlet will fail
-    if the storage account has not been domain joined. If you specify StorageAccount, you do not need
-    to specify StorageAccountName. 
-    .PARAMETER StorageAccount
-    A storage account object that has already been fetched using Get-AzStorageAccount. This cmdlet will 
-    fail if the storage account has not been domain joined. If you specify ResourceGroupName and 
-    StorageAccountName, you do not need to specify StorageAccount.
-    .Example
-    PS> Update-AzStorageAccountADObjectPassword -RotateToKerbKey kerb2 -ResourceGroupName "myResourceGroup" -StorageAccountName "myStorageAccount"
-    
-    .Example 
-    PS> $storageAccount = Get-AzStorageAccount -ResourceGroupName "myResourceGroup" -Name "myStorageAccount"
-    PS> Update-AzStorageAccountADObjectPassword -RotateToKerbKey kerb2 -StorageAccount $storageAccount 
-    
-    .Example
-    PS> Get-AzStorageAccount -ResourceGroupName "myResourceGroup" | Update-AzStorageAccountADObjectPassword -RotateToKerbKey
-    
-    In this example, note that a specific storage account has not been specified to 
-    Get-AzStorageAccount. This means Get-AzStorageAccount will pipe every storage account 
-    in the resource group myResourceGroup to Update-AzStorageAccountADObjectPassword.
-    #>
-
-    [CmdletBinding(SupportsShouldProcess, ConfirmImpact="High")]
-    param(
-        [Parameter(Mandatory=$true, Position=0)]
-        [ValidateSet("kerb1", "kerb2")]
-        [string]$RotateToKerbKey,
-
-        [Parameter(Mandatory=$true, Position=1, ParameterSetName="StorageAccountName")]
-        [string]$ResourceGroupName,
-
-        [Parameter(Mandatory=$true, Position=2, ParameterSetName="StorageAccountName")]
-        [string]$StorageAccountName,
-
-        [Parameter(
-            Mandatory=$true, 
-            Position=1, 
-            ValueFromPipeline=$true, 
-            ParameterSetName="StorageAccount")]
-        [Microsoft.Azure.Commands.Management.Storage.Models.PSStorageAccount]$StorageAccount,
-
-        [Parameter(Mandatory=$false)]
-        [switch]$SkipKeyRegeneration,
-
-        [Parameter(Mandatory=$false)]
-        [switch]$Force
-    )
-
-    begin {
-        Assert-IsWindows
-        Assert-IsDomainJoined
-        Request-ADFeature
-    }
-
-    process {
-        if ($PSCmdlet.ParameterSetName -eq "StorageAccountName") {
-            Write-Verbose -Message "Get storage account object for StorageAccountName=$StorageAccountName."
-            $StorageAccount = Get-AzStorageAccount `
-                -ResourceGroupName $ResourceGroupName `
-                -Name $StorageAccountName `
-                -ErrorAction Stop
-        }
-
-        Assert-IsNativeAD -StorageAccount $StorageAccount
-
-        if ($null -eq $StorageAccount.AzureFilesIdentityBasedAuth.ActiveDirectoryProperties) {
-            Write-Error `
-                -Message ("Storage account " + $StorageAccount.StorageAccountName + " has not been domain joined.") `
-                -ErrorAction Stop
-        }
-
-        switch ($RotateToKerbKey) {
-            "kerb1" {
-                $otherKerbKeyName = "kerb2"
-            }
-
-            "kerb2" {
-                $otherKerbKeyName = "kerb1"
-            }
-        }
-        
-        $adObj = Get-AzStorageAccountADObject -StorageAccount $StorageAccount
-        $domain = $storageAccount.AzureFilesIdentityBasedAuth.ActiveDirectoryProperties.DomainName
-
-        Assert-IsSupportedDistinguishedName -DistinguishedName $adObj.DistinguishedName
-        
-        $caption = ("Set password on AD object " + $adObj.SamAccountName + `
-            " for " + $StorageAccount.StorageAccountName + " to value of $RotateToKerbKey.")
-        $verboseConfirmMessage = ("This action will change the password for the indicated AD object " + `
-            "from $otherKerbKeyName to $RotateToKerbKey. This is intended to be a two-stage " + `
-            "process: rotate from kerb1 to kerb2 (kerb2 will be regenerated on the storage " + `
-            "account before being set), wait several hours, and then rotate back to kerb1 " + `
-            "(this cmdlet will likewise regenerate kerb1).")
-
-        if ($Force -or $PSCmdlet.ShouldProcess($verboseConfirmMessage, $verboseConfirmMessage, $caption)) {
-            Write-Verbose -Message "Desire to rotate password confirmed."
-            
-            Write-Verbose -Message ("Regenerate $RotateToKerbKey on " + $StorageAccount.StorageAccountName)
-            if (!$SkipKeyRegeneration.ToBool()) {
-                $kerbKeys = New-AzStorageAccountKey `
-                    -ResourceGroupName $StorageAccount.ResourceGroupName `
-                    -Name $StorageAccount.StorageAccountName `
-                    -KeyName $RotateToKerbKey `
-                    -ErrorAction Stop | `
-                Select-Object -ExpandProperty Keys
-            } else {
-                $kerbKeys = Get-AzStorageAccountKerbKeys `
-                    -ResourceGroupName $StorageAccount.ResourceGroupName `
-                    -StorageAccountName $StorageAccount.StorageAccountName `
-                    -ErrorAction Stop
-            }             
-        
-            $kerbKey = $kerbKeys | `
-                Where-Object { $_.KeyName -eq $RotateToKerbKey } | `
-                Select-Object -ExpandProperty Value  
-    
-            # $otherKerbKey = $kerbKeys | `
-            #     Where-Object { $_.KeyName -eq $otherKerbKeyName } | `
-            #     Select-Object -ExpandProperty Value
-    
-            # $oldPassword = ConvertTo-SecureString -String $otherKerbKey -AsPlainText -Force
-            $newPassword = ConvertTo-SecureString -String $kerbKey -AsPlainText -Force
-    
-            # if ($Force.ToBool()) {
-                Write-Verbose -Message ("Attempt reset on " + $adObj.SamAccountName + " to $RotateToKerbKey")
-                Set-ADAccountPassword `
-                    -Identity $adObj `
-                    -Reset `
-                    -NewPassword $newPassword `
-                    -Server $domain `
-                    -ErrorAction Stop
-            # } else {
-            #     Write-Verbose `
-            #         -Message ("Change password on " + $adObj.SamAccountName + " from $otherKerbKeyName to $RotateToKerbKey.")
-            #     Set-ADAccountPassword `
-            #         -Identity $adObj `
-            #         -OldPassword $oldPassword `
-            #         -NewPassword $newPassword `
-            #         -ErrorAction Stop
-            # }
-
-            Write-Verbose -Message "Password changed successfully."
-        } else {
-            Write-Verbose -Message ("Password for " + $adObj.SamAccountName + " for storage account " + `
-                $StorageAccount.StorageAccountName + " not changed.")
-        }        
-    }
-}
-
-function Invoke-AzStorageAccountADObjectPasswordRotation {
-    <#
-    .SYNOPSIS
-    Do a password rotation of kerb key used on the AD object representing the storage account.
-    .DESCRIPTION
-    This cmdlet wraps Update-AzStorageAccountADObjectPassword to rotate whatever the current kerb key is to the other one. It's not strictly speaking required to do a rotation, always regenerating kerb1 is ok to do is well.
-    .PARAMETER ResourceGroupName
-    The resource group of the storage account to be rotated.
-    .PARAMETER StorageAccountName
-    The name of the storage account to be rotated. 
-    .PARAMETER StorageAccount
-    The storage account to be rotated.
-    .EXAMPLE
-    PS> Invoke-AzStorageAccountADObjectPasswordRotation -ResourceGroupName "myResourceGroup" -StorageAccountName "mystorageaccount123"
-    .EXAMPLE
-    PS> $storageAccounts = Get-AzStorageAccount -ResourceGroupName "myResourceGroup"
-    PS> $storageAccounts | Invoke-AzStorageAccountADObjectPasswordRotation
-    #>
-
-    [CmdletBinding(SupportsShouldProcess, ConfirmImpact="High")]
-    param(
-        [Parameter(Mandatory=$true, Position=1, ParameterSetName="StorageAccountName")]
-        [string]$ResourceGroupName,
-
-        [Parameter(Mandatory=$true, Position=2, ParameterSetName="StorageAccountName")]
-        [string]$StorageAccountName,
-
-        [Parameter(
-            Mandatory=$true, 
-            Position=1, 
-            ValueFromPipeline=$true, 
-            ParameterSetName="StorageAccount")]
-        [Microsoft.Azure.Commands.Management.Storage.Models.PSStorageAccount]$StorageAccount
-    )
-
-    begin {
-        Assert-IsWindows
-        Assert-IsDomainJoined
-        Request-ADFeature
-    }
-
-    process {
-        $testParams = @{}
-        $updateParams = @{}
-        switch ($PSCmdlet.ParameterSetName) {
-            "StorageAccountName" {
-                
-                Assert-IsNativeAD -StorageAccountName $StorageAccountName -ResourceGroupName $ResourceGroupName
-
-                $testParams += @{ 
-                    "ResourceGroupName" = $ResourceGroupName; 
-                    "StorageAccountName" = $StorageAccountName 
-                }
-
-                $updateParams += @{
-                    "ResourceGroupName" = $ResourceGroupName;
-                    "StorageAccountName" = $StorageAccountName
-                }
-            }
-
-            "StorageAccount" {
-                
-                Assert-IsNativeAD -StorageAccount $StorageAccount
-
-                $testParams += @{ 
-                    "StorageAccount" = $StorageAccount 
-                }
-
-                $updateParams += @{
-                    "StorageAccount" = $StorageAccount
-                }
-            }
-
-            default {
-                throw [ArgumentException]::new("Unrecognized parameter set $_")
-            }
-        }
-
-        $testParams += @{ "WarningAction" = "SilentlyContinue" }
-
-        $keyMatches = Test-AzStorageAccountADObjectPasswordIsKerbKey @testParams
-        $keyMatch = $keyMatches | Where-Object { $_.KeyMatches }
-
-        switch ($keyMatch.KerbKeyName) {
-            "kerb1" {
-                $updateParams += @{
-                    "RotateToKerbKey" = "kerb2"
-                }
-                $RotateFromKerbKey = "kerb1"
-                $RotateToKerbKey = "kerb2"
-            }
-
-            "kerb2" {
-                $updateParams += @{
-                    "RotateToKerbKey" = "kerb1"
-                }
-                $RotateFromKerbKey = "kerb2"
-                $RotateToKerbKey = "kerb1"
-            }
-
-            $null {
-                $updateParams += @{
-                    "RotateToKerbKey" = "kerb1"
-                }
-                $RotateFromKerbKey = "none"
-                $RotateToKerbKey = "kerb1"
-            }
-
-            default {
-                throw [ArgumentException]::new("Unrecognized kerb key $_")
-            }
-        }
-
-        $caption = "Rotate from Kerberos key $RotateFromKerbKey to $RotateToKerbKey."
-        $verboseConfirmMessage = "This action will rotate the password from $RotateFromKerbKey to $RotateToKerbKey using Update-AzStorageAccountADObjectPassword." 
-        
-        if ($PSCmdlet.ShouldProcess($verboseConfirmMessage, $verboseConfirmMessage, $caption)) {
-            Update-AzStorageAccountADObjectPassword @updateParams
-        } else {
-            Write-Verbose -Message "No password rotation performed."
-        }
-    }
-}
-
-function Update-AzStorageAccountAuthForAES256 {
-    <#
-    .SYNOPSIS 
-    Update a storage account to support AES256 encryption.
-    .DESCRIPTION
-    This cmdlet will check and rejoin the storage account to an Active Directory domain with AES256 support.
-    .PARAMETER ResourceGroupName
-    The name of the resource group containing the storage account you would like to update. If StorageAccount is specified, 
-    this parameter should not specified.
-    .PARAMETER StorageAccountName
-    The name of the storage account you would like to update. If StorageAccount is specified, this parameter 
-    should not be specified.
-    .PARAMETER StorageAccount
-    A storage account object you would like to update. If StorageAccountName and ResourceGroupName is specified, this 
-    parameter should not specified.
-    .EXAMPLE
-    PS> Update-AzStorageAccountAuthForAES256 -ResourceGroupName "myResourceGroup" -StorageAccountName "myStorageAccount"
-    .EXAMPLE 
-    PS> $storageAccount = Get-AzStorageAccount -ResourceGroupName "myResourceGroup" -Name "myStorageAccount"
-    PS> Update-AzStorageAccountAuthForAES256 -StorageAccount $storageAccount
-    .EXAMPLE
-    PS> Get-AzStorageAccount -ResourceGroupName "myResourceGroup" | Update-AzStorageAccountAuthForAES256
-    In this example, note that a specific storage account has not been specified to 
-    Get-AzStorageAccount. This means Get-AzStorageAccount will pipe every storage account 
-    in the resource group myResourceGroup to Update-AzStorageAccountAuthForAES256.
-    #>
-
-    [CmdletBinding(SupportsShouldProcess, ConfirmImpact="Medium")]
-    param(
-        [Parameter(Mandatory=$true, Position=0, ParameterSetName="StorageAccountName")]
-        [string]$ResourceGroupName,
-
-        [Parameter(Mandatory=$true, Position=1, ParameterSetName="StorageAccountName")]
-        [Alias('Name')]
-        [string]$StorageAccountName,
-
-        [Parameter(Mandatory=$true, Position=0, ValueFromPipeline=$true, ParameterSetName="StorageAccount")]
-        [Microsoft.Azure.Commands.Management.Storage.Models.PSStorageAccount]$StorageAccount
-    ) 
-
-    begin {
-        Assert-IsWindows
-        Assert-IsDomainJoined
-    }
-
-    process {
-        if ($PSCmdlet.ParameterSetName -eq "StorageAccount") {
-            $StorageAccountName = $StorageAccount.StorageAccountName
-            $ResourceGroupName = $StorageAccount.ResourceGroupName
-        }
-
-        Assert-IsNativeAD -StorageAccountName $StorageAccountName -ResourceGroupName $ResourceGroupName
-
-        $adObject = Get-AzStorageAccountADObject -ResourceGroupName $ResourceGroupName `
-            -StorageAccountName $StorageAccountName -ErrorAction Stop
-
-        $adObjectName = $adObject.Name
-
-        Assert-IsSupportedDistinguishedName -DistinguishedName $adObject.DistinguishedName
- 
-        $activeDirectoryProperties = Get-AzStorageAccountActiveDirectoryProperties `
-            -ResourceGroupName $ResourceGroupName -StorageAccountName $StorageAccountName -ErrorAction Stop
-        $domain = $activeDirectoryProperties.DomainName
-
-        try
-        {
-            switch($adObject.ObjectClass) {
-                "user" {
-                    Write-Verbose -Message "Set AD user object '$($adObject.DistinguishedName)' to use AES256 for Kerberos authentication"
-                    
-                    $spnValue = Get-ServicePrincipalName `
-                    -StorageAccountName $StorageAccountName `
-                    -ResourceGroupName $ResourceGroupName `
-                    -ErrorAction Stop
-
-                    $userPrincipalNameForAES256 = "$spnValue@$domain"
-
-                    $userPrincipalName = $adObject.UserPrincipalName
-
-                    if ([string]::IsNullOrEmpty($userPrincipalName)) {
-                        $userPrincipalName = $userPrincipalNameForAES256
-
-                        Write-Verbose -Message "AD user does not have a userPrincipalName, set userPrincipalName to $userPrincipalName"
-                    }
-
-                    if ($userPrincipalName -ne $userPrincipalNameForAES256) {
-                        Write-Error `
-                                -Message "The format of UserPrincipalName:$userPrincipalName is incorrect. please change it to: $userPrincipalNameForAES256 for AES256" `
-                                -ErrorAction stop
-                    }
-
-                    Set-ADUser -Identity $adObject.DistinguishedName -Server $domain `
-                        -KerberosEncryptionType "AES256" -UserPrincipalName $userPrincipalName -ErrorAction Stop
-                }
-
-                "computer" {
-                    Write-Verbose -Message "Set AD computer object '$($adObject.DistinguishedName)' to use AES256 for Kerberos authentication"
-                    Set-ADComputer -Identity $adObject.DistinguishedName -Server $domain `
-                        -KerberosEncryptionType "AES256" -ErrorAction Stop
-                }
-            }
-        }
-        catch
-        {
-            if (!$_.Exception.Message.Contains("Insufficient access rights to perform the operation"))
-            {
-                Write-Error -Message "Please make sure the creator of the AD object has grants you the 'Full Control' permission to perform the operation on this AD Object. This can be done on the Active Directory Administrative Center." -ErrorAction Stop
-            }
-            else
-            {
-                Write-Error -Message "$_" -ErrorAction Stop
-            }
-        }
-
-        Set-StorageAccountDomainProperties `
-            -ADObjectName $adObjectName `
-            -ResourceGroupName $ResourceGroupName `
-            -StorageAccountName $StorageAccountName `
-            -Domain $domain `
-            -Force
-
-        Update-AzStorageAccountADObjectPassword -ResourceGroupname $ResourceGroupName -StorageAccountName $StorageAccountName `
-            -RotateToKerbKey kerb2 -Force -ErrorAction Stop
-    }
-}
-
-function Join-AzStorageAccount {
-    <#
-    .SYNOPSIS 
-    Domain join a storage account to an Active Directory Domain Controller.
-    .DESCRIPTION
-    This cmdlet will perform the equivalent of an offline domain join on behalf of the indicated storage account.
-    It will create an object in your AD domain, either a service logon account (which is really a user account) or a computer account
-    account. This object will be used to perform Kerberos authentication to the Azure file shares in your storage account.
-    .PARAMETER ResourceGroupName
-    The name of the resource group containing the storage account you would like to domain join. If StorageAccount is specified, 
-    this parameter should not specified.
-    .PARAMETER StorageAccountName
-    The name of the storage account you would like to domain join. If StorageAccount is specified, this parameter 
-    should not be specified.
-    .PARAMETER StorageAccount
-    A storage account object you would like to domain join. If StorageAccountName and ResourceGroupName is specified, this 
-    parameter should not specified.
-    .PARAMETER Domain
-    The domain you would like to join the storage account to. If you would like to join the same domain as the one you are 
-    running the cmdlet from, you do not need to specify this parameter.
-    .PARAMETER DomainAccountType
-    The type of AD object to be used either a service logon account (user account) or a computer account. The default is to create 
-    service logon account.
-    .PARAMETER OrganizationalUnitName
-    The organizational unit for the AD object to be added to. This parameter is optional, but many environments will require it.
-    .PARAMETER OrganizationalUnitDistinguishedName
-    The distinguished name of the organizational unit (i.e. "OU=Workstations,DC=contoso,DC=com"). This parameter is optional, but many environments will require it.
-    .PARAMETER ADObjectNameOverride
-    By default, the AD object that is created will have a name to match the storage account. This parameter overrides that to an
-    arbitrary name. This does not affect how you access your storage account.
-    .PARAMETER OverwriteExistingADObject
-    The switch to indicate whether to overwrite the existing AD object for the storage account. Default is $false and the script
-    will stop if find an existing AD object for the storage account.
-    .EXAMPLE
-    PS> Join-AzStorageAccount -ResourceGroupName "myResourceGroup" -StorageAccountName "myStorageAccount" -Domain "subsidiary.corp.contoso.com" -DomainAccountType ComputerAccount -OrganizationalUnitName "StorageAccountsOU"
-    .EXAMPLE 
-    PS> $storageAccount = Get-AzStorageAccount -ResourceGroupName "myResourceGroup" -Name "myStorageAccount"
-    PS> Join-AzStorageAccount -StorageAccount $storageAccount -Domain "subsidiary.corp.contoso.com" -DomainAccountType ComputerAccount -OrganizationalUnitName "StorageAccountsOU"
-    .EXAMPLE
-    PS> Get-AzStorageAccount -ResourceGroupName "myResourceGroup" | Join-AzStorageAccount -Domain "subsidiary.corp.contoso.com" -DomainAccountType ComputerAccount -OrganizationalUnitName "StorageAccountsOU"
-    In this example, note that a specific storage account has not been specified to 
-    Get-AzStorageAccount. This means Get-AzStorageAccount will pipe every storage account 
-    in the resource group myResourceGroup to Join-AzStorageAccount.
-    #>
-
-    [CmdletBinding(SupportsShouldProcess, ConfirmImpact="Medium")]
-    param(
-        [Parameter(Mandatory=$true, Position=0, ParameterSetName="StorageAccountName")]
-        [string]$ResourceGroupName,
-
-        [Parameter(Mandatory=$true, Position=1, ParameterSetName="StorageAccountName")]
-        [Alias('Name')]
-        [string]$StorageAccountName,
-
-        [Parameter(Mandatory=$true, Position=0, ValueFromPipeline=$true, ParameterSetName="StorageAccount")]
-        [Microsoft.Azure.Commands.Management.Storage.Models.PSStorageAccount]$StorageAccount,
-
-        [Parameter(Mandatory=$false, Position=2)]
-        [string]$Domain,
-
-        [Parameter(Mandatory=$false, Position=3)]
-        [ValidateSet("ServiceLogonAccount", "ComputerAccount")]
-        [string]$DomainAccountType = "ComputerAccount",
-
-        [Parameter(Mandatory=$false, Position=4)]
-        [Alias('OrganizationUnitName')]
-        [string]$OrganizationalUnitName,
-
-        [Parameter(Mandatory=$false, Position=5)]
-        [Alias('OrganizationUnitDistinguishedName')]
-        [string]$OrganizationalUnitDistinguishedName,
-
-        [Parameter(Mandatory=$false, Position=5)]
-        [string]$ADObjectNameOverride,
-
-        [Parameter(Mandatory=$false, Position=6)]
-        [switch]$OverwriteExistingADObject,
-
-        [Parameter(Mandatory=$false, Position=8)]
-        [string]$SamAccountName
-    ) 
-
-    begin {
-        Assert-IsWindows
-        Assert-IsDomainJoined
-        Request-ADFeature
-    }
-
-    process {
-        # The proper way to do this is with a parameter set, but the parameter sets are not being generated correctly.
-        if (
-            $PSBoundParameters.ContainsKey("OrganizationalUnitName") -and 
-            $PSBoundParameters.ContainsKey("OrganizationalUnitDistinguishedName")
-        ) {
-            Write-Error `
-                    -Message "Only one of OrganizationalUnitName and OrganizationalUnitDistinguishedName should be specified." `
-                    -ErrorAction Stop
-        }
-
-        if ($PSCmdlet.ParameterSetName -eq "StorageAccount") {
-            $StorageAccountName = $StorageAccount.StorageAccountName
-            $ResourceGroupName = $StorageAccount.ResourceGroupName
-        }
-        
-        if (!$PSBoundParameters.ContainsKey("ADObjectNameOverride")) {
-            $ADObjectNameOverride = $StorageAccountName
-        }
-
-        if (!$PSBoundParameters.ContainsKey("SamAccountName")) {
-            if ($StorageAccountName.Length -gt 15) {
-                $randomSuffix = Get-RandomString -StringLength 5 -AlphanumericOnly
-                $SamAccountName = $StorageAccountName.Substring(0, 10) + $randomSuffix
-            } else {
-                $SamAccountName = $StorageAccountName
-            }
-        }
-        
-        Write-Verbose -Message "Using $ADObjectNameOverride as the name for the ADObject."
-
-        $caption = "Domain join $StorageAccountName"
-        $verboseConfirmMessage = ("This action will domain join the requested storage account to the requested domain.")
-        
-        if ($PSCmdlet.ShouldProcess($verboseConfirmMessage, $verboseConfirmMessage, $caption)) {
-            # Ensure the storage account exists.
-            if ($PSCmdlet.ParameterSetName -eq "StorageAccountName") {
-                $StorageAccount = Validate-StorageAccount `
-                    -ResourceGroupName $ResourceGroupName `
-                    -StorageAccountName $StorageAccountName `
-                    -ErrorAction Stop
-            }
-            
-            Assert-IsUnconfiguredOrNativeAD -StorageAccount $StorageAccount
-
-            # Ensure the storage account has a "kerb1" key.
-            Ensure-KerbKeyExists -ResourceGroupName $ResourceGroupName -StorageAccountName $StorageAccountName -ErrorAction Stop
-
-            # Create the service account object for the storage account.
-            $newParams = @{
-                "ADObjectName" = $ADObjectNameOverride;
-                "StorageAccountName" = $StorageAccountName;
-                "ResourceGroupName" = $ResourceGroupName;
-                "ObjectType" = $DomainAccountType;
-                "SamAccountName" = $SamAccountName
-            }
-
-            if ($PSBoundParameters.ContainsKey("Domain")) {
-                $newParams += @{ "Domain" = $Domain }
-            }
-
-            if ($PSBoundParameters.ContainsKey("OrganizationalUnitName")) {
-                $newParams += @{ "OrganizationalUnit" = $OrganizationalUnitName }
-            }
-
-            if ($PSBoundParameters.ContainsKey("OrganizationalUnitDistinguishedName")) {
-                $newParams += @{ "OrganizationalUnitDistinguishedName" = $OrganizationalUnitDistinguishedName }
-            }
-
-            if ($PSBoundParameters.ContainsKey("OverwriteExistingADObject")) {
-                $newParams += @{ "OverwriteExistingADObject" = $OverwriteExistingADObject }
-            }
-
-            $packedResult = New-ADAccountForStorageAccount @newParams -ErrorAction Stop
-            $ADObjectNameOverride = $packedResult["ADObjectName"]
-            $Domain = $packedResult["Domain"]
-
-            Write-Verbose "Created AD object $ADObjectNameOverride"
-
-            # Set domain properties on the storage account.
-            Set-StorageAccountDomainProperties `
-                -ADObjectName $ADObjectNameOverride `
-                -ResourceGroupName $ResourceGroupName `
-                -StorageAccountName $StorageAccountName `
-                -Domain $Domain `
-                -Force
-
-            Update-AzStorageAccountADObjectPassword -ResourceGroupname $ResourceGroupName -StorageAccountName $StorageAccountName `
-                -RotateToKerbKey kerb2 -Force -ErrorAction Stop
-        }
-    }
-}
-
-# Add alias for Join-AzStorageAccountForAuth
-New-Alias -Name "Join-AzStorageAccountForAuth" -Value "Join-AzStorageAccount"
-
-function Get-ADDnsRootFromDistinguishedName {
-    [CmdletBinding()]
-
-    param(
-        [Parameter(Mandatory=$true)]
-        [ValidatePattern("^(CN=([a-z]|[0-9]|[ .])+)((,OU=([a-z]|[0-9]|[ .])+)*)((,DC=([a-z]|[0-9]|[ .])+)+)$")]
-        [string]$DistinguishedName
-    )
-
-    process {
-        $dcPath = $DistinguishedName.Split(",") | `
-            Where-Object { $_.Substring(0, 2) -eq "DC" } | `
-            ForEach-Object { $_.Substring(3, $_.Length - 3) }
-
-        $sb = [System.Text.StringBuilder]::new()
-
-        for($i = 0; $i -lt $dcPath.Length; $i++) {
-            if ($i -gt 0) {
-                $sb.Append(".") | Out-Null
-            }
-
-            $sb.Append($dcPath[$i])
-        }
-
-        return $sb.ToString()
-    }
-}
-#endregion
-
-#region General Azure cmdlets
-function Expand-AzResourceId {
-    <#
-    .SYNOPSIS
-    Breakdown an ARM id by parts.
-    .DESCRIPTION
-    This cmdlet breaks down an ARM id by its parts, to make it easy to use the components as inputs in cmdlets/scripts.
-    .PARAMETER ResourceId
-    The resource identifier to be broken down.
-    .EXAMPLE
-    $idParts = Get-AzStorageAccount `
-            -ResourceGroupName "myResourceGroup" `
-            -StorageAccountName "mystorageaccount123" | `
-        Expand-AzResourceId
-    # Get the subscription 
-    $subscription = $idParts.subscriptions
-    # Do something else interesting as desired.
-    .OUTPUTS
-    System.Collections.Specialized.OrderedDictionary
-    #>
-
-    [CmdletBinding()]
-    param(
-        [Parameter(
-            Mandatory=$true, 
-            Position=0, 
-            ValueFromPipeline=$true, 
-            ValueFromPipelineByPropertyName=$true)]
-        [Alias("Scope", "Id")]
-        [string]$ResourceId
-    )
-
-    process {
-        $split = $ResourceId.Split("/")
-        $split = $split[1..$split.Length]
-    
-        $result = [OrderedDictionary]::new()
-        $key = [string]$null
-        $value = [string]$null
-
-        for($i=0; $i -lt $split.Length; $i++) {
-            if (!($i % 2)) {
-                $key = $split[$i]
-            } else {
-                $value = $split[$i]
-                $result.Add($key, $value)
-
-                $key = [string]$null
-                $value = [string]$null
-            }
-        }
-
-        return $result
-    }
-}
-
-function Compress-AzResourceId {
-    <#
-    .SYNOPSIS
-    Recombine an expanded ARM id into a single string which can be used by Az cmdlets.
-    .DESCRIPTION
-    This cmdlet takes the output of the cmdlet Expand-AzResourceId and puts it back into a single string identifier. Note, this cmdlet does not currently validate that components are valid in an ARM template, so use with care.
-    .PARAMETER ExpandedResourceId
-    An OrderedDictionary representing an expanded ARM identifier.
-    .EXAMPLE
-    $fileShareId = Get-AzRmStorageShare `
-            -ResourceGroupName "myResourceGroup" `
-            -StorageAccountName "mystorageaccount123" `
-            -Name "testshare" | `
-        Expand-AzResourceId
-    
-    $fileShareId.Remove("shares")
-    $fileShareId.Remove("fileServices")
-    $storageAccountId = $fileShareId | Compress-AzResourceId
-    .OUTPUTS
-    System.String
-    #>
-
-    [CmdletBinding()]
-    param(
-        [Parameter(Mandatory=$true, Position=0, ValueFromPipeline=$true)]
-        [OrderedDictionary]$ExpandedResourceId
-    )   
-
-    process {
-        $sb = [StringBuilder]::new()
-
-        foreach($entry in $ExpandedResourceId.GetEnumerator()) {
-            $sb.Append(("/" + $entry.Key + "/" + $entry.Value)) | Out-Null
-        }
-
-        return $sb.ToString()
-    }
-}
-
-function Request-ConnectMsGraph {
-    <#
-    .SYNOPSIS
-    Connect to an Azure AD tenant using the MsGraph cmdlets.
-    .DESCRIPTION
-    Correctly import the MsGraph module for your PowerShell version and then sign in using the same tenant is the currently signed in Az user.
-    .EXAMPLE
-    Request-ConnectMsGraph `
-        -Scopes "Domain.Read.All" `
-        -RequiredModules @("Microsoft.Graph.Users", "Microsoft.Graph.Groups", "Microsoft.Graph.Identity.DirectoryManagement")
-    #>
-
-    [CmdletBinding()]
-    param(
-        [Parameter(Mandatory=$true)]
-        [string[]]$Scopes,
-
-        [Parameter(Mandatory=$true)]
-        [string[]]$RequiredModules,
-
-        [Parameter(Mandatory=$false)]
-        [string]$TenantId
-    )
-
-    Assert-IsWindows
-    Request-MSGraphModule -RequiredModules $RequiredModules
-
-    if ([string]::IsNullOrEmpty($TenantId)) {
-        $context = Get-AzContext
-        $TenantId = $context.Tenant.Id
-    }
-
-    Connect-MgGraph -Scopes $Scopes -TenantId $TenantId | Out-Null
-}
-
-function Get-AzCurrentAzureADUser {
-    <#
-    .SYNOPSIS
-    Get the name of the Azure AD user logged into Az PowerShell.
-    .DESCRIPTION
-    In general, Get-AzContext provides the logged in username of the user using Az module, however, for accounts that are not part of the Azure AD domain (ex. like a MSA used to create an Azure subscription), this will not match the Azure AD identity, which will be of the format: externalemail_outlook.com#EXT#@contoso.com. This cmdlet returns the correct user as defined in Azure AD.
-    .EXAMPLE
-    $currentUser = Get-AzCurrentAzureADUser
-    .OUTPUTS
-    System.String
-    #>
-
-    [CmdletBinding()]
-    param()
-
-    $context = Get-AzContext
-    $friendlyLogin = $context.Account.Id
-    $friendlyLoginSplit = $friendlyLogin.Split("@")
-
-    Request-ConnectMsGraph `
-        -Scopes "Domain.Read.All" `
-        -RequiredModules @("Microsoft.Graph.Users", "Microsoft.Graph.Groups", "Microsoft.Graph.Identity.DirectoryManagement")
-
-    $domains = Get-MgDomain
-    $domainNames = $domains | Select-Object -ExpandProperty Id
-
-    if ($friendlyLoginSplit[1] -in $domainNames) {
-        return $friendlyLogin
-    } else {
-        $username = ($friendlyLoginSplit[0] + "_" + $friendlyLoginSplit[1] + "#EXT#")
-
-        foreach($domain in $domains) {
-            $possibleName = ($username + "@" + $domain.Id)
-            $foundUser = Get-AzADUser -UserPrincipalName $possibleName
-            if ($null -ne $foundUser) {
-                return $possibleName
-            }
-        }
-    }
-}
-
-$ClassicAdministratorsSet = $false
-$ClassicAdministrators = [HashSet[string]]::new()
-$OperationCache = [Dictionary[string, object[]]]::new()
-function Test-AzPermission {
-    <#
-    .SYNOPSIS
-    Test specific permissions required for a given user.
-    .DESCRIPTION
-    Since customers can defined custom roles for their Azure users, checking permissions isn't as easy as simply looking at the predefined roles. Additionally, users may be in multiple roles that confer (or remove) the ability to do specific things on an Azure resource. This cmdlet takes a list of specific operations and ensures that the user, current or specified, has the specified permissions on the scope (subscription, resource group, or resource).
-    .EXAMPLE
-    # Does the current user have the ability to list storage account keys?
-    $storageAccount = Get-AzStorageAccount -ResourceGroupName "myResourceGroup" -Name "csostoracct"
-    $storageAccount | Test-AzPermission -OperationName "Microsoft.Storage/storageAccounts/listkeys/action"
-    .EXAMPLE
-    # Does this specific user have the ability to list storage account keys
-    $storageAccount = Get-AzStorageAccount -ResourceGroupName "myResourceGroup" -Name "csostoracct"
-    $storageAccount | Test-AzPermission `
-            -OperationName "Microsoft.Storage/storageAccounts/listkeys/action" `
-            -SignInName "user@contoso.com"
-    .OUTPUTS
-    System.Collections.Generic.Dictionary<string, bool>
-    #>
-
-    [CmdletBinding()]
-    param(
-        [Parameter(Mandatory=$true, ValueFromPipelineByPropertyName=$true)]
-        [Alias("ResourceId", "Id")]
-        [string]$Scope,
-
-        [Parameter(Mandatory=$true, ParameterSetName="OperationsName")]
-        [string[]]$OperationName,
-
-        [Parameter(Mandatory=$true, ParameterSetName="OperationsObj")]
-        [Microsoft.Azure.Commands.Resources.Models.PSResourceProviderOperation[]]$Operation,
-
-        [Parameter(Mandatory=$false)]
-        [string]$SignInName,
-
-        [Parameter(Mandatory=$false)]
-        [switch]$RefreshCache
-    )
-
-    process {
-        # Populate the classic administrator cache
-        if (!$ClassicAdministratorsSet -or $RefreshCache) {
-            if (!$ClassicAdministratorsSet) {
-                $ClassicAdministratorsSet = $true
-            } else {
-                $ClassicAdministrators.Clear()
-            }
-
-            $ResourceIdComponents = $Scope | Expand-AzResourceId
-            $subscription = $ResourceIdComponents.subscriptions
-            $roleAssignments = Get-AzRoleAssignment `
-                    -Scope "/subscriptions/$subscription" `
-                    -IncludeClassicAdministrators | `
-                Where-Object { $_.Scope -eq "/subscriptions/$subscription" }
-            
-            $_classicAdministrators = $roleAssignments | `
-                Where-Object { 
-                    $split = $_.RoleDefinitionName.Split(";"); 
-                    "CoAdministrator" -in $split -or "ServiceAdministrator" -in $split
-                }
-            
-            foreach ($admin in $_classicAdministrators) {
-                $ClassicAdministrators.Add($admin.SignInName) | Out-Null
-            }
-        }
-
-        # Normalize operations to $Operation
-        if ($PSCmdlet.ParameterSetName -eq "OperationsName") {
-            $Operation = $OperationName | `
-                Get-AzProviderOperation
-        }
-
-        # If a specific user isn't given, use the current PowerShell logged in user.
-        # This is expected to be the normal case.
-        if (!$PSBoundParameters.ContainsKey("SignInName")) {
-            $SignInName = Get-AzCurrentAzureADUser
-        }
-
-        # Build lookup dictionary of which operations the user has. Start with having none.
-        $userHasOperation = [Dictionary[string, bool]]::new()
-        foreach($op in $Operation) {
-            $userHasOperation.Add($op.Operation, $false)
-        }        
-
-        # Get the classic administrator sign in name. If the user is using an identity based on 
-        # the name (i.e. jdoe@contoso.com), these are the same. If the user is using an identity 
-        # external, ARM will contain #EXT# and classic won't.
-        $ClassicSignInName = $SignInName
-        if ($SignInName -like "*#EXT#*") {
-            $SignInSplit = $SignInName.Split("@")
-            $ClassicSignInName = $SignInSplit[0].Replace("#EXT#", "").Replace("_", "@")
-        }
-
-        if ($ClassicAdministrators.Contains($ClassicSignInName)) {
-            foreach($op in $Operation) {
-                $userHasOperation[$op.Operation] = $true
-            }
-
-            return $userHasOperation
-        }
-
-        $roleAssignments = Get-AzRoleAssignment -Scope $Scope -SignInName $SignInName
-
-        if ($RefreshCache) {
-            $OperationCache.Clear()
-        }
-
-        foreach($roleAssignment in $roleAssignments) {
-            $operationsInRole = [string[]]$null
-            if (!$OperationCache.TryGetValue($roleAssignment.RoleDefinitionId, [ref]$operationsInRole)) {
-                $operationsInRole = Get-AzRoleDefinition -Id $roleAssignment.RoleDefinitionId
-                $OperationCache.Add($roleAssignment.RoleDefinitionId, $operationsInRole)
-            }
-
-            foreach($op in $Operation) {
-                $matches = $false
-
-                if (!$op.IsDataAction) {
-                    foreach($action in $operationsInRole.Actions) {
-                        if ($op.Operation -like $action) {
-                            $matches = $true
-                            break
-                        }
-                    }
-
-                    if ($matches) {
-                        foreach($notAction in $operationsInRole.NotActions) {
-                            if ($op.Operation -like $notAction) {
-                                $matches = $false
-                                break
-                            }
-                        }
-                    }
-                } else {
-                    foreach($dataAction in $operationsInRole.DataActions) {
-                        if ($op.Operation -like $dataAction) {
-                            $matches = $true
-                            break
-                        }
-                    }
-
-                    if ($matches) {
-                        foreach($notDataAction in $operationsInRole.NotDataActions) {
-                            if ($op.Operation -like $notDataAction) {
-                                $matches = $false
-                                break
-                            }
-                        }
-                    }
-                }
-
-                $userHasOperation[$op.Operation] = $userHasOperation[$op.Operation] -or $matches
-            }
-        }
-
-        $denyAssignments = Get-AzDenyAssignment -Scope $Scope -SignInName $SignInName
-        foreach($denyAssignment in $denyAssignments) {
-            foreach($op in $Operation) {
-                $matches = $false
-
-                if (!$op.IsDataAction) {
-                    foreach($action in $denyAssignment.Actions) {
-                        if ($op.Operation -like $action) {
-                            $matches = $true
-                            break
-                        }
-                    }
-
-                    if ($matches) {
-                        foreach($notAction in $denyAssignment.NotActions) {
-                            if ($op.Operation -like $notAction) {
-                                $matches = $false
-                                break
-                            }
-                        }
-                    }
-                } else {
-                    foreach($dataAction in $denyAssignment.DataActions) {
-                        if ($op.Operation -like $dataAction) {
-                            $matches = $true
-                            break
-                        }
-                    }
-
-                    if ($matches) {
-                        foreach($notDataAction in $denyAssignment.NotDataActions) {
-                            if ($op.Operation -like $notDataAction) {
-                                $matches = $false
-                                break
-                            }
-                        }
-                    }
-                }
-
-                $userHasOperation[$op.Operation] = $userHasOperation[$op.Operation] -and !$matches
-            }
-        }
-        
-        return $userHasOperation
-    }
-}
-
-function Assert-AzPermission {
-    <#
-    .SYNOPSIS
-    Check if the user has the required permissions and throw an error if they don't.
-    .DESCRIPTION
-    This cmdlet wraps Test-AzPermission and throws an error if the user does not have the required permissions. This cmdlet is meant for use in cmdlets or scripts.
-    .EXAMPLE
-    $storageAccount = Get-AzStorageAccount -ResourceGroupName "myResourceGroup" -Name "mystorageaccount123"
-    $storageAccount | Assert-AzPermission -OperationName "Microsoft.Storage/storageAccounts/listkeys/action"
-    # Errors will be thrown if the user does not have this permission.
-    #>
-
-    [CmdletBinding()]
-    param(
-        [Parameter(Mandatory=$true, ValueFromPipelineByPropertyName=$true)]
-        [Alias("ResourceId", "Id")]
-        [string]$Scope,
-
-        [Parameter(Mandatory=$true, ParameterSetName="OperationsName")]
-        [string[]]$OperationName,
-
-        [Parameter(Mandatory=$true, ParameterSetName="OperationsObj")]
-        [Microsoft.Azure.Commands.Resources.Models.PSResourceProviderOperation[]]$Operation
-    )
-
-    process {
-        $testParams = @{}
-
-        $testParams += @{
-            "Scope" = $Scope
-        }
-
-        switch ($PSCmdlet.ParameterSetName) {
-            "OperationsName" {
-                $testParams += @{
-                    "OperationName" = $OperationName
-                }
-            }
-
-            "OperationsObj" {
-                $testParams += @{
-                    "Operation" = $Operation
-                }
-            }
-
-            default {
-                throw [ArgumentException]::new("Unrecognized parameter set $_")
-            }
-        }
-
-        $permissionMatches = Test-AzPermission @testParams
-        $falseValues = $permissionMatches.GetEnumerator() | Where-Object { $_.Value -eq $false }
-        if ($null -ne $falseValues) {
-            $errorBuilder = [StringBuilder]::new()
-            $errorBuilder.Append("The current user lacks the following permissions: ") | Out-Null
-            for($i=0; $i -lt $falseValues.Length; $i++) {
-                if ($i -gt 0) {
-                    $errorBuilder.Append(", ") | Out-Null
-                }
-
-                $errorBuilder.Append($falseValues[$i].Key) | Out-Null
-            }
-
-            $errorBuilder.Append(".") | Out-Null
-            Write-Error -Message $errorBuilder.ToString() -ErrorAction Stop
-        }
-    }
-}
-#endregion
-
-#region DNS cmdlets
-class DnsForwardingRule {
-    [string]$DomainName
-    [bool]$AzureResource
-    [ISet[string]]$MasterServers
-
-    hidden Init(
-        [string]$domainName, 
-        [bool]$azureResource, 
-        [ISet[string]]$masterServers
-    ) {
-        $this.DomainName = $domainName
-        $this.AzureResource = $azureResource
-        $this.MasterServers = $masterServers
-    }
-
-    hidden Init(
-        [string]$domainName,
-        [bool]$azureResource,
-        [IEnumerable[string]]$masterServers 
-    ) {
-        $this.DomainName = $domainName
-        $this.AzureResource = $azureResource
-        $this.MasterServers = [HashSet[string]]::new($masterServers)
-    }
-
-    hidden Init(
-        [string]$domainName,
-        [bool]$azureResource,
-        [IEnumerable]$masterServers
-    ) {
-        $this.DomainName = $domainName
-        $this.AzureResource = $azureResource
-        $this.MasterServers = [HashSet[string]]::new()
-
-        foreach($item in $masterServers) {
-            $this.MasterServers.Add($item.ToString()) | Out-Null
-        }
-    }
-
-    DnsForwardingRule(
-        [string]$domainName, 
-        [bool]$azureResource, 
-        [ISet[string]]$masterServers
-    ) {
-        $this.Init($domainName, $azureResource, $masterServers)
-    }
-
-    DnsForwardingRule(
-        [string]$domainName,
-        [bool]$azureResource,
-        [IEnumerable[string]]$masterServers 
-    ) {
-        $this.Init($domainName, $azureResource, $masterServers)
-    }
-
-    DnsForwardingRule(
-        [string]$domainName,
-        [bool]$azureResource,
-        [IEnumerable]$masterServers
-    ) {
-        $this.Init($domainName, $azureResource, $masterServers)
-    }
-
-    DnsForwardingRule([PSCustomObject]$customObject) {
-        $properties = $customObject | `
-            Get-Member | `
-            Where-Object { $_.MemberType -eq "NoteProperty" }
-
-        $hasDomainName = $properties | `
-            Where-Object { $_.Name -eq "DomainName" }
-        if ($null -eq $hasDomainName) {
-            throw [ArgumentException]::new(
-                "Deserialized customObject does not have the DomainName property.", "customObject")
-        }
-        
-        $hasAzureResource = $properties | `
-            Where-Object { $_.Name -eq "AzureResource" }
-        if ($null -eq $hasAzureResource) {
-            throw [ArgumentException]::new(
-                "Deserialized customObject does not have the AzureResource property.", "customObject")
-        }
-
-        $hasMasterServers = $properties | `
-            Where-Object { $_.Name -eq "MasterServers" }
-        if ($null -eq $hasMasterServers) {
-            throw [ArgumentException]::new(
-                "Deserialized customObject does not have the MasterServers property.", "customObject")
-        }
-
-        if ($customObject.MasterServers -isnot [object[]]) {
-            throw [ArgumentException]::new(
-                "Deserialized MasterServers is not an array.", "customObject")
-        }
-
-        $this.Init(
-            $customObject.DomainName, 
-            $customObject.AzureResource, 
-            $customObject.MasterServers)
-    }
-
-    [int] GetHashCode() {
-        return $this.DomainName.GetHashCode()
-    }
-
-    [bool] Equals([object]$obj) {
-        return $obj.GetHashCode() -eq $this.GetHashCode()
-    }
-}
-
-class DnsForwardingRuleSet {
-    [ISet[DnsForwardingRule]]$DnsForwardingRules
-
-    DnsForwardingRuleSet() {
-        $this.DnsForwardingRules = [HashSet[DnsForwardingRule]]::new()
-    }
-
-    DnsForwardingRuleSet([IEnumerable]$dnsForwardingRules) {
-        $this.DnsForwardingRules = [HashSet[DnsForwardingRule]]::new()
-
-        foreach($rule in $dnsForwardingRules) {
-            $this.DnsForwardingRules.Add($rule) | Out-Null
-        }
-    }
-
-    DnsForwardingRuleSet([PSCustomObject]$customObject) {
-        $properties = $customObject | `
-            Get-Member | `
-            Where-Object { $_.MemberType -eq "NoteProperty" }
-        
-        $hasDnsForwardingRules = $properties | `
-            Where-Object { $_.Name -eq "DnsForwardingRules" }
-        if ($null -eq $hasDnsForwardingRules) {
-            throw [ArgumentException]::new(
-                "Deserialized customObject does not have the DnsForwardingRules property.", "customObject")
-        }
-
-        if ($customObject.DnsForwardingRules -isnot [object[]]) {
-            throw [ArgumentException]::new(
-                "Deserialized DnsForwardingRules is not an array.", "customObject")
-        }
-
-        $this.DnsForwardingRules = [HashSet[DnsForwardingRule]]::new()
-        foreach($rule in $customObject.DnsForwardingRules) {
-            $this.DnsForwardingRules.Add([DnsForwardingRule]::new($rule)) | Out-Null
-        }
-    }
-}
-
-function Add-AzDnsForwardingRule {
-    [CmdletBinding()]
-    
-    param(
-        [Parameter(
-            Mandatory=$true, 
-            ValueFromPipeline=$true, 
-            ValueFromPipelineByPropertyName=$true)]
-        [AllowEmptyCollection()]
-        [DnsForwardingRuleSet]$DnsForwardingRuleSet,
-
-        [Parameter(Mandatory=$true, ParameterSetName="AzureEndpointParameterSet")]
-        [ValidateSet(
-            "StorageAccountEndpoint", 
-            "SqlDatabaseEndpoint", 
-            "KeyVaultEndpoint")]
-        [string]$AzureEndpoint,
-        
-        [Parameter(Mandatory=$true, ParameterSetName="ManualParameterSet")]
-        [string]$DomainName,
-        
-        [Parameter(Mandatory=$false, ParameterSetName="ManualParameterSet")]
-        [switch]$AzureResource,
-
-        [Parameter(Mandatory=$true, ParameterSetName="ManualParameterSet")]
-        [System.Collections.Generic.HashSet[string]]$MasterServers,
-
-        [Parameter(Mandatory=$false)]
-        [ValidateSet(
-            "Overwrite",
-            "Merge",
-            "Disallow"
-        )]
-        [string]$ConflictBehavior = "Overwrite"
-    )
-    
-    process {
-        $forwardingRules = $DnsForwardingRuleSet.DnsForwardingRules
-
-        if ($PSCmdlet.ParameterSetName -eq "AzureEndpointParameterSet") {
-            $subscriptionContext = Get-AzContext
-            if ($null -eq $subscriptionContext) {
-                throw [AzureLoginRequiredException]::new()
-            }
-            $environmentEndpoints = Get-AzEnvironment -Name $subscriptionContext.Environment
-
-            switch($AzureEndpoint) {
-                "StorageAccountEndpoint" {
-                    $DomainName = $environmentEndpoints.StorageEndpointSuffix
-                    $AzureResource = $true
-
-                    $MasterServers = [System.Collections.Generic.HashSet[string]]::new()
-                    $MasterServers.Add($azurePrivateDnsIp) | Out-Null
-                }
-
-                "SqlDatabaseEndpoint" {
-                    $reconstructedEndpoint = [string]::Join(".", (
-                        $environmentEndpoints.SqlDatabaseDnsSuffix.Split(".") | Where-Object { ![string]::IsNullOrEmpty($_) }))
-                    
-                    $DomainName = $reconstructedEndpoint
-                    $AzureResource = $true
-
-                    $MasterServers = [System.Collections.Generic.HashSet[string]]::new()
-                    $MasterServers.Add($azurePrivateDnsIp) | Out-Null
-                }
-
-                "KeyVaultEndpoint" {
-                    $DomainName = $environmentEndpoints.AzureKeyVaultDnsSuffix
-                    $AzureResource = $true
-
-                    $MasterServers = [System.Collections.Generic.HashSet[string]]::new()
-                    $MasterServers.Add($azurePrivateDnsIp) | Out-Null
-                }
-            }
-        }
-
-        $forwardingRule = [DnsForwardingRule]::new($DomainName, $AzureResource, $MasterServers)
-        $conflictRule = [DnsForwardingRule]$null
-
-        if ($forwardingRules.TryGetValue($forwardingRule, [ref]$conflictRule)) {
-            switch($ConflictBehavior) {
-                "Overwrite" {
-                    $forwardingRules.Remove($conflictRule) | Out-Null
-                    $forwardingRules.Add($forwardingRule) | Out-Null
-                }
-
-                "Merge" {
-                    if ($forwardingRule.AzureResource -ne $conflictRule.AzureResource) {
-                        throw [System.ArgumentException]::new(
-                            "Azure resource status does not match for domain name $domain.", "AzureResource")
-                    }
-
-                    foreach($newMasterServer in $forwardingRule.MasterServers) {
-                        $conflictRule.MasterServers.Add($newMasterServer) | Out-Null
-                    }
-                }
-
-                "Disallow" {
-                    throw [System.ArgumentException]::new(
-                        "Domain name $domainName already exists in ruleset.", "DnsForwardingRules") 
-                }
-            }
-        } else {
-            $forwardingRules.Add($forwardingRule) | Out-Null
-        }
-
-        return $DnsForwardingRuleSet
-    }
-}
-
-function New-AzDnsForwardingRuleSet {
-    [CmdletBinding()]
-
-    param(
-        [Parameter(Mandatory=$false)]
-        [ValidateSet(
-            "StorageAccountEndpoint", 
-            "SqlDatabaseEndpoint", 
-            "KeyVaultEndpoint")]
-        [System.Collections.Generic.HashSet[string]]$AzureEndpoints,
-
-        [Parameter(Mandatory=$false)]
-        [switch]$SkipOnPremisesDns,
-
-        [Parameter(Mandatory=$false)]
-        [System.Collections.Generic.HashSet[string]]$OnPremDnsHostNames,
-
-        [Parameter(Mandatory=$false)]
-        [string]$OnPremDomainName,
-
-        [Parameter(Mandatory=$false)]
-        [switch]$SkipParentDomain
-    )
-
-    Request-ADFeature
-
-    $ruleSet = [DnsForwardingRuleSet]::new()
-    foreach($azureEndpoint in $AzureEndpoints) {
-        Add-AzDnsForwardingRule -DnsForwardingRuleSet $ruleSet -AzureEndpoint $azureEndpoint | Out-Null
-    }
-
-    if (!$SkipOnPremisesDns) {
-        if ([string]::IsNullOrEmpty($OnPremDomainName)) {
-            $domain = Get-ADDomainInternal
-        } else {
-            $domain = Get-ADDomainInternal -Identity $OnPremDomainName
-        }
-
-        if (!$SkipParentDomain) {
-            while($null -ne $domain.ParentDomain) {
-                $domain = Get-ADDomainInternal -Identity $domain.ParentDomain
-            }
-        }
-
-        if ($null -eq $OnPremDnsHostNames) {
-            $onPremDnsServers = Resolve-DnsNameInternal -Name $domain.DNSRoot | `
-                Where-Object { $_.Type -eq "A" } | `
-                Select-Object -ExpandProperty IPAddress
-        } else {
-            $onPremDnsServers = $OnPremDnsHostNames | `
-                Resolve-DnsNameInternal | `
-                Where-Object { $_.Type -eq "A" } | `
-                Select-Object -ExpandProperty IPAddress
-        }
-
-        Add-AzDnsForwardingRule `
-                -DnsForwardingRuleSet $ruleSet `
-                -DomainName $domain.DNSRoot `
-                -MasterServers $OnPremDnsServers | `
-            Out-Null
-    }
-
-    return $ruleSet
-}
-
-function Clear-DnsClientCacheInternal {
-    switch((Get-OSPlatform)) {
-        "Windows" {
-            Clear-DnsClientCache
-        }
-
-        "Linux" {
-            throw [System.PlatformNotSupportedException]::new()
-        }
-
-        "OSX" {
-            throw [System.PlatformNotSupportedException]::new()
-        }
-
-        default {
-            throw [System.PlatformNotSupportedException]::new()
-        }
-    }
-}
-
-function Push-DnsServerConfiguration {
-    [CmdletBinding(SupportsShouldProcess=$true, ConfirmImpact="High")]
-
-    param(
-        [Parameter(Mandatory=$true, ParameterSetName="AzDnsServer")]
-        [Parameter(Mandatory=$true, ParameterSetName="OnPremDnsServer")]
-        [DnsForwardingRuleSet]$DnsForwardingRuleSet,
-
-        [Parameter(Mandatory=$false, ParameterSetName="AzDnsServer")]
-        [Parameter(Mandatory=$false, ParameterSetName="OnPremDnsServer")]
-        [ValidateSet(
-            "Overwrite", 
-            "Merge", 
-            "Disallow")]
-        [string]$ConflictBehavior = "Overwrite",
-
-        [Parameter(Mandatory=$true, ParameterSetName="OnPremDnsServer")]
-        [switch]$OnPremDnsServer,
-
-        [Parameter(Mandatory=$true, ParameterSetName="OnPremDnsServer")]
-        [System.Collections.Generic.HashSet[string]]$AzDnsForwarderIpAddress
-    )
-
-    Assert-IsWindowsServer
-    Assert-OSFeature -WindowsServerFeature "DNS", "RSAT-DNS-Server"
-
-    $caption = "Configure DNS server"
-    $verboseConfirmMessage = "This action will implement the DNS forwarding scheme as defined in the DnsForwardingRuleSet. Depending on the specified ConflictBehavior parameter, this may be a destructive operation."
-
-    if ($PSCmdlet.ShouldProcess($verboseConfirmMessage, $verboseConfirmMessage, $caption)) {
-        if ($OnPremDnsServer) {
-            $rules = $DnsForwardingRuleSet | `
-                Select-Object -ExpandProperty DnsForwardingRules | `
-                Where-Object { $_.AzureResource }
-        } else {
-            $rules = $DnsForwardingRuleSet | `
-                Select-Object -ExpandProperty DnsForwardingRules
-        }
-
-        foreach($rule in $rules) {
-            $zone = Get-DnsServerZone | `
-                Where-Object { $_.ZoneName -eq $rule.DomainName }
-
-            if ($OnPremDnsServer) {
-                $masterServers = $AzDnsForwarderIpAddress
-            } else {
-                $masterServers = $rule.MasterServers
-            }
-
-            if ($null -ne $zone) {
-                switch($ConflictBehavior) {
-                    "Overwrite" {
-                        $zone | Remove-DnsServerZone `
-                                -Confirm:$false `
-                                -Force
-                    }
-
-                    "Merge" {
-                        $existingMasterServers = $zone | `
-                            Select-Object -ExpandProperty MasterServers | `
-                            Select-Object -ExpandProperty IPAddressToString
-                        
-                        if ($OnPremDnsServer) {
-                            $masterServers = [System.Collections.Generic.HashSet[string]]::new(
-                                $AzDnsForwarderIpAddress)
-                        } else {
-                            $masterServers = [System.Collections.Generic.HashSet[string]]::new(
-                                $masterServers)
-                        }               
-
-                        foreach($existingServer in $existingMasterServers) {
-                            $masterServers.Add($existingServer) | Out-Null
-                        }
-                        
-                        $zone | Remove-DnsServerZone `
-                                -Confirm:$false `
-                                -Force
-                    }
-
-                    "Disallow" {
-                        throw [System.ArgumentException]::new(
-                            "The DNS forwarding zone already exists", "DnsForwardingRuleSet")
-                    }
-
-                    default {
-                        throw [System.ArgumentException]::new(
-                            "Unexpected conflict behavior $ConflictBehavior", "ConflictBehavior")
-                    }
-                }
-            }
-            
-            Add-DnsServerConditionalForwarderZone `
-                    -Name $rule.DomainName `
-                    -MasterServers $masterServers
-            
-            Clear-DnsClientCache
-            Clear-DnsServerCache `
-                    -Confirm:$false `
-                    -Force
-        }
-    }
-}
-
-function Confirm-AzDnsForwarderPreReqs {
-    [CmdletBinding()]
-    param(
-        [Parameter(Mandatory=$true, ParameterSetName="NameParameterSet")]
-        [string]$VirtualNetworkResourceGroupName,
-
-        [Parameter(Mandatory=$true, ParameterSetName="NameParameterSet")]
-        [string]$VirtualNetworkName,
-
-        [Parameter(Mandatory=$true, ParameterSetName="NameParameterSet")]
-        [Parameter(Mandatory=$true, ParameterSetName="VNetObjectParameterSet")]
-        [string]$VirtualNetworkSubnetName,
-
-        [Parameter(Mandatory=$true, ParameterSetName="VNetObjectParameterSet")]
-        [Microsoft.Azure.Commands.Network.Models.PSVirtualNetwork]$VirtualNetwork,
-
-        [Parameter(Mandatory=$true, ParameterSetName="SubnetObjectParameterSet")]
-        [Microsoft.Azure.Commands.Network.Models.PSSubnet]$VirtualNetworkSubnet,
-        
-        [Parameter(Mandatory=$false)]
-        [string]$DomainToJoin,
-
-        [Parameter(Mandatory=$false)]
-        [string]$DnsForwarderRootName = "DnsFwder",
-
-        [Parameter(Mandatory=$false)]
-        [int]$DnsForwarderRedundancyCount = 2
-    )
-
-    Assert-IsDomainJoined
-    Request-ADFeature
-    Assert-DnsForwarderArmTemplateVersion
-
-    # Check networking parameters: VirtualNetwork and VirtualNetworkSubnet
-    switch($PSCmdlet.ParameterSetName) {
-        "NameParameterSet" {
-            # Get/verify virtual network is there.
-            $VirtualNetwork = Get-AzVirtualNetwork `
-                -ResourceGroupName $VirtualNetworkResourceGroupName `
-                -Name $VirtualNetworkName `
-                -ErrorAction SilentlyContinue
-            
-            if ($null -eq $VirtualNetwork) {
-                Write-Error `
-                        -Message "Virtual network $virtualNetworkName does not exist in resource group $virtualNetworkResourceGroupName." `
-                        -ErrorAction Stop
-            }
-
-            # Verify subnet
-            $VirtualNetworkSubnet = $VirtualNetwork | `
-                Select-Object -ExpandProperty Subnets | `
-                Where-Object { $_.Name -eq $VirtualNetworkSubnetName } 
-
-            if ($null -eq $virtualNetworkSubnet) {
-                Write-Error `
-                        -Message "Subnet $virtualNetworkSubnetName does not exist in virtual network $($VirtualNetwork.Name)." `
-                        -ErrorAction Stop
-            }
-        }
-
-        "VNetObjectParameterSet" {
-            # Capture information from the object
-            $VirtualNetworkName = $VirtualNetwork.Name
-            $VirtualNetworkResourceGroupName = $VirtualNetwork.ResourceGroupName
-
-            # Verify/update virtual network object
-            $VirtualNetwork = $VirtualNetwork | `
-                Get-AzVirtualNetwork -ErrorAction SilentlyContinue
-            
-            if ($null -eq $VirtualNetwork) {
-                Write-Error `
-                    -Message "Virtual network $virtualNetworkName does not exist in resource group $virtualNetworkResourceGroupName." `
-                    -ErrorAction Stop
-            } 
-
-            # Verify subnet
-            $VirtualNetworkSubnet = $VirtualNetwork | `
-                Select-Object -ExpandProperty Subnets | `
-                Where-Object { $_.Name -eq $VirtualNetworkSubnetName } 
-
-            if ($null -eq $VirtualNetworkSubnet) {
-                Write-Error `
-                        -Message "Subnet $virtualNetworkSubnetName does not exist in virtual network $($VirtualNetwork.Name)." `
-                        -ErrorAction Stop
-            }
-        }
-
-        "SubnetObjectParameterSet" {
-            # Get resource names from the ID
-            $virtualNetworkSubnetId = $VirtualNetworkSubnet.Id | Expand-AzResourceId
-            $VirtualNetworkName = $virtualNetworkSubnetId["virtualNetworks"]
-            $VirtualNetworkResourceGroupName = $virtualNetworkSubnetId["resourceGroups"]
-            $VirtualNetworkSubnetName = $virtualNetworkSubnetId["subnets"]
-
-            # Get/verify virtual network object
-            $VirtualNetwork = Get-AzVirtualNetwork `
-                -ResourceGroupName $VirtualNetworkResourceGroupName `
-                -Name $VirtualNetworkName `
-                -ErrorAction SilentlyContinue
-            
-            if ($null -eq $VirtualNetwork) {
-                Write-Error `
-                        -Message "Virtual network $virtualNetworkName does not exist in resource group $virtualNetworkResourceGroupName." `
-                        -ErrorAction Stop
-            }
-            
-            # Verify subnet object
-            $VirtualNetworkSubnet = $VirtualNetwork | `
-                Select-Object -ExpandProperty Subnets | `
-                Where-Object { $_.Id -eq $VirtualNetworkSubnet.Id }
-            
-            if ($null -eq $VirtualNetworkSubnet) {
-                Write-Error `
-                        -Message "Subnet $VirtualNetworkSubnetName could not be found." `
-                        -ErrorAction Stop
-            }
-        }
-
-        default {
-            throw [ArgumentException]::new("Unhandled parameter set $_.")
-        }
-    }
-
-    # Check domain
-    if ([string]::IsNullOrEmpty($DomainToJoin)) {
-        $DomainToJoin = (Get-ADDomainInternal).DNSRoot
-    } else {
-        try {
-            $DomainToJoin = (Get-ADDomainInternal -Identity $DomainToJoin).DNSRoot
-        } catch {
-            throw [System.ArgumentException]::new(
-                "Could not find the domain $DomainToJoin", "DomainToJoin")
-        }
-    }
-
-    # Get incrementor 
-    $intCaster = {
-        param($name, $rootName, $domainName)
-
-        $str = $name.
-            Replace(".$domainName", "").
-            ToLowerInvariant().
-            Replace("$($rootName.ToLowerInvariant())-", "")
-        
-        $i = -1
-        if ([int]::TryParse($str, [ref]$i)) {
-            return $i
-        } else {
-            return -1
-        }
-    }
-
-    # Check computer names
-    # not sure that the actual boundary conditions (greater than 999) being tested.
-    $filterCriteria = ($DnsForwarderRootName + "-*")
-    $incrementorSeed = Get-ADComputerInternal -Filter "Name -like '$filterCriteria'" | 
-        Select-Object Name, 
-            @{ 
-                Name = "Incrementor"; 
-                Expression = { $intCaster.Invoke($_.DNSHostName, $DnsForwarderRootName, $DomainToJoin) } 
-            } | `
-        Select-Object -ExpandProperty Incrementor | `
-        Measure-Object -Maximum | `
-        Select-Object -ExpandProperty Maximum
-    
-    if ($null -eq $incrementorSeed) {
-        $incrementorSeed = -1
-    }
-
-    if ($incrementorSeed -lt 1000) {
-        $incrementorSeed++
-    } else {
-        Write-Error `
-                -Message "There are more than 1000 DNS forwarders domain joined to this domain. Chose another DnsForwarderRootName." `
-                -ErrorAction Stop
-    }
-
-    $dnsForwarderNames = $incrementorSeed..($incrementorSeed+$DnsForwarderRedundancyCount-1) | `
-        ForEach-Object { $DnsForwarderRootName + "-" + $_.ToString() }
-
-    return @{
-        "VirtualNetwork" = $VirtualNetwork;
-        "VirtualNetworkSubnet" = $VirtualNetworkSubnet;
-        "DomainToJoin" = $DomainToJoin;
-        "DnsForwarderResourceIterator" = $incrementorSeed;
-        "DnsForwarderNames" = $dnsForwarderNames
-    }
-}
-
-function Join-AzDnsForwarder {
-    [CmdletBinding(SupportsShouldProcess=$true, ConfirmImpact="Medium")]
-    param(
-        [Parameter(Mandatory=$true, ValueFromPipelineByPropertyName=$true)]
-        [string]$DomainToJoin,
-
-        [Parameter(Mandatory=$true, ValueFromPipelineByPropertyName=$true)]
-        [string[]]$DnsForwarderNames
-    )
-
-    process {
-        $caption = "Domain join DNS forwarders"
-        $verboseConfirmMessage = "This action will domain join your DNS forwarders to your domain."
-        
-        if ($PSCmdlet.ShouldProcess($verboseConfirmMessage, $verboseConfirmMessage, $caption)) {
-            $odjBlobs = $DnsForwarderNames | `
-                Register-OfflineMachine `
-                    -Domain $DomainToJoin `
-                    -ErrorAction Stop
-        
-            return @{ 
-                "Domain" = $DomainToJoin; 
-                "DomainJoinBlobs" = $odjBlobs 
-            }
-        }
-        
-    }
-}
-
-function Get-ArmTemplateObject {
-    [CmdletBinding()]
-    param(
-        [Parameter(Mandatory=$true, ValueFromPipeline=$true)]
-        [string]$ArmTemplateUri
-    )
-
-    process {
-        $request = Invoke-WebRequest `
-                -Uri $ArmTemplateUri `
-                -UseBasicParsing 
-
-        if ($request.StatusCode -ne 200) {
-            Write-Error `
-                    -Message "Unexpected status code when retrieving ARM template: $($request.StatusCode)" `
-                    -ErrorAction Stop
-        }
-
-        return ($request.Content | ConvertFrom-Json -Depth 100)
-    }
-}
-
-function Get-ArmTemplateVersion {
-    [CmdletBinding()]
-    param(
-        [Parameter(Mandatory=$true, ValueFromPipeline=$true)]
-        [PSCustomObject]$ArmTemplateObject
-    )
-
-    process {
-        if ($ArmTemplateObject.'$schema' -ne "https://schema.management.azure.com/schemas/2015-01-01/deploymentTemplate.json#") {
-            throw [ArgumentException]::new(
-                "Provided ARM template is missing `$schema property and is therefore likely malformed or not an ARM template", 
-                "ArmTemplateObject")
-        }
-
-        if ($null -eq $ArmTemplateObject.contentVersion) {
-            Write-Error -Message "The provided ARM template is missing a content version." -ErrorAction Stop
-        }
-
-        $templateVersion = [Version]$null
-        if (![Version]::TryParse($ArmTemplateObject.contentVersion, [ref]$templateVersion)) {
-            Write-Error -Message "The ARM template content version is malformed." -ErrorAction Stop
-        }
-
-        return $templateVersion
-    }
-}
-
-function Assert-DnsForwarderArmTemplateVersion {
-    [CmdletBinding()]
-    param()
-
-    # Check ARM template version
-    $templateVersion = Get-ArmTemplateObject -ArmTemplateUri $DnsForwarderTemplate | `
-        Get-ArmTemplateVersion
-
-    if (
-        $templateVersion.Major -lt $DnsForwarderTemplateVersion.Major -or 
-        $templateVersion.Minor -lt $DnsForwarderTemplateVersion.Minor
-    ) {
-        Write-Error `
-                -Message "The template for deploying DNS forwarders in the Azure repository is an older version than the AzureFilesHybrid module expects. This likely indicates that you are using a development version of the AzureFilesHybrid module and should override the DnsForwarderTemplate config parameter on module load (or in AzureFilesHybrid.psd1) to match the correct development version." `
-                -ErrorAction Stop
-    } elseif (
-        $templateVersion.Major -gt $DnsForwarderTemplateVersion.Major -or 
-        $templateVersion.Minor -gt $DnsForwarderTemplateVersion.Minor
-    ) {
-        Write-Error -Message "The template for deploying DNS forwarders in the Azure repository is a newer version than the AzureFilesHybrid module expects. This likely indicates that you are using an older version of the AzureFilesHybrid module and should upgrade. This can be done by getting the newest version of the module from https://github.com/Azure-Samples/azure-files-samples/releases." -ErrorAction Stop
-    } else {
-        Write-Verbose -Message "DNS forwarder ARM template version is $($templateVersion.ToString())."
-        Write-Verbose -Message "Expected DnsForwarderTemplateVersion version is $($DnsForwarderTemplateVersion.ToString())."
-    }
-}
-
-function Invoke-AzDnsForwarderDeployment {
-    [CmdletBinding(SupportsShouldProcess=$true, ConfirmImpact="Medium")]
-    param(
-        [Parameter(Mandatory=$true)]
-        [DnsForwardingRuleSet]$DnsForwardingRuleSet,
-
-        [Parameter(Mandatory=$true)]
-        [string]$DnsServerResourceGroupName,
-
-        [Parameter(Mandatory=$true)]
-        [Microsoft.Azure.Commands.Network.Models.PSVirtualNetwork]$VirtualNetwork,
-
-        [Parameter(Mandatory=$true)]
-        [Microsoft.Azure.Commands.Network.Models.PSSubnet]$VirtualNetworkSubnet,
-
-        [Parameter(Mandatory=$true)]
-        [hashtable]$DomainJoinParameters,
-
-        [Parameter(Mandatory=$true)]
-        [string]$DnsForwarderRootName,
-
-        [Parameter(Mandatory=$true)]
-        [int]$DnsForwarderResourceIterator,
-
-        [Parameter(Mandatory=$true)]
-        [int]$DnsForwarderRedundancyCount,
-
-        [Parameter(Mandatory=$true)]
-        [System.Security.SecureString]$VmTemporaryPassword
-    )
-
-    Assert-DnsForwarderArmTemplateVersion
-
-    # Encode ruleset
-    $encodedDnsForwardingRuleSet = $DnsForwardingRuleSet | ConvertTo-EncodedJson -Depth 3
-
-    $caption = "Deploy DNS forwarders in Azure"
-    $verboseConfirmMessage = "This action will deploy the DNS forwarders in Azure."
-
-    if ($PSCmdlet.ShouldProcess($verboseConfirmMessage, $verboseConfirmMessage, $caption)) {
-        try {
-            $templateResult = New-AzResourceGroupDeployment `
-                -ResourceGroupName $DnsServerResourceGroupName `
-                -TemplateUri $DnsForwarderTemplate `
-                -location $VirtualNetwork.Location `
-                -virtualNetworkResourceGroupName $VirtualNetwork.ResourceGroupName `
-                -virtualNetworkName $VirtualNetwork.Name `
-                -virtualNetworkSubnetName $VirtualNetworkSubnet.Name `
-                -dnsForwarderRootName $DnsForwarderRootName `
-                -vmResourceIterator $DnsForwarderResourceIterator `
-                -vmResourceCount $DnsForwarderRedundancyCount `
-                -dnsForwarderTempPassword $VmTemporaryPassword `
-                -odjBlobs $DomainJoinParameters `
-                -encodedForwardingRules $encodedDnsForwardingRuleSet `
-                -ErrorAction Stop
-        } catch {
-            Write-Error -Message "This error message will eventually be replaced by a rollback functionality." -ErrorAction Stop
-        }
-    }
-}
-
-function Get-AzDnsForwarderIpAddress {
-    [CmdletBinding()]
-    param(
-        [Parameter(Mandatory=$true)]
-        [string]$DnsServerResourceGroupName,
-
-        [Parameter(Mandatory=$true)]
-        [string[]]$DnsForwarderName
-    )
-
-    $nicNames = $DnsForwarderNames | `
-        Select-Object @{ Name = "NIC"; Expression = { ($_ + "-NIC") } } | `
-        Select-Object -ExpandProperty NIC
-
-    $ipAddresses = Get-AzNetworkInterface -ResourceGroupName $DnsServerResourceGroupName | `
-        Where-Object { $_.Name -in $nicNames } | `
-        Select-Object -ExpandProperty IpConfigurations | `
-        Select-Object -ExpandProperty PrivateIpAddress
-    
-    return $ipAddresses
-}
-
-function Update-AzVirtualNetworkDnsServers {
-    [CmdletBinding(SupportsShouldProcess=$true, ConfirmImpact="High")]
-    param(
-        [Parameter(Mandatory=$true)]
-        [Microsoft.Azure.Commands.Network.Models.PSVirtualNetwork]$VirtualNetwork,
-
-        [Parameter(Mandatory=$true)]
-        [string[]]$DnsForwarderIpAddress
-    )
-
-    $caption = "Update your virtual network's DNS servers"
-    $verboseConfirmMessage = "This action will update your virtual network's DNS settings."
-
-    if ($PSCmdlet.ShouldProcess($verboseConfirmMessage, $verboseConfirmMessage, $caption)) {
-        if ($null -eq $VirtualNetwork.DhcpOptions.DnsServers) {
-            $VirtualNetwork.DhcpOptions.DnsServers = 
-                [System.Collections.Generic.List[string]]::new()
-        }
-
-        foreach($ipAddress in $DnsForwarderIpAddress) {
-            $VirtualNetwork.DhcpOptions.DnsServers.Add($ipAddress)
-        }
-        
-        $VirtualNetwork | Set-AzVirtualNetwork -ErrorAction Stop | Out-Null
-    }
-}
-
-function New-AzDnsForwarder {
-    [CmdletBinding(SupportsShouldProcess=$true, ConfirmImpact="High")]
-    param(
-        [Parameter(Mandatory=$true)]
-        [DnsForwardingRuleSet]$DnsForwardingRuleSet,
-
-        [Parameter(Mandatory=$true, ParameterSetName="NameParameterSet")]
-        [string]$VirtualNetworkResourceGroupName,
-
-        [Parameter(Mandatory=$true, ParameterSetName="NameParameterSet")]
-        [string]$VirtualNetworkName,
-
-        [Parameter(Mandatory=$true, ParameterSetName="NameParameterSet")]
-        [Parameter(Mandatory=$true, ParameterSetName="VNetObjectParameter")]
-        [string]$VirtualNetworkSubnetName,
-
-        [Parameter(Mandatory=$true, ParameterSetName="VNetObjectParameter")]
-        [Microsoft.Azure.Commands.Network.Models.PSVirtualNetwork]$VirtualNetwork,
-
-        [Parameter(Mandatory=$true, ParameterSetName="SubnetObjectParameter")]
-        [Microsoft.Azure.Commands.Network.Models.PSSubnet]$VirtualNetworkSubnet,
-
-        [Parameter(Mandatory=$false)]
-        [string]$DnsServerResourceGroupName,
-        
-        [Parameter(Mandatory=$false)]
-        [string]$DnsForwarderRootName = "DnsFwder",
-
-        [Parameter(Mandatory=$false)]
-        [System.Security.SecureString]$VmTemporaryPassword,
-
-        [Parameter(Mandatory=$false)]
-        [string]$DomainToJoin,
-
-        [Parameter(Mandatory=$false)]
-        [int]$DnsForwarderRedundancyCount = 2,
-
-        [Parameter(Mandatory=$false)]
-        [System.Collections.Generic.HashSet[string]]$OnPremDnsHostNames,
-
-        [Parameter(Mandatory=$false)]
-        [System.Management.Automation.PSCredential]$Credential,
-
-        [Parameter(Mandatory=$false)]
-        [switch]$SkipParentDomain
-    )
-
-    $caption = "Create Azure DNS forwarders"
-    $verboseConfirmMessage = "This action will fully configure DNS forwarding end-to-end, including deploying DNS forwarders in Azure VMs and configuring on-premises DNS to forward the appropriate zones to Azure."
-
-    if ($PSCmdlet.ShouldProcess($verboseConfirmMessage, $verboseConfirmMessage, $caption)) {
-        $confirmParameters = @{}
-
-        switch($PSCmdlet.ParameterSetName) {
-            "NameParameterSet" {
-                $confirmParameters += @{ 
-                    "VirtualNetworkResourceGroupName" = $VirtualNetworkResourceGroupName;
-                    "VirtualNetworkName" = $VirtualNetworkName;
-                    "VirtualNetworkSubnetName" = $VirtualNetworkSubnetName;
-                }
-            }
-
-            "VNetObjectParameter" {
-                $confirmParameters += @{
-                    "VirtualNetwork" = $VirtualNetwork;
-                    "VirtualNetworkSubnetName" = $VirtualNetworkSubnetName
-                }
-            }
-
-            "SubnetObjectParameter" {
-                $confirmParameters += @{
-                    "VirtualNetworkSubnet" = $VirtualNetworkSubnet
-                }
-            }
-
-            default {
-                throw [ArgumentException]::new("Unhandled parameter set")
-            }
-        }
-
-        if ($PSBoundParameters.ContainsKey("DomainToJoin")) {
-            $confirmParameters += @{
-                "DomainToJoin" = $DomainToJoin
-            }
-        }
-
-        if ($PSBoundParameters.ContainsKey("DnsForwarderRootName")) {
-            $confirmParameters += @{
-                "DnsForwarderRootName" = $DnsForwarderRootName
-            }
-        }
-
-        if ($PSBoundParameters.ContainsKey("DnsForwarderRedundancyCount")) {
-            $confirmParameters += @{ 
-                "DnsForwarderRedundancyCount" = $DnsForwarderRedundancyCount
-            }
-        }
-
-        $verifiedObjs = Confirm-AzDnsForwarderPreReqs @confirmParameters -ErrorAction Stop
-        $VirtualNetwork = $verifiedObjs.VirtualNetwork
-        $VirtualNetworkSubnet = $verifiedObjs.VirtualNetworkSubnet
-        $DomainToJoin = $verifiedObjs.DomainToJoin
-        $DnsForwarderResourceIterator = $verifiedObjs.DnsForwarderResourceIterator
-        $DnsForwarderNames = $verifiedObjs.DnsForwarderNames
-
-        # Create resource group for the DNS forwarders, if it hasn't already
-        # been created. The resource group will have the same location as the vnet.
-        if ($PSBoundParameters.ContainsKey("DnsServerResourceGroupName")) {
-            $dnsServerResourceGroup = Get-AzResourceGroup | `
-                Where-Object { $_.ResourceGroupName -eq $DnsServerResourceGroupName }
-
-            if ($null -eq $dnsServerResourceGroup) { 
-                $dnsServerResourceGroup = New-AzResourceGroup `
-                        -Name $DnsServerResourceGroupName `
-                        -Location $VirtualNetwork.Location
-            }
-        } else {
-            $DnsServerResourceGroupName = $VirtualNetwork.ResourceGroupName
-        }       
-
-        # Get names of on-premises host names
-        if ($null -eq $OnPremDnsHostNames) {
-            $onPremDnsServers = $DnsForwardingRuleSet.DnsForwardingRules | `
-                Where-Object { $_.AzureResource -eq $false } | `
-                Select-Object -ExpandProperty MasterServers
-            
-            $OnPremDnsHostNames = $onPremDnsServers | `
-                ForEach-Object { [System.Net.Dns]::GetHostEntry($_) } | `
-                Select-Object -ExpandProperty HostName
-        }
-
-        $domainJoinParameters = Join-AzDnsForwarder `
-                -DomainToJoin $DomainToJoin `
-                -DnsForwarderNames $DnsForwarderNames `
-                -Confirm:$false
-
-        if (!$PSBoundParameters.ContainsKey("VmTemporaryPassword")) {
-            $VmTemporaryPassword = Get-RandomString `
-                    -StringLength 15 `
-                    -CaseSensitive `
-                    -AsSecureString
-        }
-        
-        Invoke-AzDnsForwarderDeployment `
-                -DnsForwardingRuleSet $DnsForwardingRuleSet `
-                -DnsServerResourceGroupName $DnsServerResourceGroupName `
-                -VirtualNetwork $VirtualNetwork `
-                -VirtualNetworkSubnet $VirtualNetworkSubnet `
-                -DomainJoinParameters $domainJoinParameters `
-                -DnsForwarderRootName $DnsForwarderRootName `
-                -DnsForwarderResourceIterator $DnsForwarderResourceIterator `
-                -DnsForwarderRedundancyCount $DnsForwarderRedundancyCount `
-                -VmTemporaryPassword $VmTemporaryPassword `
-                -ErrorAction Stop `
-                -Confirm:$false
-
-        $ipAddresses = Get-AzDnsForwarderIpAddress `
-                -DnsServerResourceGroupName $DnsServerResourceGroupName `
-                -DnsForwarderName $DnsForwarderNames
-
-        Update-AzVirtualNetworkDnsServers `
-                -VirtualNetwork $VirtualNetwork `
-                -DnsForwarderIpAddress $ipAddresses `
-                -Confirm:$false
-
-        foreach($dnsForwarder in $dnsForwarderNames) {
-            Restart-AzVM `
-                    -ResourceGroupName $DnsServerResourceGroupName `
-                    -Name $dnsForwarder | `
-                Out-Null
-        }
-
-        foreach($server in $OnPremDnsHostNames) {
-            if ($PSBoundParameters.ContainsKey("Credential")) {
-                $session = Initialize-RemoteSession `
-                        -ComputerName $server `
-                        -Credential $Credential `
-                        -InstallViaCopy `
-                        -OverrideModuleConfig @{ 
-                            SkipPowerShellGetCheck = $true;
-                            SkipAzPowerShellCheck = $true;
-                            SkipDotNetFrameworkCheck = $true
-                        }
-            } else {
-                $session = Initialize-RemoteSession `
-                        -ComputerName $server `
-                        -InstallViaCopy `
-                        -OverrideModuleConfig @{ 
-                            SkipPowerShellGetCheck = $true;
-                            SkipAzPowerShellCheck = $true;
-                            SkipDotNetFrameworkCheck = $true
-                        }
-            }            
-            
-            $serializedRuleSet = $DnsForwardingRuleSet | ConvertTo-Json -Compress -Depth 3
-            Invoke-Command `
-                    -Session $session `
-                    -ArgumentList $serializedRuleSet, ([string[]]$ipAddresses) `
-                    -ScriptBlock {
-                        $DnsForwardingRuleSet = [DnsForwardingRuleSet]::new(($args[0] | ConvertFrom-Json))
-                        $dnsForwarderIPs = ([string[]]$args[1])
-
-                        Push-DnsServerConfiguration `
-                                -DnsForwardingRuleSet $DnsForwardingRuleSet `
-                                -OnPremDnsServer `
-                                -AzDnsForwarderIpAddress $dnsForwarderIPs `
-                                -Confirm:$false
-                    }
-        }    
-        
-        Clear-DnsClientCacheInternal
-    }
-}
-#endregion
-
-#region DFS-N cmdlets
-#endregion
-
-#region Share level permissions migration cmdlets
-function Move-OnPremSharePermissionsToAzureFileShare
-{
-    <#
-    .SYNOPSIS
-    Maps local share permissions to Azure RBAC's built-in roles for files. Applies corresponding built-in roles to domain user's identity in Azure AD.
-    .DESCRIPTION
-    On-prem share permissions applied on domain users will be mapped to Azure RBAC's built-in roles. And these built-in roles will be assigned to domain user's identity in Azure AD.
-    .OUTPUTS
-    Boolean, If $CommitChanges is False, this functions checks if share permissions can be migrated to cloud without any failures. Returns True if migration is possible without errors.
-    If $CommitChanges is True, this function migrates on-prem share permissions to azure file share RBAC permissions. If there any errors are encountered particualr share permission migration is skipped and next permission in the list in processed.
-    .EXAMPLE
-    PS C:\> Move-OnPremSharePermissionsToAzureFileShare -LocalSharename "<localsharename>" -Destinationshare "<destinationshharename>" -ResourceGroupName "<resourceGroupName>" -StorageAccountName "<storageAccountName>" -CommitChanges $False -StopOnAADUserLookupFailure $True -AutoFitSharePermissionsOnAAD $True
-    #>
-
-    Param(
-         [Parameter(Mandatory=$true, Position=0, HelpMessage="Name of the share present on-prem.")]
-         [string]$LocalShareName,
-
-         [Parameter(Mandatory=$true, Position=1, HelpMessage="Name of the share on Azure storage account.")]
-         [string]$DestinationShareName,
-
-         [Parameter(Mandatory=$true, Position=2, HelpMessage="Resource group name of storage account.")]
-         [string]$ResourceGroupName,
-
-         [Parameter(Mandatory=$true, Position=3, HelpMessage="Storage account name on Azure.")]
-         [string]$StorageAccountName,
-
-         [Parameter(Mandatory=$true, Position=4, HelpMessage="If false, the tool just checks for possible errors and reports back without making any changes on the cloud.")]
-         [bool]$CommitChanges,
-
-         [Parameter(Mandatory=$false, Position=5, HelpMessage="If true, ACL migration will be stopped upon failure to lookup local user on Azure AD.")]
-         [bool]$StopOnAADUserLookupFailure = $true,
-
-         [Parameter(Mandatory=$false, Position=6, HelpMessage="If true, permissions will be mapped to closest available on built-in roles in Azure RBAC.")]
-         [bool]$AutoFitSharePermissionsOnAAD = $true
-        )
-
-    # Certain accounts in a domain server will not be represented in Azure AD.
-    [String[]]$wellKnowAccountName = 'Everyone', 'BUILTIN\Administrators', 'Domain', 'Authenticated Users', 'Users', 'SYSTEM', 'Domain Admins', 'Domain Users'
-    $wellKnownAccountNamesSet = [System.Collections.Generic.HashSet[String]]::new([System.Collections.Generic.IEnumerable[String]]$wellKnowAccountName)
-
-    $roleAssignmentsDoneList = New-Object System.Collections.Generic.List[Microsoft.Azure.Commands.Resources.Models.Authorization.PSRoleAssignment]
-    $roleAssignmentsSkippedAccountsForMissingRoles = New-Object System.Collections.Generic.List[CimInstance]
-    $roleAssignmentsSkippedAccountsForMissingIdentity = New-Object System.Collections.Generic.List[CimInstance]
-    $roleAssignmentsSkippedAccountsForHavingRoleAlready = New-Object System.Collections.Generic.List[CimInstance]
-    $roleAssignmentsDoneAccounts = New-Object System.Collections.Generic.List[CimInstance]
-    $roleAssignmentsPossibleWithoutAnySkips = $True
-
-    # Verify the Storage account and file share exist on the cloud.
-    try
-    {
-        $StorageAccountObj = Get-AzStorageAccount -ResourceGroupName $ResourceGroupName -Name $StorageAccountName -ErrorAction Stop
-    }
-    catch
-    {
-        Write-Error -Message "Caught exception: $_" -ErrorAction Stop
-    }
-
-    if($StorageAccountObj -eq $null)
-    {
-        throw "The Storage Account doesn't exist. To create the Storage account and connect it to an active directory, 
-                                    please follow the link https://docs.microsoft.com/en-us/azure/storage/files/storage-files-identity-auth-active-directory-enable"
-    }
-
-    if($StorageAccountObj.AzureFilesIdentityBasedAuth.DirectoryServiceOptions -ne 'AD')
-    {
-        throw "To Proceed, you need to have Storage Account connected to an Active Directory.
-                                        Refer the link for details - https://docs.microsoft.com/en-us/azure/storage/files/storage-files-identity-auth-active-directory-enable"
-    }
-
-    try
-    {
-        $accountKey = Get-AzStorageAccountKey -ResourceGroupName $ResourceGroupName -Name $StorageAccountName | Where-Object {$_.KeyName -like "key1"}
-        $storageAccountContext = New-AzStorageContext -StorageAccountName $StorageAccountName -StorageAccountKey $accountKey.Value
-    }
-    catch
-    {
-        Write-Error "Caught exception: $_" -ErrorAction Stop
-    }
-
-    Write-Verbose -Message "Checking if the destination share exists"
-
-    $cloudShare = Get-AzStorageShare -Context $storageAccountContext -Name $DestinationShareName -Erroraction 'silentlycontinue'
-
-    # If the destination share does not exist, the following will create a new share.
-    if($cloudShare -eq $null)
-    {
-        Write-Verbose -Message  "The Destination Share doesn't exist. Creating a new share with the name provided"
-        try
-        {
-            $cloudShare = New-AzStorageShare -Name $DestinationShareName -Context $storageAccountContext
-        }
-        catch
-        {
-            Write-Error "Caught exception: $_" -ErrorAction Stop
-        }
-    }
-
-    Write-Verbose -Message "Getting the local SMB share access details"
-    $localSmbShareAccess = Get-SmbShareAccess -Name $LocalShareName
-
-    if ($localSmbShareAccess -eq $null)
-    {
-        throw "Could not find share with name $LocalShareName."
-    }
-
-    Write-Host "Local SMB share access details"
-
-    $localSmbShareAccess | Format-Table | Out-String|% {Write-Host $_}
-
-    # Run through ACL of the local share.
-    foreach($smbShareAccessControl in $localSmbShareAccess)
-    {
-        $account=$smbShareAccessControl.AccountName
-        $strAccessRight =[string] $smbShareAccessControl.AccessRight
-        $strAccessControlType = [string] $smbShareAccessControl.AccessControlType
-        
-        if($wellKnownAccountNamesSet.Contains($account))
-        {
-            $roleAssignmentsSkippedAccountsForMissingIdentity.Add($smbShareAccessControl)
-            continue
-        }
-
-        $objUser = New-Object System.Security.Principal.NTAccount($account)
-        $strSID = $objUser.Translate([System.Security.Principal.SecurityIdentifier])
-
-        Write-Verbose -Message "Mapping domain user/group - $account to its corresponding identity on Azure AAD"
-
-        #Geting the OID of domain user/group using its SID
-        try
-        {
-            Request-ConnectMsGraph `
-                -Scopes "User.Read.All" `
-                -RequiredModules @("Microsoft.Graph.Users", "Microsoft.Graph.Groups", "Microsoft.Graph.Identity.DirectoryManagement")
-            
-            $aadUser = Get-MgUser -Filter "OnPremisesSecurityIdentifier eq '$strSID'"
-        }
-        catch
-        {
-            Write-Error "Caught exception: $_" -ErrorAction Stop
-        }
-
-        if ($aadUser -ne $null)
-        {
-            Write-Verbose -Message "Domain user/group's identity retreived from AAD - $($aadUser.UserPrincipalName)"
-
-            #Assign Rbac for OID extracted from above.
-            $roleDefinition = $null
-
-            If($strAccessControlType.Contains("Allow"))
-            {
-                if($strAccessRight.Contains("Read"))
-                {
-                    # Storage File Data SMB Share Reader - Built in role definition has below Id.
-                    $roleDefinition = Get-AzRoleDefinition -Id aba4ae5f-2193-4029-9191-0cb91df5e314
-                }
-                elseif($strAccessRight.Contains("Change"))
-                {
-                    # Storage File Data SMB Share Elevated Contributor - Built in role has below Id.
-                    $roleDefinition = Get-AzRoleDefinition -Id a7264617-510b-434b-a828-9731dc254ea7
-                }
-                elseif($strAccessRight.Contains("Full") -And $AutoFitSharePermissionsOnAAD -eq $true)
-                {
-                    # Storage File Data SMB Share Elevated Contributor - Built in role has below Id.
-                    $roleDefinition = Get-AzRoleDefinition -Id a7264617-510b-434b-a828-9731dc254ea7
-                }
-            }
-            else
-            {
-                # On deny, User should create custom role definitions.
-                $roleAssignmentsSkippedAccountsForMissingRoles.Add($smbShareAccessControl)
-            }
-
-            if ($roleDefinition -ne $null -And $CommitChanges -eq $true)
-            {
-                Write-Verbose -Message "Assigning corresponding RBAC role to the user/group with scope set to the destination share."
-
-                #Constrain the scope to the target file share
-                $storageAccountPath = $StorageAccountObj.Id
-                $scope = "$storageAccountPath/fileServices/default/fileshares/$DestinationShareName"
-
-                $roleAssignments = Get-AzRoleAssignment -Scope $scope -ObjectId $aadUser.ObjectId
-
-                #Check to see if the role is already assigned to the user/group.
-                $isRoleAssignedAlready = $False;
-
-                if($roleAssignments -ne $null )
-                {
-                    foreach($roleAssignment in $roleAssignments)
-                    {
-                        if($roleAssignment.RoleDefinitionName -eq $roleDefinition.Name)
-                        {
-                            Write-Verbose -Message "Role assignment present already, skipping"
-                            $isRoleAssignedAlready = $True
-                            $roleAssignmentsSkippedAccountsForHavingRoleAlready.Add($smbShareAccessControl)
-                            break;
-                        }
-                    }
-                }
-
-                if ($isRoleAssignedAlready -eq $False)
-                {
-                    Write-Verbose -Message "Assigning RBAC role to the user/group : $account  with the role : $($roleDefinition.Name)"
-                    #Assign the custom role to the target identity with the specified scope.
-                    $newRoleAssignment = New-AzRoleAssignment -ObjectId $aadUser.ObjectId -RoleDefinitionId $roleDefinition.Id -Scope $scope
-
-                    $roleAssignmentsDoneAccounts.Add($smbShareAccessControl)
-                    $roleAssignmentsDoneList.Add($newRoleAssignment)
-                }
-            }
-        }
-        else
-        {
-            $roleAssignmentsSkippedAccountsForMissingIdentity.Add($smbShareAccessControl)
-            If ($CommitChanges -eq $true)
-            {
-                If ($StopOnAADUserLookupFailure)
-                {
-                    Write-Error -Message "Could not find an identity on AAD for domain user - '$account'. Please confirm AD connect is complete." -ErrorAction stop
-                }
-                else
-                {
-                    Write-Error -Message "Could not find an identity on AAD for domain user - '$account', Continuing" -ErrorAction Continue
-                }
-            }
-        }
-    }
-
-    If ($CommitChanges -eq $false)
-    {
-        If ($roleAssignmentsSkippedAccountsForMissingIdentity.Count -ne 0)
-        {
-            Write-Host "Following Accounts do not have corresponding identities in Azure AD. If you continue, these account's access control will be skipped"
-
-            $roleAssignmentsPossibleWithoutAnySkips = $False
-            $roleAssignmentsSkippedAccountsForMissingIdentity | Format-Table | Out-String|% {Write-Host $_}
-        }
-
-        If ($roleAssignmentsSkippedAccountsForMissingRoles.Count -ne 0)
-        {
-            Write-Host "Following Accounts do not have corresponding access right/control in Azure AD. If you continue, these account's access control will be skipped"
-
-            $roleAssignmentsPossibleWithoutAnySkips = $False
-            $roleAssignmentsSkippedAccountsForMissingRoles | Format-Table | Out-String|% {Write-Host $_}
-        }
-    }
-    else
-    {
-        If ($roleAssignmentsSkippedAccountsForMissingIdentity.Count -ne 0)
-        {
-            Write-Host "Following Accounts do not have corresponding identities in Azure AD. Skipped ACL migration."
-
-            $roleAssignmentsSkippedAccountsForMissingIdentity | Format-Table | Out-String|% {Write-Host $_}
-        }
-
-        If ($roleAssignmentsSkippedAccountsForMissingRoles.Count -ne 0)
-        {
-            Write-Host "Following Accounts do not have corresponding access right/control in Azure AD. Skipped ACL migration."
-
-            $roleAssignmentsSkippedAccountsForMissingRoles | Format-Table | Out-String|% {Write-Host $_}
-        }
-
-        If ($roleAssignmentsSkippedAccountsForHavingRoleAlready.Count -ne 0)
-        {
-            Write-Host "Following Accounts already have access to the share at share scope or higher. Skipped ACL migration."
-
-            $roleAssignmentsSkippedAccountsForHavingRoleAlready | Format-Table | Out-String|% {Write-Host $_}
-        }
-
-        If ($roleAssignmentsDoneAccounts.Count -ne 0)
-        {
-            Write-Host "Below accounts were mapped to Azure AD roles"
-
-            $roleAssignmentsDoneAccounts | Format-Table | Out-String|% {Write-Host $_}
-        }
-
-        If ($roleAssignmentsDoneList.Count -ne 0)
-        {
-            Write-Host "`nSuccessful role assignments:"
-
-            foreach($roleAssignment in $roleAssignmentsDoneList)
-            {
-                $roleAssignment
-            }
-        }
-    }
-    return $roleAssignmentsPossibleWithoutAnySkips
-}
-#endregion
-
-#region Actions to run on module load
-$AzurePrivateDnsIp = [string]$null
-$DnsForwarderTemplateVersion = [Version]$null
-$DnsForwarderTemplate = [string]$null
-$SkipPowerShellGetCheck = $false
-$SkipAzPowerShellCheck = $false
-$SkipDotNetFrameworkCheck = $false
-
-function Invoke-ModuleConfigPopulate {
-    <#
-    .SYNOPSIS
-    Populate module configuration parameters.
-
-    .DESCRIPTION
-    This cmdlet wraps the PrivateData object as defined in AzureFilesHybrid.psd1, as well as module parameter OverrideModuleConfig. If an override is specified, that value will be used, otherwise, the value from the PrivateData object will be used.
-
-    .PARAMETER OverrideModuleConfig
-    The OverrideModuleConfig specified in the parameters of the module, at the beginning of the module.
-
-    .EXAMPLE
-    Invoke-ModuleConfigPopulate -OverrideModuleConfig @{}
-    #>
-
-    [CmdletBinding()]
-    param(
-        [Parameter(Mandatory=$false, Position=0)]
-        [hashtable]$OverrideModuleConfig
-    )
-
-    $DefaultModuleConfig = $MyInvocation.MyCommand.Module.PrivateData["Config"]
-
-    if ($OverrideModuleConfig.ContainsKey("AzurePrivateDnsIp")) {
-        $script:AzurePrivateDnsIp = $OverrideModuleConfig["AzurePrivateDnsIp"]
-    } else {
-        $script:AzurePrivateDnsIp = $DefaultModuleConfig["AzurePrivateDnsIp"]
-    }
-
-    if ($OverrideModuleConfig.ContainsKey("DnsForwarderTemplateVersion")) {
-        $script:DnsForwarderTemplateVersion = [Version]$null
-        $v = [Version]$null
-        if (![Version]::TryParse($OverrideModuleConfig["DnsForwarderTemplateVersion"], [ref]$v)) {
-            Write-Error `
-                    -Message "Unexpected DnsForwarderTemplateVersion version value specified in overrides." `
-                    -ErrorAction Stop
-        }
-
-        $script:DnsForwarderTemplateVersion = $v
-    } else {
-        $script:DnsForwarderTemplateVersion = [Version]$null
-        $v = [Version]$null
-        if (![Version]::TryParse($DefaultModuleConfig["DnsForwarderTemplateVersion"], [ref]$v)) {
-            Write-Error `
-                    -Message "Unexpected DnsForwarderTemplateVersion version value specified in AzFilesHybrid DefaultModuleConfig." `
-                    -ErrorAction Stop
-        }
-        
-        $script:DnsForwarderTemplateVersion = $v
-    }
-
-    if ($OverrideModuleConfig.ContainsKey("DnsForwarderTemplate")) {
-        $script:DnsForwarderTemplate = $OverrideModuleConfig["DnsForwarderTemplate"]
-    } else {
-        $script:DnsForwarderTemplate = $DefaultModuleConfig["DnsForwarderTemplate"]
-    }
-
-    if ($OverrideModuleConfig.ContainsKey("SkipPowerShellGetCheck")) {
-        $script:SkipPowerShellGetCheck = $OverrideModuleConfig["SkipPowerShellGetCheck"]
-    } else {
-        $script:SkipPowerShellGetCheck = $DefaultModuleConfig["SkipPowerShellGetCheck"]
-    }
-
-    if ($OverrideModuleConfig.ContainsKey("SkipAzPowerShellCheck")) {
-        $script:SkipAzPowerShellCheck = $OverrideModuleConfig["SkipAzPowerShellCheck"]
-    } else {
-        $script:SkipAzPowerShellCheck = $DefaultModuleConfig["SkipAzPowerShellCheck"]
-    }
-
-    if ($OverrideModuleConfig.ContainsKey("SkipDotNetFrameworkCheck")) {
-        $script:SkipDotNetFrameworkCheck = $OverrideModuleConfig["SkipDotNetFrameworkCheck"]
-    } else {
-        $script:SkipDotNetFrameworkCheck = $DefaultModuleConfig["SkipDotNetFrameworkCheck"]
-    }
-}
-
-Invoke-ModuleConfigPopulate `
-        -OverrideModuleConfig $OverrideModuleConfig
-
-if ((Get-OSPlatform) -eq "Windows") {
-    if ($PSVersionTable.PSEdition -eq "Desktop") {
-        if (!$SkipDotNetFrameworkCheck) {
-            Assert-DotNetFrameworkVersion `
-                    -DotNetFrameworkVersion "Framework4.7.2"
-        }
-    }
-
-    [Net.ServicePointManager]::SecurityProtocol = ([Net.SecurityProtocolType]::Tls12 -bor `
-        [Net.SecurityProtocolType]::Tls13)
-}
-
-if (!$SkipPowerShellGetCheck) {
-    Request-PowerShellGetModule
-}
-
-if (!$SkipAzPowerShellCheck) {
-    Request-AzPowerShellModule
-}
-#endregion
+using namespace System
+using namespace System.Collections
+using namespace System.Collections.Generic
+using namespace System.Collections.Specialized
+using namespace System.Text
+using namespace System.Security
+param(
+    [Parameter(Mandatory=$false, Position=0)]
+    [hashtable]$OverrideModuleConfig = @{}
+)
+# This module contains many cmdlets which may be used in different scenarios. Since the purpose 
+# of this module is to provide cmdlets that cross the cloud/on-premises boundary, you may want 
+# to take a look at what that cmdlets are doing prior to running them. For the ease of your 
+# inspection, we have grouped them into several regions:
+# - General cmdlets, used across multiple scenarios. These check or assert information about 
+#   your environment, or wrap OS functionality (like *-OSFeature) to provide a common way of 
+#   dealing with things across OS environments.
+# - Azure Files Active Directory cmdlets, which make it possible to domain join your storage 
+#   accounts to replace a file server.
+# - General Azure cmdlets, which provide functionality that make working with Azure resources 
+#   easier.
+# - DNS cmdlets, which wrap Azure and on-premises DNS functions to make it possible to configure
+#   DNS to access Azure resources on-premises and vice versa.
+# - DFS-N cmdlets, which wrap Azure and Windows Server DFS-N to make it a more seamless process
+#   to adopt Azure Files to replace on-premises file servers.
+#   Share level permissions migration cmdlets, used to migrate share level permissions set on
+#   local (on-rem) server  to share on Azure storage.
+
+
+#region General cmdlets
+function Get-IsElevatedSession {
+    <#
+    .SYNOPSIS
+    Get the elevation status of the PowerShell session.
+    .DESCRIPTION
+    This cmdlet will check to see if the PowerShell session is running as administrator, generally allowing PowerShell code 
+    to check to see if it's got enough permissions to do the things it needs to do. This cmdlet is not yet defined on Linux/macOS
+    sessions.
+    
+    .EXAMPLE
+    if ((Get-IsElevatedSession)) {
+        # Some code requiring elevation
+    } else {
+        # Some alternative code, or a nice error message.
+    }
+    .OUTPUTS 
+    System.Boolean, indicating whether the session is elevated.
+    #>
+
+    [CmdletBinding()]
+    param()
+
+    switch((Get-OSPlatform)) {
+        "Windows" {
+            $currentPrincipal = [Security.Principal.WindowsPrincipal]::new(
+                [Security.Principal.WindowsIdentity]::GetCurrent())
+            $isAdmin = $currentPrincipal.IsInRole(
+                [Security.Principal.WindowsBuiltInRole]::Administrator)
+
+            return $isAdmin
+        }
+
+        "Linux" {
+            throw [System.PlatformNotSupportedException]::new()
+        }
+
+        "OSX" {
+            throw [System.PlatformNotSupportedException]::new()
+        }
+
+        default {
+            throw [System.PlatformNotSupportedException]::new()
+        }
+    }
+}
+
+function Assert-IsElevatedSession {
+    <#
+    .SYNOPSIS
+    Check if the session is elevated and throw an error if it isn't.
+    
+    .DESCRIPTION
+    This cmdlet uses the Get-IsElevatedSession cmdlet to throw a nice error message to the user if the session isn't elevated.
+    
+    .EXAMPLE
+    Assert-IsElevatedSession
+    # User sees either nothing (session is elevated), or an error message (session is not elevated).
+    #>
+
+    [CmdletBinding()]
+    param()
+
+    if (!(Get-IsElevatedSession)) {
+        Write-Error `
+            -Message "This cmdlet requires an elevated PowerShell session." `
+            -ErrorAction Stop
+    }
+}
+
+function Get-OSPlatform {
+    <#
+    .SYNOPSIS
+    Get the OS running the current PowerShell session.
+    .DESCRIPTION
+    This cmdlet is a wrapper around the System.Runtime.InteropServices.RuntimeInformation .NET standard class that makes it easier to work with in PowerShell 5.1/6/7/etc. $IsWindows, etc. is defined in PS6+, however since it's not defined in PowerShell 5.1, it's not incredibly useful for writing PowerShell code meant to be executed in either language version. As older versions of .NET Framework do not support the RuntimeInformation .NET standard class, if the PSEdition is "Desktop", by default you're running on Windows, since only "Core" releases are cross-platform.
+    .EXAMPLE
+    if ((Get-OSPlatform) -eq "Windows") {
+        # Do some Windows specific stuff
+    }
+    .OUTPUTS
+    System.String, indicating the OS Platform name as defined by System.Runtime.InteropServices.RuntimeInformation.
+    #>
+
+    [CmdletBinding()]
+    param()
+
+    if ($PSVersionTable.PSEdition -eq "Desktop") {
+        return "Windows"
+    } else {
+        $windows = [System.Runtime.InteropServices.RuntimeInformation]::IsOSPlatform(
+            [System.Runtime.InteropServices.OSPlatform]::Windows)
+
+        if ($windows) { 
+            return "Windows"
+        }
+        
+        $linux = [System.Runtime.InteropServices.RuntimeInformation]::IsOSPlatform(
+            [System.Runtime.InteropServices.OSPlatform]::Linux)
+
+        if ($linux) {
+            return "Linux"
+        }
+
+        $osx = [System.Runtime.InteropServices.RuntimeInformation]::IsOSPlatform(
+            [System.Runtime.InteropServices.OSPlatform]::OSX)
+
+        if ($osx) {
+            return "OSX"
+        }
+
+        return "Unknown"
+    }
+}
+
+function Assert-IsWindows {
+    <#
+    .SYNOPSIS
+    Check if the session is being run on Windows and throw an error if it isn't.
+    .DESCRIPTION
+    This cmdlet uses the Get-OSPlatform cmdlet to throw a nice error message to the user if the session isn't Windows.
+    .EXAMPLE
+    Assert-IsWindows
+    # User either sees nothing or an error message.
+    #>
+
+    [CmdletBinding()]
+    param()
+
+    if ((Get-OSPlatform) -ne "Windows") {
+        throw [PlatformNotSupportedException]::new()
+    }
+}
+
+function Get-IsDomainJoined {
+    <#
+    .SYNOPSIS
+    Checks that script is being run in on computer that is domain-joined.
+    
+    .DESCRIPTION
+    This cmdlet returns true if the cmdlet is running in a domain-joined session or false if it's not.
+    .EXAMPLE
+    if ((Get-IsDomainJoined)) {
+        # Do something if computer is domain joined.
+    } else {
+        # Do something else if the computer is not domain joined.
+    }
+    .OUTPUTS
+    System.Boolean, indicating whether or not the computer is domain joined.
+    #>
+
+    [CmdletBinding()]
+    param()
+
+    switch((Get-OSPlatform)) {
+        "Windows" {
+            $computer = Get-CimInstance -ClassName "win32_computersystem"
+            if ($computer.PartOfDomain) {
+                Write-Verbose -Message "Session is running in a domain-joined environment."
+            } else {
+                Write-Verbose -Message "Session is not running in a domain-joined environment."
+            }
+
+            return $computer.PartOfDomain
+        }
+
+        default {
+            throw [PlatformNotSupportedException]::new()
+        }
+    }
+}
+
+function Assert-IsDomainJoined {
+    <#
+    .SYNOPSIS
+    Check if the session is being run on a domain joined machine and throw an error if it isn't.
+    .DESCRIPTION 
+    This cmdlet uses the Get-IsDomainJoined cmdlet to throw a nice error message to the user if the session isn't domain joined.
+    .EXAMPLE
+    Assert-IsDomainJoined
+    #>
+
+    [CmdletBinding()]
+    param()
+
+    if (!(Get-IsDomainJoined)) {
+        Write-Error `
+                -Message "The cmdlet, script, or module must be run in a domain-joined environment." `
+                -ErrorAction Stop
+    }
+}
+
+function Assert-IsNativeAD {
+    <#
+    .SYNOPSIS
+    Check if the storage account is native AD. If not, throws error
+    .DESCRIPTION
+    This cmdlet throws error if the storage account is not native AD.
+    .EXAMPLE
+    Assert-IsNativeAD -StorageAccountName "YOUR_STORAGE_ACCOUNT_NAME" -ResourceGroupName "YOUR_RESOURCE_GROUP_NAME"
+    or
+    Assert-IsNativeAD -StorageAccount $YOUR_STORAGE_ACCOUNT_OBJECT
+    #>
+
+    [CmdletBinding()]
+    param (
+        [Parameter(Mandatory=$true, Position=0, ParameterSetName="StorageAccountName")]
+        [string]$ResourceGroupName,
+
+        [Parameter(Mandatory=$true, Position=1, ParameterSetName="StorageAccountName")]
+        [string]$StorageAccountName,
+
+        [Parameter(
+            Mandatory=$true, 
+            Position=0, 
+            ParameterSetName="StorageAccount", 
+            ValueFromPipeline=$true)]
+        [Microsoft.Azure.Commands.Management.Storage.Models.PSStorageAccount]$StorageAccount
+    )
+
+    if ($PSCmdlet.ParameterSetName -eq "StorageAccountName") {
+        $StorageAccount = Validate-StorageAccount `
+            -ResourceGroupName $ResourceGroupName `
+            -StorageAccountName $StorageAccountName `
+            -ErrorAction Stop
+    }
+
+    $DirectoryServiceOptions = Get-DirectoryServiceOptions -StorageAccount $StorageAccount
+
+    if ("AD" -ne $DirectoryServiceOptions)
+    {
+        Write-Error -ErrorAction Stop -Message (
+            "The cmdlet is stopped due to the storage account '$($StorageAccount.StorageAccountName)' having the DirectoryServiceOptions value: '$DirectoryServiceOptions'. " +
+            "The DirectoryServiceOptions for the account needs to be 'AD' in order to run the cmdlet."
+        )            
+    }
+}
+
+function Assert-IsUnconfiguredOrNativeAD {
+    <#
+    .SYNOPSIS
+    Check if the storage account is native AD or not configured for AD auth. If not, throws error
+    .DESCRIPTION
+    This cmdlet throws error if the storage account is anything else than native AD or not configured for AD auth.
+    .EXAMPLE
+    Assert-IsUnconfiguredOrNativeAD -StorageAccountName "YOUR_STORAGE_ACCOUNT_NAME" -ResourceGroupName "YOUR_RESOURCE_GROUP_NAME"
+    or
+    Assert-IsUnconfiguredOrNativeAD -StorageAccount $YOUR_STORAGE_ACCOUNT_OBJECT
+    #>
+
+    [CmdletBinding()]
+    param (
+        [Parameter(Mandatory=$true, Position=0, ParameterSetName="StorageAccountName")]
+        [string]$ResourceGroupName,
+
+        [Parameter(Mandatory=$true, Position=1, ParameterSetName="StorageAccountName")]
+        [string]$StorageAccountName,
+
+        [Parameter(
+            Mandatory=$true, 
+            Position=0, 
+            ParameterSetName="StorageAccount", 
+            ValueFromPipeline=$true)]
+        [Microsoft.Azure.Commands.Management.Storage.Models.PSStorageAccount]$StorageAccount
+    )
+
+    if ($PSCmdlet.ParameterSetName -eq "StorageAccountName") {
+        $StorageAccount = Validate-StorageAccount `
+            -ResourceGroupName $ResourceGroupName `
+            -StorageAccountName $StorageAccountName `
+            -ErrorAction Stop
+    }
+    
+    $DirectoryServiceOptions = Get-DirectoryServiceOptions -StorageAccount $StorageAccount
+
+    if (
+        $null -ne $DirectoryServiceOptions -and `
+        "None" -ne $DirectoryServiceOptions -and `
+        "AD" -ne $DirectoryServiceOptions
+    )
+    {
+        Write-Error -ErrorAction Stop -Message (
+            "The cmdlet is stopped due to the storage account '$($StorageAccount.StorageAccountName)' having the DirectoryServiceOptions value: '$DirectoryServiceOptions'. " +
+             "The DirectoryServiceOptions for the account needs to be 'AD', 'None' or null in order to run the cmdlet."
+        )
+    }
+}
+
+function Get-DirectoryServiceOptions {
+    [CmdletBinding()]
+    param (
+        [Parameter(Mandatory=$true, Position=0, ValueFromPipeline=$true)]
+        [Microsoft.Azure.Commands.Management.Storage.Models.PSStorageAccount]$StorageAccount
+    )
+
+    if ($null -eq $StorageAccount.AzureFilesIdentityBasedAuth) {
+        return $null
+    }
+
+    return $StorageAccount.AzureFilesIdentityBasedAuth.DirectoryServiceOptions
+}
+
+function Assert-IsSupportedDistinguishedName {
+    <#
+    .SYNOPSIS
+    Check if distinguished name is in the form that we supported
+    .DESCRIPTION
+    This cmdlet throws an error message to the user if the distinguished name has '*'
+    .EXAMPLE
+    Assert-IsSupportedDistinguishedName -DistinguishedName "CN=abcef,OU=Domain Controllers,DC=defgh,DC=com" 
+    #>
+    
+    [CmdletBinding()]
+    param (
+        [Parameter(Mandatory=$true, Position=0)]
+        [string]$DistinguishedName
+    )
+
+    if ($DistinguishedName.Contains('*'))
+    {
+        Write-Error -Message "Unsupported: There is a '*' character in the DistinguishedName." -ErrorAction Stop
+    }   
+}
+
+function Get-OSVersion {
+    <#
+    .SYNOPSIS
+    Get the version number of the OS.
+    .DESCRIPTION
+    This cmdlet provides the OS's internal version number, for example 10.0.18363.0 for Windows 10, version 1909 (the public release). This cmdlet is not yet defined on Linux/macOS sessions.
+    .EXAMPLE
+    if ((Get-OSVersion) -ge [System.Version]::new(10,0,0,0)) {
+        # Do some Windows 10 specific stuff
+    }
+    .OUTPUTS
+    System.Version, indicating the OS's internal version number.
+    #>
+
+    [CmdletBinding()]
+    param()
+
+    switch((Get-OSPlatform)) {
+        "Windows" {
+            return [System.Environment]::OSVersion.Version
+        }
+
+        "Linux" {
+            throw [System.PlatformNotSupportedException]::new()
+        }
+
+        "OSX" {
+            throw [System.PlatformNotSupportedException]::new()
+        }
+
+        default {
+            throw [System.PlatformNotSupportedException]::new()
+        }
+    }
+}
+
+function Get-WindowsInstallationType {
+    <#
+    .SYNOPSIS
+    Get the Windows installation type (ex. Client, Server, ServerCore, etc.).
+    .DESCRIPTION
+    This cmdlet provides the installation type of the Windows OS, primarily to allow for cmdlet behavior changes depending on whether the cmdlet is being run on a Windows client ("Client") or a Windows Server ("Server", "ServerCore"). This cmdlet is (obviously) only available for Windows PowerShell sessions and will return a PlatformNotSupportedException for non-Windows sessions.
+    .EXAMPLE
+    switch ((Get-WindowsInstallationType)) {
+        "Client" {
+            # Do some stuff for Windows client.
+        }
+        { ($_ -eq "Server") -or ($_ -eq "Server Core") } {
+            # Do some stuff for Windows Server.
+        }
+    }
+    .OUTPUTS
+    System.String, indicating the Windows installation type.
+    #>
+
+    [CmdletBinding()]
+    param()
+
+    Assert-IsWindows
+
+    $installType = Get-ItemProperty `
+            -Path "HKLM:\SOFTWARE\Microsoft\Windows NT\CurrentVersion\" `
+            -Name InstallationType | `
+        Select-Object -ExpandProperty InstallationType
+    
+    return $installType
+}
+
+function Assert-IsWindowsServer {
+    [CmdletBinding()]
+    param()
+
+    Assert-IsWindows
+
+    $installationType = Get-WindowsInstallationType
+    if ($installationType -ne "Server" -and $installationType -ne "Server Core") {
+        Write-Error `
+                -Message "The cmdlet, script, or module must be run on a Windows Server installation." `
+                -ErrorAction Stop
+    }
+}
+
+# This PowerShell enumeration provides the various types of OS features. Currently, only Windows features
+# are supported.
+enum OSFeatureKind {
+    WindowsServerFeature
+    WindowsClientCapability
+    WindowsClientOptionalFeature
+}
+
+# This PowerShell class provides a wrapper around the OS's internal feature mechanism. Currently, this class
+# is only being used for Windows features, adding support for non-Windows features may require additional 
+# properties/methods. Ultimately, this is useful since even within Windows, there are (at least) 3 different
+# ways of representing features, and this is extremely painful to work with in scripts/modules.
+class OSFeature {
+    # A human friendly name of the feature. Some of the Windows features do not have human friendly names.
+    [string]$Name
+
+    # The internal OS name for the feature. This is what the operating system calls the feature if you use
+    # the native cmdlets/commands to access it.
+    [string]$InternalOSName 
+
+    # The version of the feature. Depending on the OS feature kind, this may or may not be an issue.
+    [string]$Version 
+
+    # Whether or not the feature is installed.
+    [bool]$Installed
+
+    # The kind of feature being represented. 
+    [OSFeatureKind]$FeatureKind
+
+    # A default constructor to make this object.
+    OSFeature(
+        [string]$name,
+        [string]$internalOSName,
+        [string]$version,
+        [bool]$installed,
+        [OSFeatureKind]$featureKind
+    ) {
+        $this.Name = $name
+        $this.InternalOSName = $internalOSName
+        $this.Version = $version
+        $this.Installed = $installed
+        $this.FeatureKind = $featureKind
+    }
+}
+
+function Get-OSFeature {
+    <#
+    .SYNOPSIS
+    Get the list of available/installed features for your OS.
+    .DESCRIPTION
+    Get the list of available/installed features for your OS. Currently this cmdlet only works for Windows OSes, but works for both Windows client and Windows Server, which among them provide three different ways of enabling/disabling features (if there are more than three, this cmdlet doesn't suppor them yet).
+    .EXAMPLE
+    # Check to see if the Windows 10 client RSAT AD PowerShell module is installed. 
+    if ((Get-OSPlatform) -eq "Windows" -and (Get-WindowsInstallationType) -eq "Client") {
+        $rsatADFeature = Get-OSFeature | `
+            Where-Object { $_.Name -eq "Rsat.ActiveDirectory.DS-LDS.Tools" }
+        if ($null -eq $rsatADFeature) {
+            # Feature is not installed.
+        } else {
+            # Feature is installed
+        }
+    }
+    .OUTPUTS
+    OSFeature (defined in this PowerShell module), representing a feature available/installed in your OS.
+    #>
+
+    [CmdletBinding()]
+    param()
+
+    switch((Get-OSPlatform)) {
+        "Windows" {
+            $winVer = Get-OSVersion
+
+            switch((Get-WindowsInstallationType)) {
+                "Client" {
+                    # Windows client only allows the underlying cmdlets to run if the session
+                    # is elevated, therefore this check is added.
+                    Assert-IsElevatedSession
+
+                    # WindowsCapabilities are only available on Windows 10.
+                    if ($winVer -ge [Version]::new(10,0,0,0)) {
+                        # Get-WindowsCapability appends additional fields to the actual name of the feature, ex.
+                        # Rsat.ActiveDirectory.DS-LDS.Tools~~~~0.0.1.0. This code strips that out to hopefully get
+                        # to something easier to use. This behavior may be changed in the future. Features exposed
+                        # through Get-WindowsCapability appear to be dynamic, exposed through the internet, although
+                        # it's unclear how frequently they're updated, or if the version number is guaranteed to change
+                        # if they are.
+                        $features = Get-WindowsCapability -Online | `
+                            Select-Object `
+                                @{ Name= "InternalName"; Expression = { $_.Name } },
+                                @{ Name = "Name"; Expression = { $_.Name.Split("~")[0] } },
+                                @{ Name = "Field1"; Expression = { $_.Name.Split("~")[1] } }, 
+                                @{ Name = "Field2"; Expression = { $_.Name.Split("~")[2] } },
+                                @{ Name = "Language"; Expression = { $_.Name.Split("~")[3] } },
+                                @{ Name = "Version"; Expression = { $_.Name.Split("~")[4] } },
+                                @{ Name = "Installed"; Expression = { $_.State -eq "Installed" } } | `
+                            ForEach-Object {
+                                if (![string]::IsNullOrEmpty($_.Language)) {
+                                    $Name = ($_.Name + "-" + $_.Language)
+                                } else {
+                                    $Name = $_.Name
+                                }
+
+                                [OSFeature]::new(
+                                    $Name, 
+                                    $_.InternalName, 
+                                    $_.Version, 
+                                    $_.Installed, 
+                                    [OSFeatureKind]::WindowsClientCapability)
+                            }
+                    }
+
+                    # Features exposed via Get-WindowsOptionalFeature aren't versioned independently of the OS. 
+                    # Updates may occur to these features, but happen inside of the normal OS process. 
+                    $features += Get-WindowsOptionalFeature -Online | 
+                        Select-Object `
+                            @{ Name = "InternalName"; Expression = { $_.FeatureName } }, 
+                            @{ Name = "Name"; Expression = { $_.FeatureName } }, 
+                            @{ Name = "Installed"; Expression = { $_.State -eq "Enabled" } } | `
+                        ForEach-Object {
+                            [OSFeature]::new(
+                                $_.Name, 
+                                $_.InternalName, 
+                                $winVer, 
+                                $_.Installed, 
+                                [OSFeatureKind]::WindowsClientOptionalFeature)
+                        }
+                }
+
+                { ($_ -eq "Server") -or ($_ -eq "Server Core") } {
+                    # Server is comparatively simpler than Windows client: Get-WindowsFeature doesn't require
+                    # an elevated session and features that aren't split between these two different mechanisms.
+                    # Most or all of the features should be available in most places, and of course Windows Server has
+                    # unique features (Server Roles). 
+                    $features = Get-WindowsFeature | `
+                        Select-Object Name, Installed | `
+                        ForEach-Object {
+                            [OSFeature]::new(
+                                $_.Name, 
+                                $_.Name, 
+                                $winVer, 
+                                $_.Installed, 
+                                [OSFeatureKind]::WindowsServerFeature)
+                        }
+                }
+            }
+        }
+
+        "Linux" {
+            throw [System.NotImplementedException]::new()
+        }
+
+        "OSX" {
+            throw [System.NotImplementedException]::new()
+        }
+
+        default {
+            throw [System.NotImplementedException]::new()
+        }
+    }
+
+    return $features
+}
+
+function Install-OSFeature {
+    <#
+    .SYNOPSIS
+    Install a requested operating system feature.
+    .DESCRIPTION
+    This cmdlet will use the underlying OS-specific feature installation methods to install the requested feature(s). This is currently Windows only.
+    .PARAMETER OSFeature
+    The feature(s) to be installed.
+    .EXAMPLE 
+    # Install the RSAT AD PowerShell module. 
+    if ((Get-OSPlatform) -eq "Windows" -and (Get-WindowsInstallationType) -eq "Client") {
+        $rsatADFeature = Get-OSFeature | `
+            Where-Object { $_.Name -eq "Rsat.ActiveDirectory.DS-LDS.Tools" } | `
+            Install-OSFeature
+    }
+    #>
+
+    [CmdletBinding()]
+    
+    param(
+        [Parameter(Mandatory=$true, ParameterSetName="OSFeature", ValueFromPipeline=$true)]
+        [OSFeature[]]$OSFeature
+    )
+
+    process {
+        switch ((Get-OSPlatform)) {
+            "Windows" {
+                Assert-IsElevatedSession
+                $winVer = Get-OSVersion
+
+                switch((Get-WindowsInstallationType)) {
+                    "Client" {
+                        if ($winVer -ge [version]::new(10,0,0,0)) {
+                            $OSFeature | `
+                                Where-Object { !$_.Installed } | `
+                                Where-Object { $_.FeatureKind -eq [OSFeatureKind]::WindowsClientCapability } | `
+                                Select-Object @{ Name = "Name"; Expression = { $_.InternalOSName } } | `
+                                Add-WindowsCapability -Online | `
+                                Out-Null
+                        } else {
+                            $foundCapabilities = $OSFeature | `
+                                Where-Object { $_.FeatureKind -eq [OSFeatureKind]::WindowsClientCapability }
+                            
+                            if ($null -ne $foundCapabilities) {
+                                Write-Error `
+                                    -Message "Windows capabilities are not supported on Windows versions prior to Windows 10." `
+                                    -ErrorAction Stop
+                            }
+                        }
+
+                        $optionalFeatureNames = $OSFeature | `
+                            Where-Object { !$_.Installed } | `
+                            Where-Object { $_.FeatureKind -eq [OSFeatureKind]::WindowsClientOptionalFeature } | `
+                            Select-Object @{ Name = "FeatureName"; Expression = { $_.InternalOSName } } | `
+                            Enable-WindowsOptionalFeature -Online | `
+                            Out-Null
+                    }
+            
+                    { ($_ -eq "Server") -or ($_ -eq "Server Core") } {
+                        $OSFeature | `
+                            Where-Object { !$_.Installed } | `
+                            Where-Object { $_.FeatureKind -eq [OSFeatureKind]::WindowsServerFeature } | `
+                            Select-Object -ExpandProperty InternalOSName | `
+                            Install-WindowsFeature | `
+                            Out-Null
+                    }
+            
+                    default {
+                        Write-Error -Message "Unknown Windows installation type $_" -ErrorAction Stop
+                    }
+                }
+            }
+    
+            "Linux" {
+                throw [System.PlatformNotSupportedException]::new()
+            }
+    
+            "OSX" {
+                throw [System.PlatformNotSupportedException]::new()
+            }
+    
+            default {
+                throw [System.PlatformNotSupportedException]::new()
+            }
+        }
+    }
+}
+
+function Request-OSFeature {
+    <#
+    .SYNOPSIS
+    Request the features to be installed that are required for a cmdlet/script.
+    .DESCRIPTION
+    This cmdlet is a wrapper around the Install-OSFeature cmdlet, primarily to be used in cmdlets/scripts to ensure the required OS feature prerequisites are installed before the rest of the cmdlet executes. The required features, independent of the actual OS running, can be described, and this cmdlet figures out the rest.
+    .PARAMETER WindowsClientCapability
+    The names of features which are Windows client capabilities.
+    .PARAMETER WindowsClientOptionalFeature
+    The names of features which are Windows client optional features.
+    .PARAMETER WindowsServerFeature
+    The names of features which are Windows Server features.
+    .EXAMPLE
+    Request-OSFeature `
+            -WindowsClientCapability "Rsat.ActiveDirectory.DS-LDS.Tools" `
+            -WindowsServerFeature "RSAT-AD-PowerShell"
+    #>
+
+    [CmdletBinding()]
+    
+    param(
+        [Parameter(Mandatory=$false)]
+        [string[]]$WindowsClientCapability,
+
+        [Parameter(Mandatory=$false)]
+        [string[]]$WindowsClientOptionalFeature,
+
+        [Parameter(Mandatory=$false)]
+        [string[]]$WindowsServerFeature
+    )
+
+    $features = Get-OSFeature
+    $foundFeatures = @()
+    $notFoundFeatures = @()
+
+    switch((Get-OSPlatform)) {
+        "Windows" {
+            switch((Get-WindowsInstallationType)) {
+                "Client" {
+                    $foundFeatures += $features | `
+                        Where-Object { $_.Name -in $WindowsClientCapability -or $_.Name -in $WindowsClientOptionalFeature } 
+
+                    if ($PSBoundParameters.ContainsKey("WindowsClientCapability")) { 
+                        $notFoundFeatures += $WindowsClientCapability | `
+                            Where-Object { $_ -notin ($foundFeatures | Select-Object -ExpandProperty Name) }
+                    }
+
+                    if ($PSBoundParameters.ContainsKey("WindowsClientOptionalFeature")) {   
+                        $notFoundFeatures += $WindowsClientOptionalFeature | `
+                            Where-Object { $_ -notin ($foundFeatures | Select-Object -ExpandProperty Name) }
+                    }
+                }
+
+                { ($_ -eq "Server") -or ($_ -eq "Server Core") } {
+                    $foundFeatures += $features | `
+                        Where-Object { $_.Name -in $WindowsServerFeature }
+                    
+                    $notFoundFeatures += $WindowsServerFeature | `
+                        Where-Object { $_ -notin ($foundFeatures | Select-Object -ExpandProperty Name) }
+                }
+            }
+        }
+
+        "Linux" {
+            throw [System.NotImplementedException]::new()
+        }
+
+        "OSX" {
+            throw [System.NotImplementedException]::new()
+        }
+
+        default {
+            throw [System.NotImplementedException]::new()
+        }
+    }
+
+    Install-OSFeature -OSFeature $foundFeatures
+
+    if ($null -ne $notFoundFeatures -and $notFoundFeatures.Length -gt 0) {
+        $notFoundBuilder = [StringBuilder]::new()
+        $notFoundBuilder.Append("The following features could not be found: ") | Out-Null
+        for($i=0; $i -lt $notFoundFeatures.Length; $i++) {
+            if ($i -gt 0) {
+                $notFoundBuilder.Append(", ") | Out-Null
+            }
+
+            $notFoundBuilder.Append($notFoundFeatures[$i]) | Out-Null
+        }
+
+        Write-Error -Message $notFoundBuilder.ToString() -ErrorAction Stop
+    }
+}
+
+function Assert-OSFeature {
+    [CmdletBinding()]
+    param(
+        [Parameter(Mandatory=$false)]
+        [string[]]$WindowsClientCapability,
+
+        [Parameter(Mandatory=$false)]
+        [string[]]$WindowsClientOptionalFeature,
+
+        [Parameter(Mandatory=$false)]
+        [string[]]$WindowsServerFeature
+    )
+
+    $features = Get-OSFeature
+    $foundFeatures = @()
+    $notFoundFeatures = @()
+
+    switch((Get-OSPlatform)) {
+        "Windows" {
+            switch ((Get-WindowsInstallationType)) {
+                "Client" {
+                    $foundFeatures += $features | `
+                        Where-Object { $_.Name -in $WindowsClientCapability -or $_.Name -in $WindowsClientOptionalFeature } 
+
+                    if ($PSBoundParameters.ContainsKey("WindowsClientCapability")) { 
+                        $notFoundFeatures += $WindowsClientCapability | `
+                            Where-Object { $_ -notin ($foundFeatures | Select-Object -ExpandProperty Name) }
+                    }
+
+                    if ($PSBoundParameters.ContainsKey("WindowsClientOptionalFeature")) {   
+                        $notFoundFeatures += $WindowsClientOptionalFeature | `
+                            Where-Object { $_ -notin ($foundFeatures | Select-Object -ExpandProperty Name) }
+                    }
+                }
+
+                { ($_ -eq "Server") -or ($_ -eq "Server Core") } {
+                    $foundFeatures += $features | `
+                        Where-Object { $_.Name -in $WindowsServerFeature }
+                    
+                    $notFoundFeatures += $WindowsServerFeature | `
+                        Where-Object { $_ -notin ($foundFeatures | Select-Object -ExpandProperty Name) }
+                }
+
+                default {
+                    throw [PlatformNotSupportedException]::new("Windows installation type $_ is not currently supported.")
+                }
+            }
+        }
+
+        "Linux" {
+            throw [PlatformNotSupportedException]::new()
+        }
+
+        "OSX" {
+            throw [PlatformNotSupportedException]::new()
+        }
+
+        default {
+            throw [PlatformNotSupportedException]::new()
+        }
+    }
+
+    if ($null -ne $notFoundFeatures -and $notFoundFeatures.Length -gt 0) {
+        $errorBuilder = [StringBuilder]::new()
+        $errorBuilder.Append("The following features could not be found: ") | Out-Null
+
+        $i=0
+        $notFoundFeatures | ForEach-Object { 
+            if ($i -gt 0) {
+                $errorBuilder.Append(", ") | Out-Null
+            }
+
+            $errorBuilder.Append($_) | Out-Null
+        }
+
+        $errorBuilder.Append(".") | Out-Null
+        Write-Error -Message $errorBuilder.ToString() -ErrorAction Stop
+    }
+}
+
+function Request-ADFeature {
+    <#
+    .SYNOPSIS
+    Ensure the ActiveDirectory PowerShell module is installed prior to running the rest of the caller cmdlet.
+    .DESCRIPTION
+    This cmdlet is helper around Request-OSFeature specifically meant for the RSAT AD PowerShell module. It uses the optimization of checking if the ActiveDirectory module is available before using the Request-OSFeature cmdlet, since this is quite a bit faster (and does not require session elevation on Windows client) before using the Request-OSFeature cmdlet. This cmdlet is not exported.
+    
+    .EXAMPLE
+    Request-ADFeature
+    #>
+
+    [CmdletBinding()]
+    param()
+
+    Assert-IsWindows
+
+    $adModule = Get-Module -Name ActiveDirectory -ListAvailable
+    if ($null -eq $adModule) {
+        # OSVersion 10.0.18362 is Windows 10, version 1903. All releases below, such as 17763.x, where x is some 
+        # OS build revision number, require manual installation of the RSAT package as indicated in the error message.
+        if ((Get-WindowsInstallationType) -eq "Client" -and (Get-OSVersion) -lt [Version]::new(10, 0, 18362, 0)) {
+            Write-Error `
+                    -Message "This PowerShell module requires the ActiveDirectory RSAT module. On versions of Windows 10 prior to 1809, RSAT can be downloaded via https://www.microsoft.com/download/details.aspx?id=45520." `
+                    -ErrorAction Stop
+        }
+
+        Request-OSFeature `
+            -WindowsClientCapability "Rsat.ActiveDirectory.DS-LDS.Tools" `
+            -WindowsServerFeature "RSAT-AD-PowerShell"
+    }
+
+    $adModule = Get-Module -Name ActiveDirectory 
+    if ($null -eq $adModule) {
+        Import-Module -Name ActiveDirectory
+    }
+}
+
+function Request-PowerShellGetModule {
+    [CmdletBinding(SupportsShouldProcess, ConfirmImpact="High")]
+    param()
+
+    $psGetModule = Get-Module -Name PowerShellGet -ListAvailable | `
+        Sort-Object -Property Version -Descending
+
+    if ($null -eq $psGetModule -or $psGetModule[0].Version -lt [Version]::new(1,6,0)) {
+        $caption = "Install updated version of PowerShellGet"
+        $verboseConfirmMessage = "This module requires PowerShellGet 1.6.0+. This can be installed now if you are running as an administrator. At the end of the installation, importing this module will fail as you must close all open instances of PowerShell for the updated version of PowerShellGet to be available."
+        
+        if ($PSCmdlet.ShouldProcess($verboseConfirmMessage, $verboseConfirmMessage, $caption)) {
+            if (!(Get-IsElevatedSession)) {
+                Write-Error -Message "To install PowerShellGet, you must import this module as an administrator. This module package does not generally require administrator privileges, so successive imports of this module can be from a non-elevated session." -ErrorAction Stop
+            }
+
+            try {
+                Remove-Module -Name PowerShellGet, PackageManagement -Force -ErrorAction SilentlyContinue
+                Install-PackageProvider -Name NuGet -Force | Out-Null
+    
+                Install-Module `
+                        -Name PowerShellGet `
+                        -Repository PSGallery `
+                        -Force `
+                        -ErrorAction Stop `
+                        -SkipPublisherCheck
+            } catch {
+                Write-Error -Message "PowerShellGet was not successfully installed, and is a requirement of this module. See https://docs.microsoft.com/powershell/scripting/gallery/installing-psget for information on how to manually troubleshoot the PowerShellGet installation." -ErrorAction Stop
+            }             
+            
+            Write-Verbose -Message "Installed latest version of PowerShellGet module."
+            Write-Error -Message "PowerShellGet was successfully installed, however you must close all open PowerShell sessions to use the new version. The next import of this module will be able to use PowerShellGet." -ErrorAction Stop
+        }
+    }
+
+    Remove-Module -Name PowerShellGet -ErrorAction SilentlyContinue
+    Remove-Module -Name PackageManagement -ErrorAction SilentlyContinue
+}
+
+function Request-MSGraphModule {
+    [CmdletBinding(SupportsShouldProcess, ConfirmImpact="High")]
+    param(
+        [Parameter(Mandatory=$true)]
+        [string[]]$RequiredModules
+    )
+
+    $missingModules = @()
+
+    foreach ($module in $RequiredModules) {
+        $installedModule = Get-Module -Name $module -ListAvailable
+        if ($null -eq $installedModule) {
+            Write-Host "Missing module: $module"
+            $missingModules += $module
+        }
+    }
+
+    if ($missingModules.Count -gt 0) {
+        $caption = "Install missing Microsoft.Graph PowerShell modules"
+        $verboseConfirmMessage = "This cmdlet requires the Microsoft.Graph PowerShell modules. The missing ones can be automatically installed now if you are running in an elevated sessions."
+        
+        if ($PSCmdlet.ShouldProcess($verboseConfirmMessage, $verboseConfirmMessage, $caption)) {
+            if (!(Get-IsElevatedSession)) {
+                Write-Error `
+                        -Message "To install the missing Microsoft.Graph modules, you must run this cmdlet as an administrator. This cmdlet may not generally require administrator privileges." `
+                        -ErrorAction Stop
+            }
+            
+            Write-Host "Installing missing modules: $($missingModules -join ', ')"
+            Install-Module `
+                -Name $missingModules `
+                -Repository PSGallery `
+                -AllowClobber `
+                -Force `
+                -ErrorAction Stop
+        }
+    }
+
+    Remove-Module -Name PowerShellGet -ErrorAction SilentlyContinue
+    Remove-Module -Name PackageManagement -ErrorAction SilentlyContinue
+}
+
+function Request-MSGraphModuleVersion {
+    [CmdletBinding(SupportsShouldProcess, ConfirmImpact="High")]
+    param(
+        [Parameter(Mandatory=$true)]
+        [Version]$MinimumVersion
+    )
+
+    $availableModules = Get-Module Microsoft.Graph -ListAvailable
+    $usableModules = $availableModules | Where-Object { $_.Version -ge $MinimumVersion }
+
+    # Install if needed
+    if ($null -eq $usableModules) {
+        # Print why we could not find a usable module:
+        if ($null -eq $availableModules) {
+            Write-Error "The Microsoft.Graph module is not installed."
+        } else {
+            $maxAvailableVersion = ($availableModules.Version | Measure-Object -Maximum).Maximum
+            Write-Error "The Microsoft.Graph module is installed with version $maxAvailableVersion, but $MinimumVersion is required."
+        }
+        
+        # Request to install with the adequate min version
+        $caption = "Install missing Microsoft.Graph PowerShell module"
+        $verboseConfirmMessage = "This cmdlet requires the Microsoft.Graph PowerShell module. It can be automatically installed now if you are running in an elevated sessions."
+        if ($PSCmdlet.ShouldProcess($verboseConfirmMessage, $verboseConfirmMessage, $caption)) {
+            if (!(Get-IsElevatedSession)) {
+                Write-Error `
+                        -Message "To install the missing Microsoft.Graph module, you must run this cmdlet as an administrator. This cmdlet may not generally require administrator privileges." `
+                        -ErrorAction Stop
+            }
+            
+            Write-Host "Installing missing module Microsoft.Graph"
+            Install-Module `
+                -Name Microsoft.Graph `
+                -MinimumVersion $MinimumVersion `
+                -Repository PSGallery `
+                -AllowClobber `
+                -Force `
+                -ErrorAction Stop
+        }
+
+        Remove-Module -Name PowerShellGet -ErrorAction SilentlyContinue
+        Remove-Module -Name PackageManagement -ErrorAction SilentlyContinue
+    }
+    
+    Remove-Module -Name Microsoft.Graph* -ErrorAction SilentlyContinue
+    Import-Module Microsoft.Graph -MinimumVersion $MinimumVersion -ErrorAction Continue
+}
+
+function Request-AzPowerShellModule {
+    [CmdletBinding(SupportsShouldProcess, ConfirmImpact="High")]
+    param()
+
+    # There is an known issue where versions less than PS 6.2 don't have the Az rollup module installed:
+    # https://github.com/Azure/azure-powershell/issues/9835 
+    if ($PSVersionTable.PSVersion -gt [Version]::new(6,2)) {
+        $azModule = Get-Module -Name Az -ListAvailable
+    } else {
+        $azModule = Get-Module -Name Az.* -ListAvailable
+    }
+
+    $storageModule = Get-Module -Name Az.Storage -ListAvailable | `
+        Where-Object { 
+            $_.Version -ge [Version]::new(4,3,0) 
+        }
+
+    # Do should process if modules must be installed
+    if ($null -eq $azModule -or $null -eq $storageModule) {
+        $caption = "Install Azure PowerShell modules"
+        $verboseConfirmMessage = "This module requires Azure PowerShell (`"Az`" module) 2.8.0+ and Az.Storage 4.3.0+. This can be installed now if you are running as an administrator."
+        
+        if ($PSCmdlet.ShouldProcess($verboseConfirmMessage, $verboseConfirmMessage, $caption)) {
+            if (!(Get-IsElevatedSession)) {
+                Write-Error `
+                        -Message "To install the required Azure PowerShell modules, you must run this module as an administrator. This module does not generally require administrator privileges." `
+                        -ErrorAction Stop
+            }
+
+            if ($null -eq $azModule) {
+                Get-Module -Name Az.* | Remove-Module
+                Install-Module -Name Az -Repository PSGallery -AllowClobber -Force -ErrorAction Stop
+                Write-Verbose -Message "Installed latest version of Az module."
+            }
+
+            if ($null -eq $storageModule) {
+                Remove-Module `
+                        -Name Az.Storage `
+                        -Force `
+                        -ErrorAction SilentlyContinue
+                
+                try {
+                    Uninstall-Module `
+                            -Name Az.Storage `
+                            -Force `
+                            -ErrorAction SilentlyContinue
+                } catch {
+                    Write-Error `
+                            -Message "Unable to uninstall the existing Az.Storage module which has a version lower than 2.0.0." `
+                            -ErrorAction Stop
+                }
+
+                Install-Module `
+                        -Name Az.Storage `
+                        -Repository PSGallery `
+                        -AllowClobber `
+                        -Force `
+                        -MinimumVersion "4.3.0" `
+                        -SkipPublisherCheck `
+                        -ErrorAction Stop
+            }       
+        }
+    }
+    
+    Remove-Module -Name PowerShellGet -ErrorAction SilentlyContinue
+    Remove-Module -Name PackageManagement -ErrorAction SilentlyContinue
+    Remove-Module -Name Az.Storage -Force -ErrorAction SilentlyContinue
+    Remove-Module -Name Az.Accounts -Force -ErrorAction SilentlyContinue
+    Remove-Module -Name Az.Network -Force -ErrorAction SilentlyContinue
+
+    $storageModule = ,(Get-Module -Name Az.Storage -ListAvailable | `
+        Where-Object { 
+            $_.Version -ge [Version]::new(4,3,0) 
+        } | `
+        Sort-Object -Property Version -Descending)
+
+    Import-Module -ModuleInfo $storageModule[0] -Global -ErrorAction Stop
+    Import-Module -Name Az.Network -Global -ErrorAction Stop
+}
+
+function Assert-DotNetFrameworkVersion {
+    <#
+    .SYNOPSIS
+    Require a particular .NET Framework version or throw an error if it's not available. 
+
+    .DESCRIPTION
+    This cmdlet makes it possible to throw an error if a particular .NET Framework version is not installed on Windows. It wraps the registry using the information about .NET Framework here: https://docs.microsoft.com/en-us/dotnet/framework/migration-guide/how-to-determine-which-versions-are-installed#query-the-registry-using-code. This cmdlet is not PowerShell 5.1 only, since it's reasonable to imagine a case where a PS6+ cmdlet/module would want to require a particular version of .NET.
+
+    .PARAMETER DotNetFrameworkVersion
+    The minimum version of .NET Framework to require. If a newer version is found, that will satisify the request.
+
+    .EXAMPLE 
+    Assert-DotNetFrameworkVersion
+    #>
+
+    [CmdletBinding()]
+    param(
+        [Parameter(Mandatory=$true)]
+        [ValidateSet(
+            "Framework4.5", 
+            "Framework4.5.1",
+            "Framework4.5.2", 
+            "Framework4.6", 
+            "Framework4.6.1", 
+            "Framework4.6.2", 
+            "Framework4.7", 
+            "Framework4.7.1", 
+            "Framework4.7.2", 
+            "Framework4.8")]
+        [string]$DotNetFrameworkVersion
+    )
+
+    Assert-IsWindows
+
+    $v4 = Get-ChildItem -Path "HKLM:\SOFTWARE\Microsoft\NET Framework Setup\NDP" | `
+        Where-Object { $_.PSChildName -eq "v4" }
+    if ($null -eq $v4) {
+        Write-Error `
+                -Message "This module/cmdlet requires at least .NET 4.0 to be installed." `
+                -ErrorAction Stop
+    }
+
+    $full = Get-ChildItem -Path "HKLM:\SOFTWARE\Microsoft\NET Framework Setup\NDP\v4" | `
+        Where-Object { $_.PSChildName -eq "Full" }
+    if ($null -eq $full) {
+        Write-Error `
+                -Message "This module/cmdlet requires at least .NET 4.5 to be installed." `
+                -ErrorAction Stop
+    }
+
+    $release = Get-ItemProperty -Path "HKLM:\SOFTWARE\Microsoft\NET Framework Setup\NDP\v4\Full" | `
+        Select-Object -ExpandProperty Release
+    if ($null -eq $release) {
+        Write-Error `
+                -Message "The Release property is not set at HKLM:\SOFTWARE\Microsoft\NET Framework Setup\NDP\v4\Full." `
+                -ErrorAction Stop
+    }
+
+    $minimumVersionMet = $false
+
+    # Logic taken from: https://docs.microsoft.com/en-us/dotnet/framework/migration-guide/how-to-determine-which-versions-are-installed#query-the-registry-using-code
+    switch($DotNetFrameworkVersion) {
+        "Framework4.5" {
+            if ($release -ge 378389) {
+                $minimumVersionMet = $true
+            }
+        }
+
+        "Framework4.5.1" {
+            if ($release -ge 378675) {
+                $minimumVersionMet = $true
+            }
+        }
+
+        "Framework4.5.2" {
+            if ($release -ge 379893) {
+                $minimumVersionMet = $true
+            }
+        }
+
+        "Framework4.6" {
+            if ($release -ge 393295) {
+                $minimumVersionMet = $true
+            }
+        }
+
+        "Framework4.6.1" {
+            if ($release -ge 394254) {
+                $minimumVersionMet = $true
+            }
+        } 
+
+        "Framework4.6.2" {
+            if ($release -ge 394802) {
+                $minimumVersionMet = $true
+            }
+        } 
+
+        "Framework4.7" {
+            if ($release -ge 460798) {
+                $minimumVersionMet = $true
+            }
+        } 
+
+        "Framework4.7.1" {
+            if ($release -ge 461308) {
+                $minimumVersionMet = $true
+            }
+        } 
+        
+        "Framework4.7.2" {
+            if ($release -ge 461808) {
+                $minimumVersionMet = $true
+            }
+        }
+            
+        "Framework4.8" {
+            if ($release -ge 528040) {
+                $minimumVersionMet = $true
+            }
+        }
+    }
+
+    if (!$minimumVersionMet) {
+        Write-Error `
+                -Message "This module/cmdlet requires at least .NET $DotNetFrameworkVersion to be installed. Please upgrade to the newest .NET Framework available." `
+                -ErrorAction Stop
+    }
+}
+
+# This class is a wrapper around SecureString and StringBuilder to provide a consistent interface 
+# (Append versus AppendChar) and specialized object return (give a string when StringBuilder, 
+# SecureString when SecureString) so you don't have to care what the underlying object is. 
+class OptionalSecureStringBuilder {
+    hidden [SecureString]$SecureString
+    hidden [StringBuilder]$StringBuilder
+    hidden [bool]$IsSecureString
+
+    # Create an OptionalSecureStringBuilder with the desired underlying object.
+    OptionalSecureStringBuilder([bool]$isSecureString) {
+        $this.IsSecureString = $isSecureString
+        if ($this.IsSecureString) {
+            $this.SecureString = [SecureString]::new()
+        } else {
+            $this.StringBuilder = [StringBuilder]::new()
+        }
+    }
+    
+    # Append a string to the internal object.
+    [void]Append([string]$append) {
+        if ($this.IsSecureString) {
+            foreach($c in $append) {
+                $this.SecureString.AppendChar($c)
+            }
+        } else {
+            $this.StringBuilder.Append($append) | Out-Null
+        }
+    }
+
+    # Get the actual object you've been writing to.
+    [object]GetInternalObject() {
+        if ($this.IsSecureString) {
+            return $this.SecureString
+        } else {
+            return $this.StringBuilder.ToString()
+        }
+    }
+}
+
+function Get-RandomString {
+    <#
+    .SYNOPSIS
+    Generate a random string for the purposes of password generation or random characters for unique names.
+
+    .DESCRIPTION
+    Generate a random string for the purposes of password generation or random characters for unique names.
+
+    .PARAMETER StringLength
+    The length of the string to generate.
+
+    .PARAMETER AlphanumericOnly
+    The string should only include alphanumeric characters.
+
+    .PARAMETER CaseSensitive
+    Distinguishes between the same characters of different case. 
+
+    .PARAMETER IncludeSimilarCharacters
+    Include characters that might easily be mistaken for each other (depending on the font): 1, l, I.
+
+    .PARAMETER ExcludeCharacters
+    Don't include these characters in the random string.
+    
+    .PARAMETER AsSecureString
+    Return the object as a secure string rather than a regular string.
+
+    .EXAMPLE
+    Get-RandomString -StringLength 10 -AlphanumericOnly -AsSecureString
+
+    .OUTPUTS
+    System.String
+    System.Security.SecureString
+    #>
+
+    [CmdletBinding()]
+    param(
+        [Parameter(Mandatory=$true)]
+        [int]$StringLength,
+
+        [Parameter(Mandatory=$false)]
+        [switch]$AlphanumericOnly,
+
+        [Parameter(Mandatory=$false)]
+        [switch]$CaseSensitive,
+
+        [Parameter(Mandatory=$false)]
+        [switch]$IncludeSimilarCharacters,
+
+        [Parameter(Mandatory=$false)]
+        [string[]]$ExcludeCharacters,
+
+        [Parameter(Mandatory=$false)]
+        [switch]$AsSecureString
+    )
+
+    $characters = [string[]]@()
+
+    $characters += 97..122 | ForEach-Object { [char]$_ }
+    if ($CaseSensitive) {
+        $characters += 65..90 | ForEach-Object { [char]$_ }
+    }
+
+    $characters += 0..9 | ForEach-Object { $_.ToString() }
+    
+    if (!$AlphanumericOnly) {
+        $characters += 33..46 | ForEach-Object { [char]$_ }
+        $characters += 91..96 | ForEach-Object { [char]$_ }
+        $characters += 123..126 | ForEach-Object { [char]$_ }
+    }
+
+    if (!$IncludeSimilarCharacters) {
+        $ExcludeCharacters += "1", "l", "I", "0", "O"
+    }
+
+    $characters = $characters | Where-Object { $_ -notin $ExcludeCharacters }
+
+    $acc = [OptionalSecureStringBuilder]::new($AsSecureString)
+    for($i=0; $i -lt $StringLength; $i++) {
+        $random = Get-Random -Minimum 0 -Maximum $characters.Length
+        $acc.Append($characters[$random])
+    }
+
+    return $acc.GetInternalObject()
+}
+
+function Get-ParentContainer {
+    <#
+    .SYNOPSIS
+    Parse the parent container of the given DistinguishedName
+    .DESCRIPTION
+    This cmdlet parses the parent container of the given DistinguishedName
+    .EXAMPLE
+    Get-ParentContainer -DistinguishedName "CN=abcef,OU=Domain Controllers,DC=defgh,DC=com" 
+    # output: "OU=Domain Controllers,DC=defgh,DC=com"
+    #>
+
+    [CmdletBinding()]
+    param(
+        [Parameter(Mandatory=$true, Position=0)]
+        [string]$DistinguishedName
+    )
+
+    begin {}
+
+    Process {
+
+        $min_idx = 0
+        $attributes = 'DC','CN','OU','O','STREET','L','ST','C',"UID"
+        $indices = New-Object -TypeName 'System.Collections.ArrayList';
+
+
+        foreach ($attr in $attributes)
+        {  
+            $attr = "," + $attr + "="  # Ex: ",DC="
+            
+            $idx = $DistinguishedName.IndexOf($attr) # Find first occurance
+
+            if ($idx -eq -1) { continue }
+            
+            $null = $indices.Add($idx)
+        }
+
+        $sortedIndices = $indices | Sort-Object
+
+        if ($indices.Count -ne 0)
+        {
+            $min_idx = $sortedIndices[0] + 1
+        }
+
+        $ParentContainer = $DistinguishedName.Substring($min_idx)
+
+        return $ParentContainer
+    }
+}
+
+function Get-ADDomainInternal {
+    [CmdletBinding()]
+    
+    param(
+        [Parameter(Mandatory=$false, ValueFromPipeline=$true, Position=0)]
+        [string]$Identity,
+
+        [Parameter(Mandatory=$false)]
+        [System.Management.Automation.PSCredential]$Credential,
+
+        [Parameter(Mandatory=$false)]
+        [string]$Server
+    )
+
+    process {
+        switch((Get-OSPlatform)) {
+            "Windows" {
+                $parameters = @{}
+
+                if (![string]::IsNullOrEmpty($Identity)) {
+                    $parameters += @{ "Identity" = $Identity }
+                }
+
+                if ($null -ne $Credential) {
+                    $parameters += @{ "Credential" = $Credential }
+                }
+
+                if (![string]::IsNullOrEmpty($Server)) {
+                    $parameters += @{ "Server" = $Server }
+                }
+
+                return Get-ADDomain @parameters
+            }
+
+            "Linux" {
+                throw [System.PlatformNotSupportedException]::new()
+            }
+
+            "OSX" {
+                throw [System.PlatformNotSupportedException]::new()
+            }
+
+            default {
+                throw [System.PlatformNotSupportedException]::new()
+            }
+        }
+    }
+}
+
+function Get-ADComputerInternal {
+    [CmdletBinding()]
+    
+    param(
+        [Parameter(Mandatory=$true, ParameterSetName="FilterParameterSet")]
+        [string]$Filter,
+
+        [Parameter(Mandatory=$true, ParameterSetName="IdentityParameterSet")]
+        [string]$Identity,
+
+        [Parameter(Mandatory=$false)]
+        [string[]]$Properties,
+        
+        [Parameter(Mandatory=$false)]
+        [string]$Server
+    )
+
+    switch ((Get-OSPlatform)) {
+        "Windows" {
+            $parameters = @{}
+
+            if (![string]::IsNullOrEmpty($Filter)) {
+                $parameters += @{ "Filter" = $Filter }
+            }
+
+            if (![string]::IsNullOrEmpty($Identity)) {
+                $parameters += @{ "Identity" = $Identity }
+            }
+
+            if ($null -ne $Properties) {
+                $parameters += @{ "Properties" = $Properties }
+            }
+
+            if (![string]::IsNullOrEmpty($Server)) {
+                $parameters += @{ "Server" = $Server }
+            }
+
+            return Get-ADComputer @parameters
+        }
+
+        "Linux" {
+            throw [System.PlatformNotSupportedException]::new()
+        }
+
+        "OSX" {
+            throw [System.PlatformNotSupportedException]::new()
+        }
+
+        default {
+            throw [System.PlatformNotSupportedException]::new()
+        }
+    }
+}
+
+function Rename-ADObjectWithConfirmation {
+    <#
+    .SYNOPSIS
+    Rename an ADObject with extra confirmation if the new name is different than the original name
+    .DESCRIPTION
+    Rename an ADObject with extra confirmation if the new name is different than the original name. If the names are equivalent, nothing happens.
+    .EXAMPLE
+    Rename-ADObjectWithConfirmation -ADObject $ADOBJECT -NewName $SOME_STRING
+    # 
+    #>
+    [CmdletBinding()]
+    
+    param(
+        [Parameter(Mandatory=$true)]
+        [object]$ADObject,
+
+        [Parameter(Mandatory=$true)]
+        [string]$NewName
+    )
+
+    $existingADObjectName = $ADObject.Name
+    if ($NewName -ne $existingADObjectName)
+    {
+        Write-Host "Existing AD Object Name: $existingADObjectName ; New AD Object Name: $NewName"
+        $message = "`nWould you like to replace the AD Object Name with $NewName instead?"
+        $options = [System.Management.Automation.Host.ChoiceDescription[]]("&Yes", "&No")
+        $result = $host.ui.PromptForChoice($title, $message, $options, 0)
+        if ($result -eq 0)
+        {
+            Rename-ADObject -Identity $ADObject -NewName $NewName
+        }
+    }
+
+}
+
+
+function ConvertTo-EncodedJson {
+    [CmdletBinding()]
+    
+    param(
+        [Parameter(Mandatory=$true, ValueFromPipeline=$true)]
+        [object]$Object,
+
+        [Parameter(Mandatory=$false)]
+        [int]$Depth = 2
+    )
+
+    $Object = ($Object | ConvertTo-Json -Compress -Depth $Depth).
+        Replace("`"", "*").
+        Replace("[", "<").
+        Replace("]", ">").
+        Replace("{", "^").
+        Replace("}", "%")
+    
+    return $Object
+}
+
+function ConvertFrom-EncodedJson {
+    [CmdletBinding()]
+    
+    param(
+        [string]$String
+    )
+
+    $String = $String.
+        Replace("*", "`"").
+        Replace("<", "[").
+        Replace(">", "]").
+        Replace("^", "{").
+        Replace("%", "}")
+    
+    return (ConvertFrom-Json -InputObject $String)
+}
+
+function Write-OdjBlob {
+    [CmdletBinding()]
+    
+    param(
+        [Parameter(Mandatory=$true)]
+        [string]$OdjBlob,
+
+        [Parameter(Mandatory=$true)]
+        [string]$Path
+    )
+
+    $byteArray = [System.Byte[]]@()
+    $byteArray += 255
+    $byteArray += 254
+
+    $byteArray += [System.Text.Encoding]::Unicode.GetBytes($OdjBlob)
+
+    $byteArray += 0
+    $byteArray += 0
+
+    $writer = [System.IO.File]::Create($Path)
+    $writer.Write($byteArray, 0, $byteArray.Length)
+
+    $writer.Close()
+    $writer.Dispose()
+}
+
+function Register-OfflineMachine {
+    [CmdletBinding()]
+    
+    param(
+        [Parameter(Mandatory=$true, ValueFromPipeline=$true)]
+        [string]$MachineName,
+        
+        [Parameter(Mandatory=$false)]
+        [string]$Domain,
+
+        [Parameter(Mandatory=$false)]
+        [string]$MachineOU,
+
+        [Parameter(Mandatory=$false)]
+        [string]$DCName,
+        
+        [Parameter(Mandatory=$false)]
+        [switch]$Reuse,
+
+        [Parameter(Mandatory=$false)]
+        [switch]$NoSearch,
+        
+        [Parameter(Mandatory=$false)]
+        [switch]$DefaultPassword,
+
+        [Parameter(Mandatory=$false)]
+        [switch]$RootCACertificates,
+
+        [Parameter(Mandatory=$false)]
+        [string]$CertificateTemplate,
+
+        [Parameter(Mandatory=$false)]
+        [string[]]$PolicyNames,
+
+        [Parameter(Mandatory=$false)]
+        [string[]]$PolicyPaths,
+        
+        [Parameter(Mandatory=$false)]
+        [string]$Netbios,
+        
+        [Parameter(Mandatory=$false)]
+        [string]$PersistentSite,
+
+        [Parameter(Mandatory=$false)]
+        [string]$DynamicSite,
+
+        [Parameter(Mandatory=$false)]
+        [string]$PrimaryDNS
+    )
+
+    process {
+        $properties = @{}
+
+        if ([string]::IsNullOrEmpty($Domain)) {
+            $Domain = Get-ADDomainInternal | `
+                Select-Object -ExpandProperty DNSRoot
+        } else {
+            try {
+                Get-ADDomainInternal -Identity $Domain | Out-Null
+            } catch {
+                throw [System.ArgumentException]::new(
+                    "Provided domain $Domain was not found.", "Domain")
+            }
+        }
+
+        $properties += @{ "Domain" = $Domain }
+
+        if (![string]::IsNullOrEmpty($MachineName)) {
+            $computer = Get-ADComputerInternal `
+                    -Filter "Name -eq '$MachineName'" `
+                    -Server $Domain
+
+            if ($null -ne $computer) {
+                throw [System.ArgumentException]::new(
+                    "Machine $MachineName already exists.", "MachineName")
+            }
+        } else {
+            throw [System.ArgumentException]::new(
+                "The machine name property must not be empty.", "MachineName")
+        }
+
+        $properties += @{ "MachineName" = $MachineName }
+
+        if ($PSBoundParameters.ContainsKey("MachineOU")) {
+            throw [System.NotImplementedException]::new()
+        }
+    
+        if ($PSBoundParameters.ContainsKey("DCName")) {
+            throw [System.NotImplementedException]::new()
+        }
+    
+        if ($PSBoundParameters.ContainsKey("Reuse")) {
+            throw [System.NotImplementedException]::new()
+        }
+        
+        if ($PSBoundParameters.ContainsKey("NoSearch")) {
+            throw [System.NotImplementedException]::new()
+        }
+        
+        if ($PSBoundParameters.ContainsKey("DefaultPassword")) {
+            throw [System.NotImplementedException]::new()
+        }
+    
+        if ($PSBoundParameters.ContainsKey("RootCACertificates")) {
+            throw [System.NotImplementedException]::new()
+        }
+    
+        if ($PSBoundParameters.ContainsKey("CertificateTemplate")) {
+            throw [System.NotImplementedException]::new()
+        }
+    
+        if ($PSBoundParameters.ContainsKey("PolicyNames")) {
+            throw [System.NotImplementedException]::new()
+        }
+    
+        if ($PSBoundParameters.ContainsKey("PolicyPaths")) {
+            throw [System.NotImplementedException]::new()
+        }
+        
+        if ($PSBoundParameters.ContainsKey("Netbios")) {
+            throw [System.NotImplementedException]::new()
+        }
+        
+        if ($PSBoundParameters.ContainsKey("PersistentSite")) {
+            throw [System.NotImplementedException]::new()
+        }
+    
+        if ($PSBoundParameters.ContainsKey("DynamicSite")) {
+            throw [System.NotImplementedException]::new()
+        }
+    
+        if ($PSBoundParameters.ContainsKey("PrimaryDNS")) {
+            throw [System.NotImplementedException]::new()
+        }
+
+        switch((Get-OSPlatform)) {
+            "Windows" {
+                return Register-OfflineMachineWindows @properties
+            }
+
+            "Linux" {
+                throw [System.PlatformNotSupportedException]::new()
+            }
+
+            "OSX" {
+                throw [System.PlatformNotSupportedException]::new()
+            }
+
+            default {
+                throw [System.PlatformNotSupportedException]::new()
+            }
+        }
+    }
+}
+
+function Register-OfflineMachineWindows {
+    [CmdletBinding()]
+    
+    param(
+        [Parameter(Mandatory=$true, ValueFromPipeline=$true)]
+        [string]$MachineName,
+        
+        [Parameter(Mandatory=$false)]
+        [string]$Domain,
+
+        [Parameter(Mandatory=$false)]
+        [string]$MachineOU,
+
+        [Parameter(Mandatory=$false)]
+        [string]$DCName,
+        
+        [Parameter(Mandatory=$false)]
+        [switch]$Reuse,
+
+        [Parameter(Mandatory=$false)]
+        [switch]$NoSearch,
+        
+        [Parameter(Mandatory=$false)]
+        [switch]$DefaultPassword,
+
+        [Parameter(Mandatory=$false)]
+        [switch]$RootCACertificates,
+
+        [Parameter(Mandatory=$false)]
+        [string]$CertificateTemplate,
+
+        [Parameter(Mandatory=$false)]
+        [string[]]$PolicyNames,
+
+        [Parameter(Mandatory=$false)]
+        [string[]]$PolicyPaths,
+        
+        [Parameter(Mandatory=$false)]
+        [string]$Netbios,
+        
+        [Parameter(Mandatory=$false)]
+        [string]$PersistentSite,
+
+        [Parameter(Mandatory=$false)]
+        [string]$DynamicSite,
+
+        [Parameter(Mandatory=$false)]
+        [string]$PrimaryDNS
+    )
+
+    process {
+        if ($PSBoundParameters.ContainsKey("MachineOU")) {
+            throw [System.NotImplementedException]::new()
+        }
+    
+        if ($PSBoundParameters.ContainsKey("DCName")) {
+            throw [System.NotImplementedException]::new()
+        }
+    
+        if ($PSBoundParameters.ContainsKey("Reuse")) {
+            throw [System.NotImplementedException]::new()
+        }
+        
+        if ($PSBoundParameters.ContainsKey("NoSearch")) {
+            throw [System.NotImplementedException]::new()
+        }
+        
+        if ($PSBoundParameters.ContainsKey("DefaultPassword")) {
+            throw [System.NotImplementedException]::new()
+        }
+    
+        if ($PSBoundParameters.ContainsKey("RootCACertificates")) {
+            throw [System.NotImplementedException]::new()
+        }
+    
+        if ($PSBoundParameters.ContainsKey("CertificateTemplate")) {
+            throw [System.NotImplementedException]::new()
+        }
+    
+        if ($PSBoundParameters.ContainsKey("PolicyNames")) {
+            throw [System.NotImplementedException]::new()
+        }
+    
+        if ($PSBoundParameters.ContainsKey("PolicyPaths")) {
+            throw [System.NotImplementedException]::new()
+        }
+        
+        if ($PSBoundParameters.ContainsKey("Netbios")) {
+            throw [System.NotImplementedException]::new()
+        }
+        
+        if ($PSBoundParameters.ContainsKey("PersistentSite")) {
+            throw [System.NotImplementedException]::new()
+        }
+    
+        if ($PSBoundParameters.ContainsKey("DynamicSite")) {
+            throw [System.NotImplementedException]::new()
+        }
+    
+        if ($PSBoundParameters.ContainsKey("PrimaryDNS")) {
+            throw [System.NotImplementedException]::new()
+        }
+
+        $sb = [System.Text.StringBuilder]::new()
+        $sb.Append("djoin.exe /provision") | Out-Null
+
+        $sb.Append(" /domain $Domain") | Out-Null
+        $sb.Append(" /machine $MachineName") | Out-Null
+
+        $tempFile = [System.IO.Path]::GetTempFileName()
+        $sb.Append(" /savefile $tempFile") | Out-Null
+        
+        $djoinResult = Invoke-Expression -Command $sb.ToString()
+
+        if ($djoinResult -like "*Computer provisioning completed successfully*") {
+            $blobArray = [System.Text.Encoding]::Unicode.GetBytes((Get-Content -Path $tempFile))
+            $blobArray = $blobArray[0..($blobArray.Length-3)]
+
+            Remove-Item -Path $tempFile
+
+            return [System.Text.Encoding]::Unicode.GetString($blobArray)
+        } else {
+            Write-Error `
+                    -Message "Machine $MachineName provisioning failed. DJoin output: $djoinResult" `
+                    -ErrorAction Stop
+        }
+    }
+}
+
+function Join-OfflineMachine {
+    [CmdletBinding()]
+    
+    param(
+        [Parameter(Mandatory=$true)]
+        [string]$OdjBlob,
+
+        [Parameter(Mandatory=$false, ParameterSetName="WindowsParameterSet")]
+        [string]$WindowsPath
+    )
+
+    switch((Get-OSPlatform)) {
+        "Windows" {
+            if ([string]::IsNullOrEmpty($WindowsPath)) {
+                $WindowsPath = $env:windir
+            }
+
+            $tempFile = [System.IO.Path]::GetTempFileName()
+            Write-OdjBlob -OdjBlob $OdjBlob -Path $tempFile
+
+            $sb = [System.Text.StringBuilder]::new()
+            $sb.Append("djoin.exe /requestodj") | Out-Null
+            $sb.Append(" /loadfile $tempFile") | Out-Null
+            $sb.Append(" /windowspath $WindowsPath") | Out-Null
+            $sb.Append(" /localos") | Out-Null
+
+            $djoinResult = Invoke-Expression -Command $sb.ToString()
+            if ($djoinResult -like "*successfully*") {
+                Write-Information -MessageData "Machine successfully provisioned. A reboot is required for changes to be applied."
+                Remove-Item -Path $tempFile
+            } else {
+                Write-Error `
+                        -Message "Machine failed to provision. DJoin output: $djoinResult" `
+                        -ErrorAction Stop
+            }
+        }
+        
+        "Linux" {
+            throw [System.PlatformNotSupportedException]::new()
+        }
+
+        "OSX" {
+            throw [System.PlatformNotSupportedException]::new()
+        }
+
+        default {
+            throw [System.PlatformNotSupportedException]::new()
+        }
+    }
+}
+
+function New-RegistryItem {
+    [CmdletBinding()]
+    
+    param(
+        [Parameter(Mandatory=$true)]
+        [string]$ParentPath,
+
+        [Parameter(Mandatory=$true)]
+        [string]$Name
+    )
+
+    Assert-IsWindows
+
+    $ParentPath = $args[0]
+    $Name = $args[1]
+
+    $regItem = Get-ChildItem -Path $ParentPath | `
+        Where-Object { $_.PSChildName -eq $Name }
+    
+    if ($null -eq $regItem) {
+        New-Item -Path ($ParentPath + "\" + $Name) | `
+            Out-Null
+    }
+}
+
+function New-RegistryItemProperty {
+    [CmdletBinding()]
+
+    param(
+        [Parameter(Mandatory=$true)]
+        [string]$Path,
+
+        [Parameter(Mandatory=$true)]
+        [string]$Name,
+
+        [Parameter(Mandatory=$true)]
+        [string]$Value
+    )
+
+    Assert-IsWindows
+
+    $regItemProperty = Get-ItemProperty -Path $Path | `
+        Where-Object { $_.Name -eq $Name }
+    
+    if ($null -eq $regItemProperty) {
+        New-ItemProperty `
+                -Path $Path `
+                -Name $Name `
+                -Value $Value | `
+            Out-Null
+    } else {
+        Set-ItemProperty `
+                -Path $Path `
+                -Name $Name `
+                -Value $Value | `
+            Out-Null
+    }
+}
+
+function Resolve-DnsNameInternal {
+    [CmdletBinding()]
+    
+    param(
+        [Parameter(
+            Mandatory=$true, 
+            Position=0, 
+            ValueFromPipeline=$true, 
+            ValueFromPipelineByPropertyName=$true)]
+        [string]$Name
+    )
+
+    process {
+        switch((Get-OSPlatform)) {
+            "Windows" {
+                return (Resolve-DnsName -Name $Name)
+            }
+
+            "Linux" {
+                throw [System.PlatformNotSupportedException]::new()
+            }
+
+            "OSX" {
+                throw [System.PlatformNotSupportedException]::new()
+            }
+
+            default {
+                throw [System.PlatformNotSupportedException]::new()
+            }
+        }
+    }
+}
+
+function Resolve-PathRelative {
+    [CmdletBinding()]
+
+    param(
+        [Parameter(
+            Mandatory=$true, 
+            Position=0)]
+        [string[]]$PathParts
+    )
+
+    return [System.IO.Path]::GetFullPath(
+        [System.IO.Path]::Combine($PathParts))
+}
+
+function Get-CurrentModule {
+    [CmdletBinding()]
+    param()
+
+    $ModuleInfo = Get-Module | Where-Object { $_.Path -eq $PSCommandPath }
+    if ($null -eq $moduleInfo) {
+        throw [System.IO.FileNotFoundException]::new(
+            "Could not find a loaded module with the indicated filename.", $PSCommandPath)
+    }
+
+    return $ModuleInfo
+}
+
+function Get-ModuleFiles {
+    [CmdletBinding()]
+
+    param(
+        [Parameter(Mandatory = $false, ValueFromPipeline=$true)]
+        [System.Management.Automation.PSModuleInfo]$ModuleInfo
+    )
+
+    process {
+        $moduleFiles = [System.Collections.Generic.HashSet[string]]::new()
+
+        if (!$PSBoundParameters.ContainsKey("ModuleInfo")) {
+            $ModuleInfo = Get-CurrentModule
+        }
+    
+        $manifestPath = Resolve-PathRelative `
+                -PathParts $ModuleInfo.ModuleBase, "$($moduleInfo.Name).psd1"
+        
+        if (!(Test-Path -Path $manifestPath)) {
+            throw [System.IO.FileNotFoundException]::new(
+                "Could not find a module manifest with the indicated filename", $manifestPath)
+        }
+        
+        try {
+            $manifest = Import-PowerShellDataFile -Path $manifestPath
+        } catch {
+            throw [System.IO.FileNotFoundException]::new(
+                "File matching name of manifest found, but does not contain module manifest.", $manifestPath)
+        }
+    
+        $moduleFiles.Add($manifestPath) | Out-Null
+        $moduleFiles.Add((Resolve-PathRelative `
+                -PathParts $ModuleInfo.ModuleBase, $manifest.RootModule)) | `
+            Out-Null
+        
+        if ($null -ne $manifest.NestedModules) {
+            foreach($nestedModule in $manifest.NestedModules) {
+                $moduleFiles.Add((Resolve-PathRelative `
+                        -PathParts $ModuleInfo.ModuleBase, $nestedModule)) | `
+                    Out-Null
+            }
+        }
+        
+        if ($null -ne $manifest.FormatsToProcess) {
+            foreach($format in $manifest.FormatsToProcess) {
+                $moduleFiles.Add((Resolve-PathRelative `
+                        -PathParts $ModuleInfo.ModuleBase, $format)) | `
+                    Out-Null
+            }
+        }
+    
+        if ($null -ne $manifest.RequiredAssemblies) {
+            foreach($assembly in $manifest.RequiredAssemblies) {
+                $moduleFiles.Add((Resolve-PathRelative `
+                        -PathParts $ModuleInfo.ModuleBase, $assembly)) | `
+                    Out-Null
+            }
+        }
+
+        return $moduleFiles
+    }
+}
+
+function Copy-RemoteModule {
+    [CmdletBinding()]
+    param(
+        [Parameter(Mandatory=$true)]
+        [System.Management.Automation.Runspaces.PSSession]$Session
+    )
+
+    $moduleInfo = Get-CurrentModule
+    $moduleFiles = Get-ModuleFiles | `
+        Get-Item | `
+        Select-Object `
+            @{ Name = "Name"; Expression = { $_.Name } }, 
+            @{ Name = "Content"; Expression = { (Get-Content -Path $_.FullName) } }
+
+    Invoke-Command `
+            -Session $Session  `
+            -ArgumentList $moduleInfo.Name, $moduleInfo.Version.ToString(), $moduleFiles `
+            -ScriptBlock {
+                $moduleName = $args[0]
+                $moduleVersion = $args[1]
+                $moduleFiles = $args[2]
+
+                $psModPath = $env:PSModulePath.Split(";")[0]
+                if (!(Test-Path -Path $psModPath)) {
+                    New-Item -Path $psModPath -ItemType Directory | Out-Null
+                }
+
+                $modulePath = [System.IO.Path]::Combine(
+                    $psModPath, $moduleName, $moduleVersion)
+                if (!(Test-Path -Path $modulePath)) {
+                    New-Item -Path $modulePath -ItemType Directory | Out-Null
+                }
+
+                foreach($moduleFile in $moduleFiles) {
+                    $filePath = [System.IO.Path]::Combine($modulePath, $moduleFile.Name)
+                    $fileContent = $moduleFile.Content
+                    Set-Content -Path $filePath -Value $fileContent
+                }
+            }
+}
+
+$sessionDictionary = [System.Collections.Generic.Dictionary[System.Tuple[string, string], System.Management.Automation.Runspaces.PSSession]]::new()
+function Initialize-RemoteSession {
+    [CmdletBinding()]
+    
+    param(
+        [Parameter(Mandatory=$true, ParameterSetName="Copy-Session")]
+        [System.Management.Automation.Runspaces.PSSession]$Session,
+
+        [Parameter(Mandatory=$true, ParameterSetName="Copy-ComputerName")]
+        [string]$ComputerName,
+
+        [Parameter(Mandatory=$false, ParameterSetName="Copy-ComputerName")]
+        [System.Management.Automation.PSCredential]$Credential,
+
+        [Parameter(Mandatory=$true, ParameterSetName="Copy-Session")]
+        [Parameter(Mandatory=$true, ParameterSetName="Copy-ComputerName")]
+        [switch]$InstallViaCopy,
+
+        [Parameter(Mandatory=$false, ParameterSetName="Copy-Session")]
+        [Parameter(Mandatory=$false, ParameterSetName="Copy-ComputerName")]
+        [hashtable]$OverrideModuleConfig = @{}
+    )
+
+    $paramSplit = $PSCmdlet.ParameterSetName.Split("-")
+    $ScriptCopyBehavior = $paramSplit[0]
+    $SessionBehavior = $paramSplit[1]
+
+    switch($SessionBehavior) {
+        "Session" { 
+            $ComputerName = $session.ComputerName
+            $username = Invoke-Command -Session $Session -ScriptBlock {
+                $(whoami).ToLowerInvariant()
+            }
+        }
+
+        "ComputerName" {
+            $sessionParameters = @{ "ComputerName" = $ComputerName }
+            
+            if ($PSBoundParameters.ContainsKey("Credential")) {
+                $sessionParameters += @{ "Credential" = $Credential }
+                $username = $Credential.UserName
+            } else {
+                $username = $(whoami).ToLowerInvariant()
+            }
+
+            $Session = New-PSSession @sessionParameters
+        }
+
+        default {
+            throw [System.ArgumentException]::new(
+                "Unrecognized session parameter set.", "SessionBehavior")
+        }
+    }
+    
+    $lookupTuple = [System.Tuple[string, string]]::new($ComputerName, $username)
+    $existingSession = [System.Management.Automation.Runspaces.PSSession]$null
+    if ($sessionDictionary.TryGetValue($lookupTuple, [ref]$existingSession)) {
+        if ($existingSession.State -ne "Opened") {
+            $sessionDictionary.Remove($existingSession)
+
+            Remove-PSSession `
+                    -Session $existingSession `
+                    -WarningAction SilentlyContinue `
+                    -ErrorAction SilentlyContinue
+            
+            $sessionDictionary.Add($lookupTuple, $Session)
+        } else {
+            Remove-PSSession `
+                -Session $Session `
+                -WarningAction SilentlyContinue `
+                -ErrorAction SilentlyContinue
+
+            $Session = $existingSession
+        }
+    } else {
+        $sessionDictionary.Add($lookupTuple, $Session)
+    }
+
+    $moduleInfo = Get-CurrentModule
+    $remoteModuleInfo = Get-Module `
+            -PSSession $Session `
+            -Name $moduleInfo.Name `
+            -ListAvailable
+    
+    switch($ScriptCopyBehavior) {
+        "Copy" {
+            if ($null -eq $remoteModuleInfo) {
+                Copy-RemoteModule -Session $Session
+            } elseif ($moduleInfo.Version -ne $remoteModuleInfo.Version) {
+                Write-Error `
+                        -Message "There is already a version of this module installed on the destination machine $($Session.ComputerName)" `
+                        -ErrorAction Stop
+            }
+        }
+
+        default {
+            throw [System.ArgumentException]::new(
+                "Unrecognized session parameter set.", "ScriptCopyBehavior")
+        }
+    }
+
+    Invoke-Command `
+            -Session $Session `
+            -ArgumentList $moduleInfo.Name, $OverrideModuleConfig `
+            -ScriptBlock {
+                $moduleName = $args[0]
+                $OverrideModuleConfig = $args[1]
+                Import-Module -Name $moduleName -ArgumentList $OverrideModuleConfig
+                Invoke-Expression -Command "using module $moduleName"
+            }
+
+    return $Session
+}
+#endregion
+
+
+#region Azure Files Active Directory cmdlets
+function Validate-StorageAccount {
+    [CmdletBinding()]
+    param (
+         [Parameter(Mandatory=$true, Position=0)]
+         [string]$ResourceGroupName,
+         [Parameter(Mandatory=$true, Position=1)]
+         [string]$StorageAccountName
+    )
+
+    process
+    {
+        $resourceGroupObject = Get-AzResourceGroup -Name $ResourceGroupName
+
+        if ($null -eq $resourceGroupObject)
+        {
+            $message = "Resource group not found: '$ResourceGroupName'." `
+                + " Please check whether the provided name '$ResourceGroupName' is valid or" `
+                + " whether the resource group exists by running" `
+                + " 'Get-AzResourceGroup -Name <ResourceGroupName>'" `
+                + " (https://docs.microsoft.com/en-us/azure/azure-resource-manager/management/manage-resource-groups-powershell)"
+            Write-Error -Message $message -ErrorAction Stop
+        }
+
+        $storageAccountObject = Get-AzStorageAccount -ResourceGroup $ResourceGroupName -Name $StorageAccountName
+
+        if ($null -eq $storageAccountObject)
+        {
+            $message = "Storage account not found: '$StorageAccountName'." `
+                + " Please check whether the provided name '$StorageAccountName' is valid or" `
+                + " whether the storage account exists by running" `
+                + " 'Get-AzStorageAccount -ResourceGroup <ResourceGroupName> -Name <StorageAccountName>'" `
+                + " (https://docs.microsoft.com/en-us/powershell/module/az.storage/get-azstorageaccount?view=azps-4.4.0)"
+            Write-Error -Message $message -ErrorAction Stop
+        }
+
+        Write-Verbose "Found storage Account '$StorageAccountName' in Resource Group '$ResourceGroupName'"
+
+        return $storageAccountObject
+    }
+}
+
+function Ensure-KerbKeyExists {
+    <#
+    .SYNOPSIS
+        Ensures the storage account has kerb keys created.
+    
+    .DESCRIPTION
+        Ensures the storage account has kerb keys created.  These kerb keys are used for the passwords of the identities
+        created for the storage account in Active Directory.
+    
+        Notably, this command:
+        - Queries the storage account's keys to see if there are any kerb keys.
+        - Generates kerb keys if they do not yet exist.
+    .EXAMPLE
+        PS C:\> Ensure-KerbKeyExists -ResourceGroupName "resourceGroup" -StorageAccountName "storageAccountName"
+    
+    #>
+
+    [CmdletBinding()]
+    param(
+        [Parameter(Mandatory=$True, Position=0, HelpMessage="Resource group name")]
+        [string]$ResourceGroupName,
+
+        [Parameter(Mandatory=$True, Position=1, HelpMessage="Storage account name")]
+        [string]$StorageAccountName
+    )
+
+    process {
+        Write-Verbose "Ensure-KerbKeyExists - Checking for kerberos keys for account:$storageAccountName in resource group:$ResourceGroupName"
+
+        try {
+            $storageAccount = Get-AzStorageAccount -ResourceGroupName $ResourceGroupName -Name $StorageAccountName -ErrorAction Stop
+        }
+        catch {
+            Write-Error -Message "Caught exception: $_" -ErrorAction Stop
+        }
+
+        try {
+            $keys = Get-AzStorageAccountKerbKeys -ResourceGroupName $ResourceGroupName -StorageAccountName $StorageAccountName
+            $kerb1Key = $keys | Where-Object { $_.KeyName -eq "kerb1" }
+            $kerb2Key = $keys | Where-Object { $_.KeyName -eq "kerb2" }
+        }
+        catch {
+            Write-Verbose "Caught exception: $($_.Exception.Message)"
+        }
+
+        if ($null -eq $kerb1Key) {
+            #
+            # The storage account doesn't have kerb keys yet.  Generate them now.
+            #
+
+            try {
+                $keys = New-AzStorageAccountKey -ResourceGroupName $ResourceGroupName -Name $StorageAccountName -KeyName kerb1 -ErrorAction Stop
+            }
+            catch {
+                Write-Error -Message "Caught exception: $_" -ErrorAction Stop
+            }
+
+            $kerb1Key = Get-AzStorageAccountKerbKeys -ResourceGroupName $ResourceGroupName -StorageAccountName $StorageAccountName `
+                        | Where-Object { $_.KeyName -eq "kerb1" }
+        
+            Write-Verbose "    Key: $($kerb1Key.KeyName) generated for StorageAccount: $StorageAccountName"
+        } else {
+            Write-Verbose "    Key: $($kerb1Key.KeyName) exists in Storage Account: $StorageAccountName"
+        }
+
+        if ($null -eq $kerb2Key) {
+            #
+            # The storage account doesn't have kerb keys yet.  Generate them now.
+            #
+
+            $keys = New-AzStorageAccountKey -ResourceGroupName $ResourceGroupName -Name $StorageAccountName -KeyName kerb2 -ErrorAction Stop
+
+            $kerb2Key = Get-AzStorageAccountKerbKeys -ResourceGroupName $ResourceGroupName -StorageAccountName $StorageAccountName `
+                        | Where-Object { $_.KeyName -eq "kerb2" }
+        
+            Write-Verbose "    Key: $($kerb2Key.KeyName) generated for StorageAccount: $StorageAccountName"
+        } else {
+            Write-Verbose "    Key: $($kerb2Key.KeyName) exists in Storage Account: $StorageAccountName"
+        }
+    }
+}
+
+function Get-AzStorageAccountFileEndpoint {
+    <#
+    .SYNOPSIS
+        Gets the file service endpoint for the storage account.
+    
+    .DESCRIPTION
+        Gets the file service endpoint for the storage account.
+        Notably, this command queries the storage account's file endpoint URL
+        (i.e. "https://<storageAccount>.file.core.windows.net/") and returns it.
+    .EXAMPLE
+        PS C:\> Get-AzStorageAccountFileEndpoint -storageAccountName "storageAccount" -resourceGroupName "resourceGroup"
+        https://<storageAccount>.file.core.windows.net/
+    #>
+
+    [CmdletBinding()]
+    param (
+        [Parameter(Mandatory=$True, Position=0, HelpMessage="Storage account name")]
+        [string]$StorageAccountName,
+
+        [Parameter(Mandatory=$True, Position=1, HelpMessage="Resource group name")]
+        [string]$ResourceGroupName
+    )
+
+    $storageAccountObject = Validate-StorageAccount -ResourceGroupName $ResourceGroupName `
+        -StorageAccountName $StorageAccountName -ErrorAction Stop
+
+    if ([string]::IsNullOrEmpty($storageAccountObject.PrimaryEndpoints.File)) {
+        $message = "Cannot find the file service endpoint for storage account" `
+            + " '$StorageAccountName' in resource group '$ResourceGroupName'. This may happen" `
+            + " if the storage account type does not support file service" `
+            + " (https://docs.microsoft.com/en-us/azure/storage/common/storage-account-overview#types-of-storage-accounts)."
+        Write-Error -Message $message -ErrorAction Stop
+    }
+
+    return $storageAccountObject.PrimaryEndpoints.File
+}
+
+function Get-AzStorageAccountActiveDirectoryProperties {
+    <#
+    .SYNOPSIS
+        Gets the active directory properties for the storage account.
+    
+    .DESCRIPTION
+        Gets the active directory properties for the storage account.
+        Notably, this command queries the storage account's AzureFilesIdentityBasedAuth.ActiveDirectoryProperties and returns it.
+    .EXAMPLE
+        PS C:\> Get-AzStorageAccountActiveDirectoryProperties -StorageAccountName "storageAccount" -ResourceGroupName "resourceGroup"
+    #>
+
+    [CmdletBinding()]
+    param (
+        [Parameter(Mandatory=$true, Position=0, ParameterSetName="StorageAccountName")]
+        [string]$ResourceGroupName,
+
+        [Parameter(Mandatory=$true, Position=1, ParameterSetName="StorageAccountName")]
+        [string]$StorageAccountName,
+
+        [Parameter(
+            Mandatory=$true, 
+            Position=0, 
+            ParameterSetName="StorageAccount", 
+            ValueFromPipeline=$true)]
+        [Microsoft.Azure.Commands.Management.Storage.Models.PSStorageAccount]$StorageAccount
+    )
+
+    switch ($PSCmdlet.ParameterSetName) {
+        "StorageAccountName" {
+            $StorageAccount = Validate-StorageAccount -ResourceGroupName $ResourceGroupName `
+                -StorageAccountName $StorageAccountName -ErrorAction Stop
+        }
+
+        "StorageAccount" {                
+            $ResourceGroupName = $StorageAccount.ResourceGroupName
+            $StorageAccountName = $StorageAccount.StorageAccountName
+        }
+
+        default {
+            throw [ArgumentException]::new("Unrecognized parameter set $_")
+        }
+    }
+
+    if ($null -eq $StorageAccount.AzureFilesIdentityBasedAuth.ActiveDirectoryProperties) {
+        $message = "ActiveDirectoryProperties is not set for storage account '$StorageAccountName'" `
+            + " in resource group '$ResourceGroupName'. To set the properties, please use cmdlet" `
+            + " Set-AzStorageAccount if the account is already associated with an Active Directory," `
+            + " or use cmdlet Join-AzStorageAccountForAuth to join the account to an Active Directory" `
+            + " (https://docs.microsoft.com/en-us/azure/storage/files/storage-files-identity-ad-ds-enable)"
+        Write-Error -Message $message -ErrorAction Stop
+    }
+
+    return $StorageAccount.AzureFilesIdentityBasedAuth.ActiveDirectoryProperties
+}
+
+function Get-AzStorageAccountKerbKeys {
+    <#
+    .SYNOPSIS
+        Gets the kerb keys for the storage account.
+    
+    .DESCRIPTION
+        Gets the kerb keys for the storage account.
+    .EXAMPLE
+        PS C:\> Get-AzStorageAccountKerbKeys -StorageAccountName "storageAccount" -ResourceGroupName "resourceGroup"
+    #>
+
+    [CmdletBinding()]
+    param (
+        [Parameter(Mandatory=$true, Position=0)]
+        [string]$ResourceGroupName,
+        [Parameter(Mandatory=$true, Position=1)]
+        [string]$StorageAccountName
+    )
+
+    Validate-StorageAccount -ResourceGroupName $ResourceGroupName -StorageAccountName $StorageAccountName -ErrorAction Stop
+    
+    $keys = Get-AzStorageAccountKey -ResourceGroupName $ResourceGroupName -Name $StorageAccountName -ListKerbKey `
+            | Where-Object { $_.KeyName -like "kerb*" }
+
+    if (($null -eq $keys) -or (($keys -is [System.Array]) -and ($keys.Length -eq 0))) {
+        $message = "Cannot find kerb keys for storage account '$StorageAccountName' in" `
+            + " resource group '$ResourceGroupName'. Please ensure kerb keys are configured" `
+            + " (https://docs.microsoft.com/en-us/azure/storage/files/storage-files-identity-ad-ds-enable#creating-an-identity-representing-the-storage-account-in-your-ad-manually)"
+        Write-Error -Message $message -ErrorAction Stop
+    }
+
+    return $keys
+}
+
+function Get-ServicePrincipalName {
+    <#
+    .SYNOPSIS
+        Gets the service principal name for the storage account's identity in Active Directory.
+    
+    .DESCRIPTION
+        Gets the service principal name for the storage account's identity in Active Directory.
+        Notably, this command:
+            - Queries the storage account's file endpoint URL (i.e. "https://<storageAccount>.file.core.windows.net/")
+            - Transforms that URL string into a SMB server service principal name 
+                (i.e. "cifs\<storageaccount>.file.core.windows.net")
+    .EXAMPLE
+        PS C:\> Get-ServicePrincipalName -StorageAccountName "storageAccount" -ResourceGroupName "resourceGroup"
+        cifs\storageAccount.file.core.windows.net
+    #>
+
+    [CmdletBinding()]
+    param (
+        [Parameter(Mandatory=$True, Position=0, HelpMessage="Storage account name")]
+        [string]$StorageAccountName,
+
+        [Parameter(Mandatory=$True, Position=1, HelpMessage="Resource group name")]
+        [string]$ResourceGroupName
+    )
+
+    $fileEndpoint = Get-AzStorageAccountFileEndpoint -ResourceGroupName $ResourceGroupName `
+        -StorageAccountName $StorageAccountName -ErrorAction Stop
+
+    $servicePrincipalName = $fileEndpoint -replace 'https://','cifs/'
+    $servicePrincipalName = $servicePrincipalName.TrimEnd('/')
+
+    if ([string]::IsNullOrEmpty($servicePrincipalName)) {
+        $message = "Unable to generate the service principal name from the" `
+            + " storage account's file endpoint '$fileEndpoint'"
+        Write-Error -Message $message -ErrorAction Stop
+    }
+
+    Write-Verbose "Generated service principal name of $servicePrincipalName"
+    return $servicePrincipalName
+}
+
+function New-ADAccountForStorageAccount {
+    <#
+    .SYNOPSIS
+        Creates the identity for the storage account in Active Directory
+    
+    .DESCRIPTION
+        Creates the identity for the storage account in Active Directory
+        Notably, this command:
+            - Queries the storage account to get the "kerb1" key.
+            - Creates a user identity in Active Directory using "kerb1" key as the identity's password.
+            - Sets the spn value of the new identity to be "cifs\<storageaccountname>.file.core.windows.net
+    .EXAMPLE
+        PS C:\> New-ADAccountForStorageAccount -StorageAccountName "storageAccount" -ResourceGroupName "resourceGroup"
+    #>
+
+    [CmdletBinding()]
+    param (
+        [Parameter(Mandatory=$true, Position=0)]
+        [string]$ADObjectName,
+
+        [Parameter(Mandatory=$true, Position=1, HelpMessage="Storage account name")]
+        [string]$StorageAccountName, 
+
+        [Parameter(Mandatory=$true, Position=2, HelpMessage="Resource group name")]
+        [string]$ResourceGroupName,
+
+        [Parameter(Mandatory=$false, Position=3)]
+        [string]$Domain,
+
+        [Parameter(Mandatory=$false, Position=4)]
+        # [Parameter(Mandatory=$false, Position=4, ParameterSetName="OUQuickName")]
+        [string]$OrganizationalUnit,
+
+        [Parameter(Mandatory=$false, Position=4)]
+        # [Parameter(Mandatory=$false, Position=4, ParameterSetName="OUDistinguishedName")]
+        [string]$OrganizationalUnitDistinguishedName,
+
+        [Parameter(Mandatory=$false, Position=5)]
+        [ValidateSet("ServiceLogonAccount", "ComputerAccount")]
+        [string]$ObjectType = "ComputerAccount",
+
+        [Parameter(Mandatory=$false, Position=6)]
+        [switch]$OverwriteExistingADObject,
+
+        [Parameter(Mandatory=$false, Position=7)]
+        [string]$SamAccountName
+    )
+
+    Assert-IsWindows
+    Assert-IsDomainJoined
+    Request-ADFeature
+
+    Write-Verbose -Message "ObjectType: $ObjectType"
+
+    if ([System.String]::IsNullOrEmpty($Domain)) {
+        if ($ObjectType -ieq "ComputerAccount") {
+            $domainInfo = Get-ADDomain -Current LocalComputer
+        } else { # "ServiceLogonAccount"
+            $domainInfo = Get-ADDomain -Current LoggedOnUser
+        }
+
+        $Domain = $domainInfo.DnsRoot
+        $path = $domainInfo.DistinguishedName
+    } else {
+        try {
+            $path = ((Get-ADDomain -Server $Domain).DistinguishedName)
+        }
+        catch [Microsoft.ActiveDirectory.Management.ADServerDownException] {
+            Write-Error -Message "The specified domain '$Domain' either does not exist or could not be contacted." -ErrorAction Stop
+        }
+        catch {
+            throw
+        }
+    }
+
+    if (-not ($PSBoundParameters.ContainsKey("OrganizationalUnit") -or $PSBoundParameters.ContainsKey("OrganizationalUnitDistinguishedName"))) {
+        if ($ObjectType -ieq "ComputerAccount") {
+            $currentComputer = Get-ADComputer -Identity $($Env:COMPUTERNAME) -Server $Domain
+
+            if ($null -eq $currentComputer) {
+                Write-Error -Message "Could not find computer '$($Env:COMPUTERNAME)' in domain '$Domain'" -ErrorAction Stop
+            }
+
+            $OrganizationalUnitDistinguishedName = Get-ParentContainer -DistinguishedName $currentComputer.DistinguishedName
+        } else { # "ServiceLogonAccount"
+            $currentUser = Get-ADUser -Identity $($Env:USERNAME) -Server $Domain
+
+            if ($null -eq $currentUser) {
+                Write-Error -Message "Could not find user '$($Env:USERNAME)' in domain '$Domain'" -ErrorAction Stop
+            }
+
+            $OrganizationalUnitDistinguishedName = Get-ParentContainer -DistinguishedName $currentUser.DistinguishedName
+        }
+    }
+
+    if (-not [System.String]::IsNullOrEmpty($OrganizationalUnitDistinguishedName)) {
+        $ou = Get-ADObject -Identity $OrganizationalUnitDistinguishedName -Server $Domain
+
+        if ($null -eq $ou) {
+            Write-Error -Message "Could not find an object with name '$OrganizationalUnitDistinguishedName' in the $Domain domain" -ErrorAction Stop
+        }
+    } elseif (-not [System.String]::IsNullOrEmpty($OrganizationalUnit)) {
+        $ou = Get-ADObject -Filter "Name -eq '$OrganizationalUnit'" -Server $Domain
+
+        if ($null -eq $ou) {
+            Write-Error -Message "Could not find an object with name '$OrganizationalUnit' in the $Domain domain" -ErrorAction Stop
+        }
+
+        if ($ou -is ([object[]])) {
+            $ouNames = $ou | Select-Object -Property DistinguishedName -ExpandProperty DistinguishedName
+            $message = [System.Text.StringBuilder]::new()
+            $message.AppendLine("Multiple OrganizationalUnits were found matching the name '$OrganizationalUnit':")
+            $ouNames | ForEach-Object { $message.AppendLine($_) }
+            $message.AppendLine("To disambiguate the OU you want to join the storage account to, use the OrganizationalUnitDistinguishedName parameter.")
+            Write-Error -Message $message.ToString() -ErrorAction Stop
+        }
+    } else {
+        Write-Error -Message "Missing parameter OrganizationalUnit or OrganizationalUnitDistinguishedName" -ErrorAction Stop
+    }
+    
+    $path = $ou.DistinguishedName
+
+    Write-Verbose "New-ADAccountForStorageAccount: Creating a AD account under $path in domain:$Domain to represent the storage account:$StorageAccountName"
+
+    Assert-IsSupportedDistinguishedName -DistinguishedName $path
+
+    #
+    # Get the kerb key and convert it to a secure string password.
+    #
+
+    $kerb1Key = Get-AzStorageAccountKerbKeys -ResourceGroupName $ResourceGroupName -StorageAccountName $StorageAccountName `
+        -ErrorAction Stop | Where-Object { $_.KeyName -eq "kerb1" };
+
+    $fileServiceAccountPwdSecureString = ConvertTo-SecureString -String $kerb1Key.Value -AsPlainText -Force
+
+    # Get SPN
+    $spnValue = Get-ServicePrincipalName `
+            -StorageAccountName $StorageAccountName `
+            -ResourceGroupName $ResourceGroupName `
+            -ErrorAction Stop
+
+    # Check to see if SPN already exists
+    $computerSpnMatch = Get-ADComputer `
+            -Filter "ServicePrincipalNames -eq '$spnValue'" `
+            -Server $Domain
+
+    $userSpnMatch = Get-ADUser `
+            -Filter "ServicePrincipalNames -eq '$spnValue'" `
+            -Server $Domain
+
+    if (($null -ne $computerSpnMatch) -and ($null -ne $userSpnMatch)) {
+        $message = [System.Text.StringBuilder]::new()
+        $message.AppendLine("There are already two AD objects with a Service Principal Name of $spnValue in domain $($Domain):")
+        $message.AppendLine($computerSpnMatch.DistinguishedName)
+        $message.AppendLine($userSpnMatch.DistinguishedName)
+        $message.AppendLine("It is not supported to have more than one AD object for a given Service Principal Name. Please delete the duplicated object that is not needed and retry this cmdlet.")
+        Write-Error -Message $message.ToString() -ErrorAction Stop
+    } elseif ($null -ne $computerSpnMatch) {
+        if ($ObjectType -ieq "ServiceLogonAccount") {
+            Write-Error -Message "It is not supported to create an AD object of type 'ServiceLogonAccount' when there is already an AD object '$($computerSpnMatch.DistinguishedName)' of type 'ComputerAccount'." -ErrorAction Stop
+        }
+
+        if (-not $OverwriteExistingADObject) {
+            Write-Error -Message "An AD object '$($computerSpnMatch.DistinguishedName)' with a Service Principal Name of $spnValue already exists within AD. This might happen because you are rejoining a new storage account that shares names with an existing storage account, or if the domain join operation for a storage account failed in an incomplete state. Delete this AD object (or remove the SPN) to continue or specify a switch -OverwriteExistingADObject when calling this cmdlet. See https://docs.microsoft.com/azure/storage/files/storage-troubleshoot-windows-file-connection-problems for more information." -ErrorAction Stop
+        }
+
+        $existingADObjectName = $computerSpnMatch.Name
+        Write-Verbose -Message "Overwriting an existing AD $ObjectType object $existingADObjectName with a Service Principal Name of $spnValue in domain $Domain."
+    } elseif ($null -ne $userSpnMatch) {
+        if ($ObjectType -ieq "ComputerAccount") {
+            Write-Error -Message "It is not supported to create an AD object of type 'ComputerAccount' when there is already an AD object '$($userSpnMatch.DistinguishedName)' of type 'ServiceLogonAccount'." -ErrorAction Stop
+        }
+
+        if (-not $OverwriteExistingADObject) {
+            Write-Error -Message "An AD object '$($userSpnMatch.DistinguishedName)' with a Service Principal Name of $spnValue already exists within AD. This might happen because you are rejoining a new storage account that shares names with an existing storage account, or if the domain join operation for a storage account failed in an incomplete state. Delete this AD object (or remove the SPN) to continue or specify a switch -OverwriteExistingADObject when calling this cmdlet. See https://docs.microsoft.com/azure/storage/files/storage-troubleshoot-windows-file-connection-problems for more information." -ErrorAction Stop
+        }
+
+        $existingADObjectName = $userSpnMatch.Name
+        Write-Verbose -Message "Overwriting an existing AD $ObjectType object $existingADObjectName with a Service Principal Name of $spnValue in domain $Domain."
+    }
+
+    if ([System.String]::IsNullOrEmpty($SamAccountName)) {
+        $SamAccountName = $ADObjectName
+    }
+
+    Write-Verbose -Message "AD object name is $ADObjectName, SamAccountName is $SamAccountName."
+
+    $userPrincipalNameForAES256 = "$spnValue@$Domain"
+    # Create the identity in Active Directory.    
+    try
+    {
+        switch ($ObjectType) {
+            "ServiceLogonAccount" {
+                Write-Verbose -Message "`$ServiceAccountName is $StorageAccountName"
+
+                if ($null -ne $userSpnMatch) {
+                    $userPrincipalName = $userSpnMatch.UserPrincipalName
+
+                    if ([string]::IsNullOrEmpty($userPrincipalName)) {
+                        Write-Verbose -Message "AD user does not have a userPrincipalName, set userPrincipalName to $userPrincipalNameForAES256 for AES256"
+                    }
+
+                    if ($userPrincipalName -ne $userPrincipalNameForAES256) {
+                        Write-Error `
+                                -Message "The format of UserPrincipalName:$userPrincipalName is incorrect. please change it to: $userPrincipalNameForAES256 for AES256" `
+                                -ErrorAction stop
+                    }
+
+                    $userSpnMatch.AllowReversiblePasswordEncryption = $false
+                    $userSpnMatch.PasswordNeverExpires = $true
+                    $userSpnMatch.Description = "Service logon account for Azure storage account $StorageAccountName."
+                    $userSpnMatch.Enabled = $true
+                    $userSpnMatch.KerberosEncryptionType = "AES256"
+                    $userSpnMatch.UserPrincipalName = $userPrincipalNameForAES256
+                    Set-ADUser -Instance $userSpnMatch -ErrorAction Stop
+                    Rename-ADObjectWithConfirmation -ADObject $userSpnMatch -NewName $ADObjectName
+                } else {
+                    New-ADUser `
+                        -SamAccountName $SamAccountName `
+                        -Path $path `
+                        -Name $ADObjectName `
+                        -AccountPassword $fileServiceAccountPwdSecureString `
+                        -AllowReversiblePasswordEncryption $false `
+                        -PasswordNeverExpires $true `
+                        -Description "Service logon account for Azure storage account $StorageAccountName." `
+                        -ServicePrincipalNames $spnValue `
+                        -Server $Domain `
+                        -Enabled $true `
+                        -UserPrincipalName $userPrincipalNameForAES256 `
+                        -KerberosEncryptionType "AES256" `
+                        -ErrorAction Stop 
+                }
+
+                #
+                # Set the service principal name for the identity to be "cifs\<storageAccountName>.file.core.windows.net"
+                #
+                # Set-ADUser -Identity $StorageAccountName -ServicePrincipalNames @{Add=$spnValue} -ErrorAction Stop
+            }
+
+            "ComputerAccount" {
+                if ($null -ne $computerSpnMatch) {
+                    $computerSpnMatch.AllowReversiblePasswordEncryption = $false
+                    $computerSpnMatch.Description = "Computer account object for Azure storage account $StorageAccountName."
+                    $computerSpnMatch.Enabled = $true
+                    $computerSpnMatch.KerberosEncryptionType = "AES256"
+                    Set-ADComputer -Instance $computerSpnMatch -ErrorAction Stop
+                    Rename-ADObjectWithConfirmation -ADObject $computerSpnMatch -NewName $ADObjectName
+                } else {
+                    New-ADComputer `
+                        -SAMAccountName $SamAccountName `
+                        -Path $path `
+                        -Name $ADObjectName `
+                        -AccountPassword $fileServiceAccountPwdSecureString `
+                        -AllowReversiblePasswordEncryption $false `
+                        -Description "Computer account object for Azure storage account $StorageAccountName." `
+                        -ServicePrincipalNames $spnValue `
+                        -Server $Domain `
+                        -Enabled $true `
+                        -KerberosEncryptionType "AES256" `
+                        -ErrorAction Stop
+                }
+            }
+        }
+    }
+    catch
+    {
+        #
+        # Give better error message when AD exception is thrown for invalid SAMAccountName length.
+        #
+
+        if ($_.Exception.GetType().Name -eq "ADException" -and $_.Exception.Message.Contains("required attribute"))
+        {
+            Write-Error -Message "Unable to create AD object.  Please check that you have permission to create an identity of type $ObjectType in Active Directory location path '$path' for the storage account '$StorageAccountName'"
+        }
+
+        if ($_.Exception.GetType().Name -eq "UnauthorizedAccessException")
+        {
+            Write-Error -Message "Access denied: You don't have permission to create an identity of type $ObjectType in Active Directory location path '$path' for the storage account '$StorageAccountName'"
+        }
+
+        throw
+    }    
+
+    Write-Verbose "New-ADAccountForStorageAccount: Complete"
+
+    $packedResult = @{}
+    $packedResult.add( "ADObjectName", $ADObjectName )
+    $packedResult.add( "Domain", $Domain )
+
+    return $packedResult
+}
+
+function Get-AzStorageAccountADObject {
+    <#
+    .SYNOPSIS
+    Get the AD object for a given storage account.
+    .DESCRIPTION
+    This cmdlet will lookup the AD object for a domain joined storage account. It will return the
+    object from the ActiveDirectory module representing the type of AD object that was created,
+    either a service logon account (user class) or a computer account. 
+    .PARAMETER ResourceGroupName
+    The name of the resource group containing the storage account. If you specify the StorageAccount 
+    parameter you do not need to specify ResourceGroupName. 
+    .PARAMETER StorageAccountName
+    The name of the storage account that's already been domain joined to your DC. This cmdlet will return 
+    nothing if the storage account has not been domain joined. If you specify StorageAccount, you do not need
+    to specify StorageAccountName. 
+    .PARAMETER StorageAccount
+    A storage account object that has already been fetched using Get-AzStorageAccount. This cmdlet will 
+    return nothing if the storage account has not been domain joined. If you specify ResourceGroupName and 
+    StorageAccountName, you do not need to specify StorageAccount.
+    .PARAMETER ADObjectName
+    This parameter will look up a given object name in AD and cast it to the correct object type, either 
+    class user (service logon account) or class computer. This parameter is primarily meant for internal use and 
+    may be removed in a future release of the module.
+    .PARAMETER Domain
+    In combination with ADObjectName, the domain to look up the object in. This parameter is primarily 
+    meant for internal use and may be removed in a future release of the module.
+    .OUTPUTS
+    Microsoft.ActiveDirectory.Management.ADUser or Microsoft.ActiveDirectory.Management.ADComputer,
+    depending on the type of object the storage account was domain joined as.
+    .EXAMPLE
+    PS> Get-AzStorageAccountADObject -ResourceGroupName "myResourceGroup" -StorageAccountName "myStorageAccount"
+    .EXAMPLE
+    PS> $storageAccount = Get-AzStorageAccount -ResourceGroupName "myResourceGroup" -StorageAccountName "myStorageAccount"
+    PS> Get-AzStorageAccountADObject -StorageAccount $StorageAccount
+    .EXAMPLE
+    PS> Get-AzStorageAccount -ResourceGroupName "myResourceGroup" | Get-AzStorageAccountADObject 
+    In this example, note that a specific storage account has not been specified to 
+    Get-AzStorageAccount. This means Get-AzStorageAccount will pipe every storage account 
+    in the resource group myResourceGroup to Get-AzStorageAccountADObject.
+    #>
+
+    [CmdletBinding()]
+    param(
+        [Parameter(Mandatory=$true, Position=0, ParameterSetName="StorageAccountName")]
+        [string]$ResourceGroupName,
+
+        [Parameter(Mandatory=$true, Position=1, ParameterSetName="StorageAccountName")]
+        [string]$StorageAccountName,
+
+        [Parameter(
+            Mandatory=$true, 
+            Position=0, 
+            ParameterSetName="StorageAccount", 
+            ValueFromPipeline=$true)]
+        [Microsoft.Azure.Commands.Management.Storage.Models.PSStorageAccount]$StorageAccount,
+
+        [Parameter(Mandatory=$true, Position=0, ParameterSetName="ADObjectName")]
+        [string]$ADObjectName,
+
+        [Parameter(Mandatory=$true, Position=1, ParameterSetName="ADObjectName")]
+        [string]$SPNValue,
+
+        [Parameter(Mandatory=$false, Position=2, ParameterSetName="ADObjectName")]
+        [string]$Domain
+    )
+
+    begin {
+        Assert-IsWindows
+        Assert-IsDomainJoined
+        Request-ADFeature
+
+        if ($PSCmdlet.ParameterSetName -eq "ADObjectName") {
+            if ([System.String]::IsNullOrEmpty($Domain)) {
+                $domainInfo = Get-Domain
+                $Domain = $domainInfo.DnsRoot
+            }
+        }
+    }
+
+    process {
+        
+        if ($PSCmdlet.ParameterSetName -eq "StorageAccountName" -or 
+            $PSCmdlet.ParameterSetName -eq "StorageAccount") {
+
+            if ($PSCmdlet.ParameterSetName -eq "StorageAccountName") {
+                $activeDirectoryProperties = Get-AzStorageAccountActiveDirectoryProperties `
+                    -ResourceGroupName $ResourceGroupName -StorageAccountName $StorageAccountName -ErrorAction Stop
+            } else {
+                $activeDirectoryProperties = Get-AzStorageAccountActiveDirectoryProperties `
+                    -StorageAccount $StorageAccount -ErrorAction Stop
+
+                $ResourceGroupName = $StorageAccount.ResourceGroupName
+                $StorageAccountName = $StorageAccount.StorageAccountName    
+            }
+
+            $sid = $activeDirectoryProperties.AzureStorageSid
+            $Domain = $activeDirectoryProperties.DomainName
+
+            Write-Verbose -Message "Looking for an object with SID '$sid' in domain '$Domain' for storage account '$StorageAccountName'"
+            $obj = Get-ADObject -Server $Domain -Filter "objectSID -eq '$sid'" -ErrorAction Stop
+
+            if ($null -eq $obj) {
+                $message = "Cannot find an object with a SID '$sid' in domain '$Domain' for" `
+                    + " storage account '$StorageAccountName' in resource group '$ResourceGroupName'." `
+                    + " Please verify that the storage account has been domain-joined through the steps" `
+                    + " in Microsoft documentation:" `
+                    + " https://docs.microsoft.com/en-us/azure/storage/files/storage-files-identity-auth-active-directory-enable#12-domain-join-your-storage-account"
+                Write-Error -Message $message -ErrorAction Stop
+            }    
+        } else {
+            Write-Verbose -Message "Looking for an object with name '$ADObjectName' in domain '$Domain'"
+
+            $computerSpnMatch = Get-ADComputer `
+                    -Filter "ServicePrincipalNames -eq '$SPNValue'" `
+                    -Server $Domain
+
+            $userSpnMatch = Get-ADUser `
+                    -Filter "ServicePrincipalNames -eq '$SPNValue'" `
+                    -Server $Domain
+
+            if (($null -eq $computerSpnMatch) -and ($null -eq $userSpnMatch)) {
+                $message = "Cannot find an object with a '$ADObjectname' in domain '$Domain'." `
+                    + " Please verify that the storage account has been domain-joined through the steps" `
+                    + " in Microsoft documentation:" `
+                    + " https://docs.microsoft.com/en-us/azure/storage/files/storage-files-identity-auth-active-directory-enable#12-domain-join-your-storage-account"
+                Write-Error -Message $message -ErrorAction Stop
+            } 
+            elseif ($null -ne $computerSpnMatch) 
+            {
+                return $computerSpnMatch
+            } 
+            else
+            {
+                return $userSpnMatch
+            }    
+        }
+
+        Write-Verbose -Message ("Found AD object: " + $obj.DistinguishedName + " of class " + $obj.ObjectClass + ".")
+
+        switch ($obj.ObjectClass) {
+            "computer" {
+                $computer = Get-ADComputer `
+                    -Identity $obj.DistinguishedName `
+                    -Server $Domain `
+                    -Properties "ServicePrincipalNames", "KerberosEncryptionType" `
+                    -ErrorAction Stop
+                
+                return $computer
+            }
+
+            "user" {
+                $user = Get-ADUser `
+                    -Identity $obj.DistinguishedName `
+                    -Server $Domain `
+                    -Properties "ServicePrincipalNames", "KerberosEncryptionType" `
+                    -ErrorAction Stop
+                
+                return $user
+            }
+
+            default {
+                Write-Error `
+                    -Message ("AD object $StorageAccountName is of unsupported object class " + $obj.ObjectClass + ".") `
+                    -ErrorAction Stop
+            }
+        }
+    }
+}
+
+function Get-CmdKeyTarget {
+    [CmdletBinding()]
+    param(
+        [Parameter(Mandatory=$True, Position=0, HelpMessage="CmdKey target name to search, e.g., account.file.core.windows.net")]
+        [string]$TargetName
+    )
+
+    begin {
+        Assert-IsWindows
+    }
+
+    Process {
+        Write-Verbose "Looking for cached credential for $TargetName"
+
+        $output = cmdkey.exe /list
+
+        $target = New-Object PSObject
+
+        $targetFound = $false
+        $typeFound = $false
+        $userFound = $false
+
+        foreach ($line in $output)
+        {
+            Write-Verbose $line
+            $line = $line.Trim()
+
+            #
+            # Target: Domain:target=account.file.core.windows.net
+            # Type: Domain Password
+            # User: Azure\account
+            #
+
+            if ($line.StartsWith("Target:") -and $line.EndsWith("target=$TargetName"))
+            {
+                Write-Verbose "Found target $line"
+                $propName = "Target"
+                $propValue = $line.Substring($propName.Length + 1).Trim()
+
+                Add-Member -InputObject $target -MemberType NoteProperty -Name $propName -Value $propValue -ErrorAction Stop
+                $targetFound = $True
+            }
+            elseif ($targetFound -and $line.StartsWith("Type:"))
+            {
+                Write-Verbose "Found type $line"
+                $propName = "Type"
+                $propValue = $line.Substring($propName.Length + 1).Trim()
+                Add-Member -InputObject $target -MemberType NoteProperty -Name $propName -Value $propValue -ErrorAction Stop
+                $typeFound = $True
+            }
+            elseif ($targetFound -and $typeFound -and $line.StartsWith("User:"))
+            {
+                Write-Verbose "Found user $line"
+                $propName = "User"
+                $propValue = $line.Substring($propName.Length + 1).Trim()
+                Add-Member -InputObject $target -MemberType NoteProperty -Name $propName -Value $propValue -ErrorAction Stop
+                $userFound = $True
+                break
+            }
+        }
+
+        if (-not $userFound)
+        {
+            $target = $null
+        }
+        else
+        {
+            Write-Verbose "Found target object"
+            Write-Verbose "Target: $($target.Target)"
+            Write-Verbose "Type: $($target.Type)"
+            Write-Verbose "User: $($target.User)"
+        }
+
+        return $target
+    }
+}
+
+function Get-AzStorageKerberosTicketStatus {
+    <#
+    .SYNOPSIS
+    Gets an array of Kerberos tickets for Azure storage accounts with status information.
+    
+    .DESCRIPTION
+    This cmdlet will query the client computer for Kerberos service tickets to Azure storage accounts.
+    It will return an array of these objects, each object having a property 'Azure Files Health Status'
+    which tells the health of the ticket.  It will error when there are no ticketsfound or if there are 
+    unhealthy tickets found.
+    .OUTPUTS
+    Object[] of PSCustomObject containing klist ticket output.
+    .EXAMPLE
+    PS> Get-AzStorageKerberosTicketStatus
+    #>
+
+    [CmdletBinding()]
+
+    param (
+        [Parameter(Mandatory=$True, Position=0, HelpMessage="Storage account name")]
+        [string]$StorageAccountName,
+
+        [Parameter(Mandatory=$True, Position=1, HelpMessage="Resource group name")]
+        [string]$ResourceGroupName
+    )
+
+    begin {
+        Assert-IsWindows
+    }
+
+    process 
+    {
+        $spnValue = Get-ServicePrincipalName -StorageAccountName $StorageAccountName `
+            -ResourceGroupName $ResourceGroupName -ErrorAction Stop
+
+        Write-Verbose "Running command 'klist.exe get $spnValue'"
+
+        $TicketsArray = klist.exe get $spnValue;
+        $TicketsObject = @()
+        $Counter = 0;
+        $HealthyTickets = 0;
+        $UnhealthyTickets = 0;
+
+        #
+        # Iterate through all the Kerberos tickets on the client, and find the service tickets corresponding to Azure
+        # storage accounts.
+        #
+
+        foreach ($line in $TicketsArray)
+        {   
+            Write-Verbose $line;
+
+            if ($line -match "0xc000018b")
+            {
+                #
+                # STATUS_NO_TRUST_SAM_ACCOUNT
+                # The SAM database on the Windows Server does not have a computer account for this workstation trust relationship.
+                #
+
+                $message = "ERROR: The domain cannot find a computer or user object for" `
+                    + " storage account '$StorageAccountName'. Please verify that the storage account has been domain-joined" `
+                    + " through the steps in Microsoft documentation:" `
+                    + " https://docs.microsoft.com/en-us/azure/storage/files/storage-files-identity-auth-active-directory-enable#12-domain-join-your-storage-account"
+                Write-Error -Message $message -ErrorAction Stop
+            }
+            elseif ($line -match "0x80090342")
+            {
+                #
+                # SEC_E_KDC_UNKNOWN_ETYPE  
+                # The encryption type requested is not supported by the KDC.
+                #
+
+                $message = "ERROR: Azure Files supports Kerberos authentication with" `
+                    + " AD with AES256 and RC4-HMAC encryption. This error may happen when RC4-HMAC" `
+                    + " is blocked by the KDC (Kerberos Key Distribution Center). It is recommended" `
+                    + " to update the storage account setup to use AES256 Kerberos encryption by using cmdlet" `
+                    + " Update-AzStorageAccountAuthForAES256 -ResourceGroupName '$ResourceGroupName' -StorageAccountName '$StorageAccountName'"
+                Write-Error -Message $message -ErrorAction Stop
+            }
+            elseif ($line -match "0x80090303")
+            {
+                #
+                # SEC_E_TARGET_UNKNOWN
+                # klist failed with 0x80090303/-2146893053: The specified target is unknown or unreachable
+                #
+
+                Write-Verbose "ERROR: $line"
+
+                $targetName = $spnValue.Split('/')[1]
+
+                $target = Get-CmdKeyTarget -TargetName $targetName
+
+                if ($null -eq $target)
+                {
+                    $message = "Unable to find the cached credential for '$targetName'." `
+                        + " Original klist error 0x80090303 is unexpected."
+                    Write-Error -Message $message -ErrorAction Stop
+                }
+                else
+                {
+                    Write-Verbose "Executing 'cmdkey.exe /delete:$($target.Target)'"
+
+                    cmdkey.exe /delete:$($target.Target)
+                    
+                    $target = Get-CmdKeyTarget -TargetName $targetName
+
+                    if ($null -ne $target)
+                    {
+                        $message = "Unable to delete the cached credential for $($target.Target)." `
+                            + " Please manually delete it and retry this cmdlet."
+                        Write-Error -Message $message -ErrorAction Stop
+                    }
+
+                    Write-Verbose -Message "Retrying Get-AzStorageKerberosTicketStatus with storageAccountName $StorageAccountName and resourceGroupName $ResourceGroupName"
+
+                    return Get-AzStorageKerberosTicketStatus -StorageAccountName $StorageAccountName `
+                        -ResourceGroupName $ResourceGroupName -ErrorAction Stop
+                }
+            }
+            elseif ($line -match "^#\d")
+            {
+                $Ticket = New-Object PSObject
+                $Line1 = $Line.Split('>')[1]
+
+                $Client = $Line1 ;	$Client = $Client.Replace('Client:','') ; $Client = $Client.Substring(2)
+                $Server = $TicketsArray[$Counter+1]; $Server = $Server.Replace('Server:','') ;$Server = $Server.substring(2)
+                $KerbTicketEType = $TicketsArray[$Counter+2];$KerbTicketEType = $KerbTicketEType.Replace('KerbTicket Encryption Type:','');$KerbTicketEType = $KerbTicketEType.substring(2)
+                $TickFlags = $TicketsArray[$Counter+3];$TickFlags = $TickFlags.Replace('Ticket Flags','');$TickFlags = $TickFlags.substring(2)
+                $StartTime =  $TicketsArray[$Counter+4];$StartTime = $StartTime.Replace('Start Time:','');$StartTime = $StartTime.substring(2)
+                $EndTime = $TicketsArray[$Counter+5];$EndTime = $EndTime.Replace('End Time:','');$EndTime = $EndTime.substring(4)
+                $RenewTime = $TicketsArray[$Counter+6];$RenewTime = $RenewTime.Replace('Renew Time:','');$RenewTime = $RenewTime.substring(2)
+                $SessionKey = $TicketsArray[$Counter+7];$SessionKey = $SessionKey.Replace('Session Key Type:','');$SessionKey = $SessionKey.substring(2)
+
+                Add-Member -InputObject $Ticket -MemberType NoteProperty -Name "Client" -Value $Client
+                Add-Member -InputObject $Ticket -MemberType NoteProperty -Name "Server" -Value $Server
+                Add-Member -InputObject $Ticket -MemberType NoteProperty -Name "KerbTicket Encryption Type" -Value $KerbTicketEType
+                Add-Member -InputObject $Ticket -MemberType NoteProperty -Name "Ticket Flags" -Value $TickFlags
+                Add-Member -InputObject $Ticket -MemberType NoteProperty -Name "Start Time" -Value $StartTime
+                Add-Member -InputObject $Ticket -MemberType NoteProperty -Name "End Time" -Value $EndTime
+                Add-Member -InputObject $Ticket -MemberType NoteProperty -Name "Renew Time" -Value $RenewTime
+                Add-Member -InputObject $Ticket -MemberType NoteProperty -Name "Session Key Type" -Value $SessionKey
+                
+                if ($Server -match $spnValue)
+                {
+                    #
+                    # We found a ticket to an Azure storage account.  Check that it has valid encryption type.
+                    #
+                    
+                    if (($KerbTicketEType -notmatch "RC4") -and ($KerbTicketEType -notmatch "AES-256"))
+                    {
+                        $WarningMessage = "Unhealthy - Unsupported KerbTicket Encryption Type $KerbTicketEType"
+                        Add-Member -InputObject $Ticket -MemberType NoteProperty -Name "Azure Files Health Status" -Value $WarningMessage
+                        $UnhealthyTickets++;
+                    }
+                    else
+                    {
+                        Add-Member -InputObject $Ticket -MemberType NoteProperty -Name "Azure Files Health Status" -Value "Healthy"
+                        $HealthyTickets++;
+                    }
+                
+                    $TicketsObject += $Ticket 
+                }
+            }
+
+            $Ticket = $null
+            $Counter++
+        }
+
+        Write-Verbose "Azure Files Kerberos Ticket Health Check Summary:"
+
+        if (($HealthyTickets + $UnhealthyTickets) -eq 0)
+        {
+            Write-Error "$($HealthyTickets + $UnhealthyTickets) Kerberos service tickets to Azure storage accounts were detected.
+        Run the following command: 
+            
+            'klist get $spnValue'
+        and examine error code to root-cause the ticket retrieval failure.
+        " -ErrorAction Stop
+
+        }
+        else 
+        {
+            Write-Verbose "$($HealthyTickets + $UnhealthyTickets) Kerberos service tickets to Azure storage accounts were detected."
+        }
+        
+        if ($UnhealthyTickets -ne 0)
+        {
+            Write-Warning "$UnhealthyTickets unhealthy Kerberos service tickets to Azure storage accounts were detected."
+        }
+
+        $Counter = 1;
+        foreach ($TicketObj in ,$TicketsObject)
+        {
+            Write-Verbose "Ticket #$Counter : $($TicketObj.'Azure Files Health Status')"
+
+            if ($TicketObj.'Azure Files Health Status' -match "Unhealthy")
+            {
+                Write-Error "Ticket #$Counter hit error
+        Server: $($TicketObj.'Server')
+        Status: $($TicketObj.'Azure Files Health Status')"
+
+            }
+
+            $TicketObj | Format-List | Out-String|% {Write-Verbose $_}
+        }
+
+        return ,$TicketsObject;
+    }
+}
+
+
+function Get-AadUserForSid {
+
+    [CmdletBinding()]
+
+    param (
+        [Parameter(Mandatory=$True, Position=0, HelpMessage="Sid")]
+        [string]$sid
+    )
+
+    Request-ConnectMsGraph `
+        -Scopes "User.Read.All" `
+        -RequiredModules @("Microsoft.Graph.Users", "Microsoft.Graph.Groups", "Microsoft.Graph.Identity.DirectoryManagement")
+
+    $aadUser = Get-MgUser -Filter "OnPremisesSecurityIdentifier eq '$sid'"
+
+    if ($null -eq $aadUser)
+    {
+        Write-Error "No Azure Active Directory user exists with OnPremisesSecurityIdentifier of the currently logged on user's SID ($sid). `
+            This means that the AD user object has not synced to the AAD corresponding to the storage account.
+            Mounting to Azure Files using Active Directory authentication is not supported for AD users who have not been synced to `
+            AAD. " -ErrorAction Stop
+    }
+
+    return $aadUser
+}
+
+
+function Test-Port445Connectivity
+{
+    [CmdletBinding()]
+
+    param (
+        [Parameter(Mandatory=$True, Position=0, HelpMessage="Storage account name")]
+        [string]$StorageAccountName,
+
+        [Parameter(Mandatory=$True, Position=1, HelpMessage="Resource group name")]
+        [string]$ResourceGroupName
+    )
+
+    process
+    {
+        #
+        # Test-NetConnection -ComputerName <storageAccount>.file.core.windows.net -Port 445
+        #
+
+        $fileEndpoint = Get-AzStorageAccountFileEndpoint -ResourceGroupName $ResourceGroupName `
+            -StorageAccountName $StorageAccountName -ErrorAction Stop
+
+        $endpoint = $fileEndpoint -replace 'https://', ''
+        $endpoint = $endpoint -replace '/', ''
+
+        Write-Verbose "Executing 'Test-NetConnection -ComputerName $endpoint -Port 445'"
+
+        $result = Test-NetConnection -ComputerName $endpoint -Port 445
+
+        if ($result.TcpTestSucceeded -eq $False)
+        {
+            $message = "Unable to reach the storage account file endpoint." `
+                + " To debug connectivity problems, please refer to the troubleshooting tool for Azure" `
+                + " Files mounting errors on Windows, 'AzFileDiagnostics.ps1'" `
+                + " (https://gallery.technet.microsoft.com/Troubleshooting-tool-for-a9fa1fe5)." `
+                + " For possible solutions please refer to" `
+                + " https://docs.microsoft.com/en-us/azure/storage/files/storage-troubleshoot-windows-file-connection-problems#cause-1-port-445-is-blocked"
+            Write-Error -Message $message -ErrorAction Stop
+        }
+    }
+}
+
+
+function Debug-AzStorageAccountADObject
+{
+    [CmdletBinding()]
+
+    param (
+        [Parameter(Mandatory=$True, Position=0, HelpMessage="Storage account name")]
+        [string]$StorageAccountName,
+
+        [Parameter(Mandatory=$True, Position=1, HelpMessage="Resource group name")]
+        [string]$ResourceGroupName
+    )
+
+    process
+    {
+        #
+        # Check if the object exists.
+        #
+    
+        $azureStorageIdentity = Get-AzStorageAccountADObject -StorageAccountName $StorageAccountName `
+            -ResourceGroupName $ResourceGroupName -ErrorAction Stop
+        #
+        # Check if the object has the correct SPN (Service Principal Name)
+        #
+
+        $expectedSpnValue = Get-ServicePrincipalName -StorageAccountName $StorageAccountName `
+            -ResourceGroupName $ResourceGroupName -ErrorAction Stop
+
+        $properSpnSet = $azureStorageIdentity.ServicePrincipalNames.Contains($expectedSpnValue)
+
+        if ($properSpnSet -eq $False) {
+            $message = "The AD object $($azureStorageIdentity.Name) does not have the proper SPN" `
+                + " of '$expectedSpnValue'. Please run the following command to repair the object in AD:" `
+                + " 'Set-AD$($azureStorageIdentity.ObjectClass) -Identity $($azureStorageIdentity.Name) -ServicePrincipalNames @{Add=`"$expectedSpnValue`"}'"
+            Write-Error -Message $message -ErrorAction Stop
+        }
+    }
+}
+
+function Debug-KerberosTicketEncryption
+{
+    [CmdletBinding()]
+
+    param (
+        [Parameter(Mandatory=$True, Position=0, HelpMessage="Storage account name")]
+        [string]$StorageAccountName,
+
+        [Parameter(Mandatory=$True, Position=1, HelpMessage="Resource group name")]
+        [string]$ResourceGroupName
+    )
+
+    process
+    {
+        $storageAccount = Validate-StorageAccount -ResourceGroupName $ResourceGroupName `
+            -StorageAccountName $StorageAccountName -ErrorAction Stop
+
+        $protocolSettings = (Get-AzStorageFileServiceProperty -StorageAccount $storageAccount -ErrorAction Stop).ProtocolSettings.Smb
+
+        $adObject = Get-AzStorageAccountADObject -StorageAccountName $StorageAccountName `
+            -ResourceGroupName $ResourceGroupName -ErrorAction Stop
+
+        Write-Verbose "Validating the security protocol settings has 'Kerberos' as one of the Smb Authentication Methods"
+
+        $authenticationMethods = $protocolSettings.AuthenticationMethods
+        if ($null -eq $authenticationMethods)
+        {
+            # if null, all types are supported for the storage account
+            $authenticationMethods = "NTLMv2", "Kerberos"
+        }
+        $authenticationMethods = [String]::Join(", ", $authenticationMethods)
+
+        if(!$authenticationMethods.Contains("Kerberos"))
+        {
+            Write-Error -Message "The protocol settings on the storage account does not support 'Kerberos' as one of the Smb Authentication Methods" -ErrorAction Stop
+        }
+
+        Write-Verbose "Validating Kerberos Ticket Encryption setting on the client side is supported"
+        
+        $kerberosTicketEncryptionClient = $adObject.KerberosEncryptionType
+        if(
+            $null -eq $kerberosTicketEncryptionClient -or `
+            0 -eq $kerberosTicketEncryptionClient.Count -or `
+            'None' -eq $kerberosTicketEncryptionClient.Value.ToString()
+            )
+        {
+            # Now try to look for the supported kerberos ticket encryption using klist
+            Write-Verbose "The corresponding AD object does not have the field 'KerberosEncryptionType' set. Will try to find the settings using klist..."
+
+            $spnValue = Get-ServicePrincipalName -StorageAccountName $StorageAccountName `
+                -ResourceGroupName $ResourceGroupName -ErrorAction Stop
+
+            Write-Verbose "Running command 'klist.exe get $spnValue'"
+
+            $klistResult = klist.exe get $spnValue
+
+            $kerberosTicketEncryptionClient = @()
+
+            $lastLine = ""
+            foreach($currLine in $klistResult){
+
+                if($lastLine.Contains($spnValue))
+                {
+                    if($currLine.Contains("AES-256"))
+                    {
+                        $kerberosTicketEncryptionClient += "AES256"
+                        break
+                    }
+
+                    if($currLine.Contains("RC4-HMAC"))
+                    {
+                        $kerberosTicketEncryptionClient += "RC4HMAC"
+                        break
+                    }
+
+                }
+                $lastLine = $currLine
+            }
+
+            if ($kerberosTicketEncryptionClient.Count -eq 0)
+            {
+                Write-Error -Message "No Kerberos Ticket Encryption is supported on the client side" -ErrorAction Stop
+            }
+        }
+
+        if ($kerberosTicketEncryptionClient.Value)
+        {
+            $kerberosTicketEncryptionClient = $kerberosTicketEncryptionClient.Value.ToString().replace(' ', '') -split ','
+        }
+
+
+        $kerberosTicketEncryptionServer = $protocolSettings.KerberosTicketEncryption
+        if($null -eq $kerberosTicketEncryptionServer)
+        {
+            $kerberosTicketEncryptionServer = "RC4-HMAC", "AES-256" # null(default): all values are accepted on the server
+        }
+        $kerberosTicketEncryptionServer = [String]::Join(", ", $kerberosTicketEncryptionServer)
+        $kerberosTicketEncryptionServerNoDash = $kerberosTicketEncryptionServer.replace('-','')
+
+        Write-Verbose "Kerberos Ticket Encryption supported on the client side: $kerberosTicketEncryptionClient"
+        Write-Verbose "Kerberos Ticket Encryption supported on the server side: $kerberosTicketEncryptionServerNoDash"
+        
+        $found = $false
+        foreach($type in $kerberosTicketEncryptionClient)
+        {
+            if ($kerberosTicketEncryptionServerNoDash.Contains($type)) 
+            {
+                $found = $true
+                break
+            }
+        }
+
+        if (!$found) 
+        {
+            Write-Error -Message "The server side and the client side do not have a Kerberos Ticket Encryption type in common." -ErrorAction Stop
+        }
+
+    }
+}
+
+function Debug-ChannelEncryption
+{
+    [CmdletBinding()]
+
+    param (
+        [Parameter(Mandatory=$True, Position=0, HelpMessage="Storage account name")]
+        [string]$StorageAccountName,
+
+        [Parameter(Mandatory=$True, Position=1, HelpMessage="Resource group name")]
+        [string]$ResourceGroupName
+    )
+
+    process
+    {
+
+        $storageAccount = Validate-StorageAccount -ResourceGroupName $ResourceGroupName -StorageAccountName $StorageAccountName -ErrorAction Stop
+
+        $protocolSettings = (Get-AzStorageFileServiceProperty -StorageAccount $storageAccount -ErrorAction Stop).ProtocolSettings.Smb
+
+        $channelEncryptionsClient = (Get-SmbServerConfiguration).EncryptionCiphers.replace("_", "-")
+
+        $channelEncryptionsServer = $protocolSettings.ChannelEncryption
+        if ($null -eq $channelEncryptionsServer)
+        {
+            # if null, all types are supported for the storage account
+            $channelEncryptionsServer = "AES-128-CCM", "AES-128-GCM", "AES-256-GCM"
+        }
+        $channelEncryptionsServerWithComma = [String]::Join(", ", $channelEncryptionsServer)
+
+        Write-Host "Channel Encryption Supported on the Client Side: $channelEncryptionsClient"
+        Write-Host "Channel Encryption Supported on the Server Side: $channelEncryptionsServerWithComma"
+
+        $found = $false
+        foreach($type in $channelEncryptionsServer)
+        {
+            if($channelEncryptionsClient.Contains($type))
+            {
+                $found = $true
+                break    
+            }
+        }
+
+        if(!$found)
+        {
+            Write-Error -Message "The server side and the client side do not have a Channel Encryption type in common." -ErrorAction Stop
+        }
+        
+    }
+}
+
+function Debug-DomainLineOfSight
+{
+    [CmdletBinding()]
+
+    param (
+        [Parameter(Mandatory=$True, Position=0, HelpMessage="Storage account name")]
+        [string]$StorageAccountName,
+
+        [Parameter(Mandatory=$True, Position=1, HelpMessage="Resource group name")]
+        [string]$ResourceGroupName
+    )
+
+    process
+    {
+        $storageAccount = Get-AzStorageAccount -ResourceGroupName $ResourceGroupName -Name $StorageAccountName
+        $fullyQualifiedDomainName = $storageAccount.AzureFilesIdentityBasedAuth.ActiveDirectoryProperties.DomainName
+        Write-Host "Fully Qualified Domain Name: $fullyQualifiedDomainName"
+        $checkResult = nltest /dsgetdc:$fullyQualifiedDomainName | Out-String
+
+        if([string]::IsNullOrEmpty($checkResult))
+        {
+            Write-Error -Message "There is no line of sight to the domain controller; Hence, you will not be able to get the Kerberos ticket." -ErrorAction Stop
+        }
+
+    }
+}
+
+function Get-OnPremAdUser {
+    [CmdletBinding()]
+    param (
+        [Parameter(Mandatory=$False, Position=0, HelpMessage="The user name or SID to look up the user")]
+        [string]$Identity,
+
+        [Parameter(Mandatory=$False, Position=1, HelpMessage="The domain name to look up the user")]
+        [string]$Domain
+    )
+    process {
+        if ([string]::IsNullOrEmpty($Identity)) {
+            $Identity = $($env:UserName)
+        }
+
+        if ([string]::IsNullOrEmpty($Domain)) {
+            $Domain = (Get-ADDomain).DnsRoot
+        }
+
+        Write-Verbose "Look up user $Identity in domain $Domain"
+
+        $user = Get-ADUser -Identity $Identity -Server $Domain
+
+        if ($null -eq $user) {
+            $message = "User '$Identity' not found in domain '$Domain'. Please check" `
+                + " whether the provided user identity or domain name is correct or not."
+            Write-Error -Message $message -ErrorAction Stop
+        }
+
+        return $user
+    }
+}
+
+function Get-OnPremAdUserGroups {
+    [CmdletBinding()]
+    param (
+        [Parameter(Mandatory=$False, Position=0, HelpMessage="The user name or SID to look up the user groups")]
+        [string]$Identity,
+
+        [Parameter(Mandatory=$False, Position=1, HelpMessage="The domain name to look up the user groups")]
+        [string]$Domain
+    )
+    process {
+        if ([string]::IsNullOrEmpty($Identity)) {
+            $Identity = $($env:UserName)
+        }
+
+        if ([string]::IsNullOrEmpty($Domain)) {
+            $Domain = (Get-ADDomain).DnsRoot
+        }
+
+        Write-Verbose "Look up groups of user $Identity in domain $Domain"
+
+        $groups = Get-ADPrincipalGroupMembership -Identity $Identity -Server $Domain
+
+        if ($null -eq $groups) {
+            $message = "Groups of use '$Identity' not found in domain '$Domain'. Please check" `
+                + " whether the provided user identity or domain name is correct or not."
+            Write-Error -Message $message -ErrorAction Stop
+        }
+
+        return $groups
+    }
+}
+
+class CheckResult {
+    [string]$Name
+    [string]$Result
+    [string]$Issue
+
+    CheckResult(
+        [string]$Name
+    ) {
+        $this.Name = $Name
+        $this.Result = "Skipped"
+        $this.Issue = ""
+    }
+}
+
+function Debug-AzStorageAccountAuth {
+    <#
+    .SYNOPSIS
+    Executes a sequence of checks to identify common problems with Azure Files Authentication issues.
+    This function auto-detects the Auth method (AD DS, AAD DS, AAD Kerberos)
+    
+    .DESCRIPTION
+    This cmdlet will query the client computer for Kerberos service tickets to Azure storage accounts.
+    It will return an array of these objects, each object having a property 'Azure Files Health Status'
+    which tells the health of the ticket.  It will error when there are no ticketsfound or if there are 
+    unhealthy tickets found.
+    .OUTPUTS
+    Object[] of PSCustomObject containing klist ticket output.
+    .EXAMPLE
+    PS> Debug-AzStorageAccountAuth
+    #>
+
+    [CmdletBinding()]
+    param (
+        [Parameter(Mandatory=$True, Position=0, HelpMessage="Storage account name")]
+        [string]$StorageAccountName,
+
+        [Parameter(Mandatory=$True, Position=1, HelpMessage="Resource group name")]
+        [string]$ResourceGroupName,
+
+        [Parameter(Mandatory=$False, Position=2, HelpMessage="Filter")]
+        [string]$Filter,
+
+        [Parameter(Mandatory=$False, Position=3, HelpMessage="Optional parameter for filter 'CheckSidHasAadUser' and 'CheckUserFileAccess'. The user name to check.")]
+        [string]$UserName,
+
+        [Parameter(Mandatory=$False, Position=4, HelpMessage="Optional parameter for filter 'CheckSidHasAadUser', 'CheckUserFileAccess' and 'CheckAadUserHasSid'. The domain name to look up the user.")]
+        [string]$Domain,
+
+        [Parameter(Mandatory=$False, Position=5, HelpMessage="Required parameter for filter 'CheckAadUserHasSid'. The Azure object ID or user principal name to check.")]
+        [string]$ObjectId,
+
+        [Parameter(Mandatory=$False, Position=6, HelpMessage="Required parameter for filter 'CheckUserFileAccess'. The SMB file path on the Azure file share mounted locally using storage account key.")]
+        [string]$FilePath
+    )
+
+    process
+    {
+        $VerifyAD = get-AzStorageAccount -ResourceGroupName $ResourceGroupName -StorageAccountName $StorageAccountName  
+        $directoryServiceOptions = $VerifyAD.AzureFilesIdentityBasedAuth.DirectoryServiceOptions
+
+        if ($directoryServiceOptions -eq "AD")
+        {
+            Write-Host "Storage account is configured for AD DS auth."
+            Write-Host "Running AD DS checks."
+            Debug-AzStorageAccountADDSAuth `
+                -StorageAccountName $StorageAccountName `
+                -ResourceGroupName $ResourceGroupName `
+                -Filter $Filter `
+                -UserName $UserName `
+                -Domain $Domain `
+                -ObjectId $ObjectId `
+                -FilePath $FilePath
+        }
+        elseif ($directoryServiceOptions -eq "AADKERB")
+        {
+            Write-Host "Storage account is configured for Microsoft Entra Kerberos (AADKERB) auth."
+            Write-Host "Running Entra Kerberos checks."
+            Debug-AzStorageAccountEntraKerbAuth `
+                -StorageAccountName $StorageAccountName `
+                -ResourceGroupName $ResourceGroupName `
+                -Filter $Filter `
+                -UserName $UserName `
+                -Domain $Domain `
+                -ObjectId $ObjectId `
+                -FilePath $FilePath
+        }
+        elseif ($directoryServiceOptions -eq "AADDS")
+        {
+            Write-Host "This cmdlet does not support Microsoft Entra Domain Services authentication yet, You can run Debug-AzStorageAccountADDSAuth to run the AD DS authentication checks instead, but note that while some checks may provide useful information, not all AD DS checks are expected to pass for a storage account with Microsoft Entra Domain Services authentication."
+        }
+        else
+        {
+            Write-Host "Storage account is not being configured with any of the authetication option."
+        }
+    }
+}
+
+function Debug-AzStorageAccountEntraKerbAuth {
+    [CmdletBinding()]
+    param (
+        [Parameter(Mandatory=$True, Position=0, HelpMessage="Storage account name")]
+        [string]$StorageAccountName,
+
+        [Parameter(Mandatory=$True, Position=1, HelpMessage="Resource group name")]
+        [string]$ResourceGroupName,
+
+        [Parameter(Mandatory=$False, Position=2, HelpMessage="Filter")]
+        [string]$Filter,
+
+        [Parameter(Mandatory=$False, Position=3, HelpMessage="Optional parameter for filter 'CheckSidHasAadUser' and 'CheckUserFileAccess'. The user name to check.")]
+        [string]$UserName,
+
+        [Parameter(Mandatory=$False, Position=4, HelpMessage="Optional parameter for filter 'CheckSidHasAadUser', 'CheckUserFileAccess' and 'CheckAadUserHasSid'. The domain name to look up the user.")]
+        [string]$Domain,
+
+        [Parameter(Mandatory=$False, Position=5, HelpMessage="Required parameter for filter 'CheckAadUserHasSid'. The Azure object ID or user principal name to check.")]
+        [string]$ObjectId,
+
+        [Parameter(Mandatory=$False, Position=6, HelpMessage="Required parameter for filter 'CheckUserFileAccess'. The SMB file path on the Azure file share mounted locally using storage account key.")]
+        [string]$FilePath
+    )
+
+    process
+    {
+        if(![string]::IsNullOrEmpty($UserName))
+        {
+            Write-Error "The debug cmdlet for Microsoft Entra Kerberos (AADKERB) accounts does not yet implement support for -UserName parameter. It will be ignored."
+        }
+        if(![string]::IsNullOrEmpty($Domain) )
+        {
+            Write-Error "The debug cmdlet for Microsoft Entra Kerberos (AADKERB) accounts does not yet implement support for -ObjectId parameter. It will be ignored."
+        }
+        if(![string]::IsNullOrEmpty($FilePath))
+        {
+            Write-Error "The debug cmdlet for Microsoft Entra Kerberos (AADKERB) accounts does not yet implement support for -FilePath parameter. It will be ignored."
+        }
+        $checksExecuted = 0;
+        $filterIsPresent = ![string]::IsNullOrEmpty($Filter);
+        $checks = @{
+            "CheckPort445Connectivity" = [CheckResult]::new("CheckPort445Connectivity");
+            "CheckAADConnectivity" = [CheckResult]::new("CheckAADConnectivity");
+            "CheckEntraObject" = [CheckResult]::new("CheckEntraObject");
+            "CheckRegKey" = [CheckResult]::new("CheckRegKey");
+            "CheckKerbRealmMapping" = [CheckResult]::new("CheckKerbRealmMapping");
+            "CheckAdminConsent" = [CheckResult]::new("CheckAdminConsent");
+            "CheckWinHttpAutoProxySvc" = [CheckResult]::new("CheckWinHttpAutoProxySvc");
+            "CheckIpHlpScv" = [CheckResult]::new("CheckIpHlpScv");
+            "CheckEntraJoinType" = [CheckResult]::new("CheckEntraJoinType")
+        }
+        #
+        # Port 445 check 
+        #
+        
+        if (!$filterIsPresent -or $Filter -match "CheckPort445Connectivity")
+        {
+            try {
+                $checksExecuted += 1;
+                Write-Verbose "CheckPort445Connectivity - START"
+
+                Test-Port445Connectivity -StorageAccountName $StorageAccountName `
+                    -ResourceGroupName $ResourceGroupName -ErrorAction Stop
+
+                $checks["CheckPort445Connectivity"].Result = "Passed"
+                Write-Verbose "CheckPort445Connectivity - SUCCESS"
+            } catch {
+                $checks["CheckPort445Connectivity"].Result = "Failed"
+                $checks["CheckPort445Connectivity"].Issue = $_
+                Write-Error "CheckPort445Connectivity - FAILED"
+                Write-Error $_
+            }
+        }
+        #
+        # AAD Connectivity check 
+        #
+        if (!$filterIsPresent -or $Filter -match "CheckAADConnectivity")
+        {
+            try {
+                $checksExecuted += 1;
+                Write-Verbose "CheckAADConnectivity - START"
+                $Context = Get-AzContext
+                $TenantId = $Context.Tenant
+                $Response = Invoke-WebRequest -Method POST https://login.microsoftonline.com/$TenantId/kerberos
+                if ($Response.StatusCode -eq 200)
+                {
+                    $checks["CheckAADConnectivity"].Result = "Passed"
+                    Write-Verbose "CheckAADConnectivity - SUCCESS"
+                }
+                else{
+                    $checks["CheckAADConnectivity"].Result = "Failed"
+                    $checks["CheckAADConnectivity"].Issue = "Expected response is 200, but we got $($Response.StatusCode)"
+                    Write-Error "Unexpected failure"
+                }
+                
+            } catch {
+                $checks["CheckAADConnectivity"].Result = "Failed"
+                $checks["CheckAADConnectivity"].Issue = $_
+                Write-Error "CheckAADConnectivity - FAILED"
+                Write-Error $_
+            }
+        }
+        #
+        # AAD Object check 
+        #
+        if (!$filterIsPresent -or $Filter -match "CheckEntraObject")
+        {
+            try {
+                $checksExecuted += 1;
+                Write-Verbose "CheckEntraObject - START"
+                $Context = Get-AzContext
+                $TenantId = $Context.Tenant
+
+                Request-ConnectMsGraph `
+                    -Scopes "Application.Read.All" `
+                    -RequiredModules @("Microsoft.Graph.Applications") `
+                    -TenantId $TenantId
+                
+                Import-Module Microsoft.Graph.Applications
+
+                $Application = Get-MgApplication `
+                    -Filter "identifierUris/any (uri:uri eq 'api://${TenantId}/CIFS/${StorageAccountName}.file.core.windows.net')" `
+                    -ConsistencyLevel eventual
+                
+                if($null -eq $Application)
+                {
+                    $checks["CheckEntraObject"].Result = "Failed"
+                    $checks["CheckEntraObject"].Issue = "Could not find the application with SPN ' api://${TenantId}/CIFS/${StorageAccountName}.file.core.windows.net'."
+                    Write-Error "CheckEntraObject - FAILED"
+                    Write-Error "Could not find the application with SPN 'api://${TenantId}/CIFS/${StorageAccountName}.file.core.windows.net' "
+                }
+                $ServicePrincipal = Get-MgServicePrincipal -Filter "servicePrincipalNames/any (name:name eq 'api://$TenantId/CIFS/$StorageAccountName.file.core.windows.net')" -ConsistencyLevel eventual
+                if($null -eq $ServicePrincipal)
+                {
+                    $checks["CheckEntraObject"].Result = "Failed"
+                    $checks["CheckEntraObject"].Issue = "Service Principal is missing SPN ' CIFS/${StorageAccountName}.file.core.windows.net'."
+                    Write-Error "CheckEntraObject - FAILED"
+                    Write-Error "SPN Value is not set correctly, It should be 'CIFS/Storageaccountname.file.core.windows.net'"
+                }
+                if(-not $ServicePrincipal.AccountEnabled)
+                {
+                    $checks["CheckEntraObject"].Result = "Failed"
+                    $checks["CheckEntraObject"].Issue = "Expected AccountEnabled to be set to true"
+                    Write-Error "CheckEntraObject - FAILED"
+                    Write-Error "The service principal should have AccountEnabled set to true"
+                }
+                elseif(-not $ServicePrincipal.ServicePrincipalNames.Contains("CIFS/${StorageAccountName}.file.core.windows.net")  )
+                {
+                    $checks["CheckEntraObject"].Result = "Failed"
+                    $checks["CheckEntraObject"].Issue = "Service Principal is missing SPN ' CIFS/${StorageAccountName}.file.core.windows.net'."
+                    Write-Error "CheckEntraObject - FAILED"
+                    Write-Error "SPN Value is not set correctly, It should be 'CIFS/Storageaccountname.file.core.windows.net'"
+                }
+                elseif (-not $ServicePrincipal.ServicePrincipalNames.Contains("api://${TenantId}/CIFS/${StorageAccountName}.file.core.windows.net")) 
+
+                {
+                    $checks["CheckEntraObject"].Result = "Partial"
+                    Write-Warning "Service Principal is missing SPN 'api://${TenantId}/CIFS/${StorageAccountName}.file.core.windows.net'."
+                    Write-Warning "It is okay to not have this value for now, but it is good to have this configured in future if you want to continue getting kerberos tickets."
+
+                    Write-Verbose "CheckEntraObject - SUCCESS"
+                }
+                else {
+                    $checks["CheckEntraObject"].Result = "Passed"
+                    Write-Verbose "CheckEntraObject - SUCCESS" 
+                }
+            } catch {
+                $checks["CheckEntraObject"].Result = "Failed"
+                $checks["CheckEntraObject"].Issue = $_
+                Write-Error "CheckEntraObject - FAILED"
+                Write-Error $_
+            }
+        }
+        #
+        #Check if Reg key is enabled
+        #
+        if (!$filterIsPresent -or $Filter -match "CheckRegKey")
+        {
+            try {
+                $checksExecuted += 1;
+                Write-Verbose "CheckRegKey - START"
+
+                if (Test-IsCloudKerberosTicketRetrievalEnabled)
+                {
+                    $checks["CheckRegKey"].Result = "Passed"
+                    Write-Verbose "CheckRegKey - SUCCESS"
+                }
+                else {
+                    $checks["CheckRegKey"].Result = "Failed"
+                    $checks["CheckRegKey"].Issue = "The CloudKerberosTicketRetrievalEnabled need to be enabled to get kerberos ticket"
+                    Write-Error "CheckRegKey - FAILED"
+                    Write-Error "The registry key HKLM\SYSTEM\CurrentControlSet\Control\Lsa\Kerberos\Parameters\CloudKerberosTicketRetrievalEnabled was non-existent or 0."
+                    Write-Error "For AAD Kerberos authentication, it should be set to 1."
+                    Write-Error "To fix this error, enable the registry key and reboot the machine."
+                    Write-Error "See https://learn.microsoft.com/en-us/azure/storage/files/storage-files-identity-auth-hybrid-identities-enable?tabs=azure-portal#configure-the-clients-to-retrieve-kerberos-tickets"
+                }
+                
+            } catch {
+                $checks["CheckRegKey"].Result = "Failed"
+                $checks["CheckRegKey"].Issue = $_
+                Write-Error "CheckRegKey - FAILED"
+                Write-Error $_
+            }
+        }
+        #
+        # Check if Kerberos Realm Mapping is configured
+        #
+        if (!$filterIsPresent -or $Filter -match "CheckKerbRealmMapping")
+        {
+            try {
+                $checksExecuted += 1;
+                $hostToRealm = Get-ChildItem Registry::HKEY_LOCAL_MACHINE\SYSTEM\CurrentControlSet\Control\Lsa\Kerberos\HostToRealm
+                if($null -eq $hostToRealm)
+                {
+                    $checks["CheckKerbRealmMapping"].Result = "Passed"
+                    Write-Verbose "CheckKerbRealmMapping - SUCCESS"
+                }
+                $failure = $false
+                foreach ($domainKey in $hostToRealm) 
+                {
+                    $properties = $domainKey | Get-ItemProperty
+                    $realmName = $properties.PSChildName
+                    $spnMappings = $($domainKey | Get-ItemProperty).SpnMappings
+                    foreach ($hostName in $spnMappings) {
+                        if ($hostName -eq "${StorageAccountName}.file.core.windows.net" -or
+                            $hostName -eq ".file.core.windows.net" -or
+                            $hostName -eq ".core.windows.net" -or
+                            $hostName -eq ".windows.net" -or
+                            $hostName -eq ".net" -or
+                            $hostName -eq "${StorageAccountName}.privatelink.file.core.windows.net" -or
+                            $hostName -eq ".privatelink.file.core.windows.net")
+                        {
+                            if ($realmName -eq "KERBEROS.MICROSOFTONLINE.COM") 
+                            {
+                                if (!$failure) {
+                                    $checks["CheckKerbRealmMapping"].Result = "Warning"
+                                    $checks["CheckKerbRealmMapping"].Issue = "The Storage account ${StorageAccountName} has been mapped to ${realmName}"
+                                    Write-Warning "CheckKerbRealmMapping - Warning"
+                                    Write-Warning "To retrieve Kerberos tickets run the ksetup Windows command on the client(s): 'ksetup /delhosttorealmmap ${hostName} ${realmName}'. "
+                                }
+                            } else {
+                                $failure = $true
+                                $checks["CheckKerbRealmMapping"].Result = "Failed"
+                                $checks["CheckKerbRealmMapping"].Issue = "The storage account '${StorageAccountName}' is mapped to '${realmName}'. "
+                                Write-Error "CheckKerbRealmMapping - FAILED" 
+                                Write-Error "To retrieve Kerberos tickets run the ksetup Windows command on the client(s) : 'ksetup /delhosttoreakmmap $hostName $realmName'"
+
+                            }
+                        }
+                    }
+                }
+            } catch {
+                $checks["CheckKerbRealmMapping"].Result = "Failed"
+                $checks["CheckKerbRealmMapping"].Issue = $_
+                Write-Error "CheckKerbRealmMapping - FAILED"
+                Write-Error $_
+            }
+        }
+        #
+        # Check if admin consent has been granted onto the SP
+        #
+        if (!$filterIsPresent -or $Filter -match "CheckAdminConsent")
+        {
+            $checksExecuted += 1;
+            Debug-EntraKerbAdminConsent -StorageAccountName $StorageAccountName -checkResult $checks["CheckAdminConsent"]
+        }
+
+        #
+        # Check if WinHttpAutoProxySvc service is running
+        #
+        if (!$filterIsPresent -or $Filter -match "CheckWinHttpAutoProxySvc")
+        {   
+           try 
+           {
+                $checksExecuted += 1;
+                $service = Get-Service WinHttpAutoProxySvc
+                if (($service -eq $null) -or ($service.Status -ne "Running"))
+                {
+                    $checks["CheckWinHttpAutoProxySvc"].Result = "Failed"
+                    Write-Error "CheckWinHttpAutoProxySvc - FAILED"
+                    $checks["CheckWinHttpAutoProxySvc"].Issue = "The WinHttpAutoProxy service needs to be in running state."
+                }
+                else {
+                    $checks["CheckWinHttpAutoProxySvc"].Result = "Passed"
+                    Write-Verbose "CheckWinHttpAutoProxySvc - SUCCESS"
+                }
+            }
+            catch 
+            {
+                $checks["CheckWinHttpAutoProxySvc"].Result = "Failed"
+                $checks["CheckWinHttpAutoProxySvc"].Issue = $_
+
+                Write-Error "CheckWinHttpAutoProxySvc - FAILED"
+                Write-Error $_
+            }
+
+        }
+        #
+        #Check if iphlpsvc service is running
+        #
+        if (!$filterIsPresent -or $Filter -match "CheckIpHlpScv")
+        {   
+           try 
+           {
+                $checksExecuted += 1;
+                $services = Get-Service iphlpsvc
+                if (($services -eq $null) -or ($services.Status -ne "Running"))
+                {
+                    $checks["CheckIpHlpScv"].Result = "Failed"
+                    Write-Error "CheckIpHlpScv - FAILED"
+                    $checks["CheckIpHlpScv"].Issue = "The IpHlp service needs to be in running state."
+                }                
+                else 
+                {
+                    $checks["CheckIpHlpScv"].Result = "Passed"
+                    Write-Verbose "CheckIpHlpScv - SUCCESS"
+                }
+            }
+            catch 
+            {
+                $checks["CheckIpHlpScv"].Result = "Failed"
+                $checks["CheckIpHlpScv"].Issue = $_
+
+                Write-Error "CheckIpHlpScv - FAILED"
+                Write-Error $_
+            }
+
+        }
+        #
+        #Check if the machine is HAADJ or AADJ
+        #
+        if (!$filterIsPresent -or $Filter -match "CheckEntraJoinType")
+        {   
+            try 
+            {
+                $checksExecuted += 1; 
+                $status = Get-DsRegStatus
+                
+                if ($status.AzureAdJoined -eq "YES")
+                {
+                    if ($status.DomainJoined -eq "NO")
+                    {
+                        Write-Host "It is an Entra Joined machine"
+                    }
+                    elseif ($status.DomainJoined -eq "YES")
+                    {
+                        Write-Host "It is an Hybrid Entra Joined machine"
+                    }
+
+                    $checks["CheckEntraJoinType"].Result = "Passed"
+                }
+                else
+                {
+                    $checks["CheckEntraJoinType"].Result = "Failed"
+                    Write-Error "Entra Kerb requires Entra joined or Hybrid Entra joined machine."
+                }
+            }
+            catch 
+            {
+                $checks["CheckEntraJoinType"].Result = "Failed"
+                $checks["CheckEntraJoinType"].Issue = $_
+                Write-Error "CheckEntraJoinType - FAILED"
+                Write-Error $_
+            }
+
+        }
+
+        SummaryOfChecks -filterIsPresent $filterIsPresent -checksExecuted $checksExecuted
+    }
+}
+
+function Get-DsRegStatus {
+    $dsregcmd = dsregcmd /status
+    $status = New-Object -TypeName PSObject
+    $dsregcmd `
+        | Select-String -Pattern " *[A-z]+ : [A-z]+ *" `
+        | ForEach-Object {
+            $parts = ([String]$_).Trim() -split " : "
+            $key = $parts[0]
+            $value = $parts[1]
+
+            if (-not (Get-Member -inputobject $status -name $key -Membertype Properties)) {
+                Add-Member `
+                    -InputObject $status `
+                    -MemberType NoteProperty `
+                    -Name $key `
+                    -Value $value
+            }
+        }
+
+    return $status
+}
+
+function Test-IsCloudKerberosTicketRetrievalEnabled {
+    $regKeyFolder = Get-ItemProperty -Path Registry::HKLM\Software\Microsoft\Windows\CurrentVersion\Policies\System\Kerberos\Parameters
+    
+    if ($null -eq $regKeyFolder) {
+        $regKeyFolder = Get-ItemProperty -Path Registry::HKLM\SYSTEM\CurrentControlSet\Control\Lsa\Kerberos\Parameters
+    }
+
+    if ($null -eq $regKeyFolder) {
+        return $false
+    }
+
+    return $regKeyFolder.CloudKerberosTicketRetrievalEnabled -eq "1"
+}
+
+function Debug-EntraKerbAdminConsent {
+    [CmdletBinding()]
+    param (
+        [Parameter(Mandatory=$True, Position=0, HelpMessage="Storage account name")]
+        [string]$StorageAccountName,
+        [Parameter(Mandatory=$True, Position=1, HelpMessage="Check result object")]
+        [CheckResult]$checkResult
+    )
+
+    process {
+        try {
+            Write-Verbose "CheckAdminConsent - START"
+            $Context = Get-AzContext
+            $TenantId = $Context.Tenant
+
+            # Detect if the Microsoft.Graph.Applications module is installed and at least version 2.2.0.
+            # Get-MgServicePrincipalByAppId was added in Microsoft.Graph.Applications v2.2.0.
+            Request-MSGraphModuleVersion -MinimumVersion 2.2.0
+            
+            Request-ConnectMsGraph `
+                -Scopes "DelegatedPermissionGrant.Read.All" `
+                -RequiredModules @("Microsoft.Graph.Applications", "Microsoft.Graph.Identity.SignIns") `
+                -TenantId $TenantId
+
+            Import-Module Microsoft.Graph.Applications -MinimumVersion 2.2.0 -ErrorAction SilentlyContinue
+            Import-Module Microsoft.Graph.Identity.SignIns
+
+            $MsGraphSp = Get-MgServicePrincipalByAppId -AppId 00000003-0000-0000-c000-000000000000 
+            
+            $spn = "api://$TenantId/CIFS/$StorageAccountName.file.core.windows.net"
+            $ServicePrincipal = Get-MgServicePrincipal -Filter "servicePrincipalNames/any (name:name eq '$spn')" -ConsistencyLevel eventual
+            if($null -eq $ServicePrincipal -or $null -eq $ServicePrincipal.Id)
+            {
+                $checkResult.Result = "Failed"
+                $checkResult.Issue = "Could not find the application with SPN '$spn'. "
+
+                Write-Error "CheckAdminConsent - FAILED"
+                Write-Error "Could not find the application with SPN '$spn'"
+                return
+            }
+            
+            $Consent = Get-MgOauth2PermissionGrant -Filter "ClientId eq '$($ServicePrincipal.Id)' and ResourceId eq '$($MSGraphSp.Id)' and consentType eq 'AllPrincipals'" 
+            if($null -eq $Consent -or $null -eq $Consent.Scope)
+            {
+                $checkResult.Result = "Failed"
+                $checkResult.Issue = "Admin Consent is not granted"
+                Write-Error "CheckAdminConsent - FAILED"
+                Write-Error "Please grant admin consent using 'https://learn.microsoft.com/en-us/azure/storage/files/storage-files-identity-auth-hybrid-identities-enable?tabs=azure-portal#grant-admin-consent-to-the-new-service-principal'"
+                return
+            }
+
+            $permissions = New-Object System.Collections.Generic.HashSet[string] 
+            foreach ($permission in $Consent.Scope.Split(" ")) {
+                $permissions.Add($permission)
+            }
+
+            if ($permissions.Contains("openid") -and 
+                $permissions.Contains("profile") -and 
+                $permissions.Contains("User.Read")) 
+            {
+                $checkResult.Result = "Passed"
+                Write-Verbose " - SUCCESS"
+            } 
+            else 
+            {
+                $checkResult.Result = "Failed"
+                $checkResult.Issue = "Admin Consent is not granted"
+                Write-Error "CheckAdminConsent - FAILED"
+                Write-Error "Please grant admin consent using 'https://learn.microsoft.com/en-us/azure/storage/files/storage-files-identity-auth-hybrid-identities-enable?tabs=azure-portal#grant-admin-consent-to-the-new-service-principal'"
+            }                          
+        } catch {
+            $checkResult.Result = "Failed"
+            $checkResult.Issue = $_
+            Write-Error "CheckAdminConsent - FAILED"
+            Write-Error $_
+        }
+    }
+}
+
+function SummaryOfChecks {
+    param (
+        [Parameter(Mandatory=$True, Position=0, HelpMessage="Filter")]
+        [string]$filterIsPresent,
+
+        [Parameter(Mandatory=$True, Position=1, HelpMessage="CheckExecuted")]
+        [string]$checksExecuted
+    )
+
+    process
+    {
+        if ($filterIsPresent -and $checksExecuted -eq 0)
+        {
+            $message = "Filter '$Filter' provided does not match any options. No checks were executed." `
+                + " Available filters are {$($checks.Keys -join ', ')}"
+            Write-Error -Message $message -ErrorAction Stop
+        }
+        else
+        {
+            Write-Host "Summary of checks:"
+            $checks.Values | Format-Table -Property Name,Result
+            
+            $issues = $checks.Values | Where-Object { $_.Result -ieq "Failed" }
+
+            if ($issues.Length -gt 0) {
+                Write-Host "Issues found:"
+                $issues | ForEach-Object { Write-Host -ForegroundColor Red "---- $($_.Name) ----`n$($_.Issue)" }
+            }
+        }
+
+        Write-Host "This cmdlet does not support all the checks for Microsoft Entra Kerberos authentication yet, You can run Debug-AzStorageAccountADDSAuth to run the AD DS authentication checks instead, but note that while some checks may provide useful information, not all AD DS checks are expected to pass for a storage account with Microsoft Entra Kerberos authentication."
+    
+    }
+    
+}
+function Debug-AzStorageAccountADDSAuth {
+    <#
+    .SYNOPSIS
+    Executes a sequence of checks to identify common problems with Azure Files Authentication issues.
+    This function is applicable for only ADDS authentication, does not work for AADDS and Microsoft 
+    Entra Kerberos.
+    
+    .DESCRIPTION
+    This cmdlet will query the client computer for Kerberos service tickets to Azure storage accounts.
+    It will return an array of these objects, each object having a property 'Azure Files Health Status'
+    which tells the health of the ticket.  It will error when there are no ticketsfound or if there are 
+    unhealthy tickets found.
+    .OUTPUTS
+    Object[] of PSCustomObject containing klist ticket output.
+    .EXAMPLE
+    PS> Debug-AzStorageAccountAuth
+    #>
+
+    [CmdletBinding()]
+    param (
+        [Parameter(Mandatory=$True, Position=0, HelpMessage="Storage account name")]
+        [string]$StorageAccountName,
+
+        [Parameter(Mandatory=$True, Position=1, HelpMessage="Resource group name")]
+        [string]$ResourceGroupName,
+
+        [Parameter(Mandatory=$False, Position=2, HelpMessage="Filter")]
+        [string]$Filter,
+
+        [Parameter(Mandatory=$False, Position=3, HelpMessage="Optional parameter for filter 'CheckSidHasAadUser' and 'CheckUserFileAccess'. The user name to check.")]
+        [string]$UserName,
+
+        [Parameter(Mandatory=$False, Position=4, HelpMessage="Optional parameter for filter 'CheckSidHasAadUser', 'CheckUserFileAccess' and 'CheckAadUserHasSid'. The domain name to look up the user.")]
+        [string]$Domain,
+
+        [Parameter(Mandatory=$False, Position=5, HelpMessage="Required parameter for filter 'CheckAadUserHasSid'. The Azure object ID or user principal name to check.")]
+        [string]$ObjectId,
+
+        [Parameter(Mandatory=$False, Position=6, HelpMessage="Required parameter for filter 'CheckUserFileAccess'. The SMB file path on the Azure file share mounted locally using storage account key.")]
+        [string]$FilePath
+    )
+
+    process
+    {
+        $checksExecuted = 0;
+        $filterIsPresent = ![string]::IsNullOrEmpty($Filter);
+        $checks = @{
+            "CheckPort445Connectivity" = [CheckResult]::new("CheckPort445Connectivity");
+            "CheckDomainJoined" = [CheckResult]::new("CheckDomainJoined");
+            "CheckADObject" = [CheckResult]::new("CheckADObject");
+            "CheckGetKerberosTicket" = [CheckResult]::new("CheckGetKerberosTicket");
+            "CheckKerberosTicketEncryption" = [CheckResult]::new("CheckKerberosTicketEncryption");
+            "CheckChannelEncryption" = [CheckResult]::new("CheckChannelEncryption");
+            "CheckDomainLineOfSight" = [CheckResult]::new("CheckDomainLineOfSight");
+            "CheckADObjectPasswordIsCorrect" = [CheckResult]::new("CheckADObjectPasswordIsCorrect");
+            "CheckSidHasAadUser" = [CheckResult]::new("CheckSidHasAadUser");
+            "CheckAadUserHasSid" = [CheckResult]::new("CheckAadUserHasSid");
+            "CheckStorageAccountDomainJoined" = [CheckResult]::new("CheckStorageAccountDomainJoined");
+            "CheckUserRbacAssignment" = [CheckResult]::new("CheckUserRbacAssignment");
+            "CheckUserFileAccess" = [CheckResult]::new("CheckUserFileAccess");
+            "CheckDefaultSharePermission" = [CheckResult]::new("CheckDefaultSharePermission");
+            "CheckAadKerberosRegistryKeyIsOff" = [CheckResult]::new("CheckAadKerberosRegistryKeyIsOff");
+        }
+        
+        
+        #
+        # Port 445 check 
+        #
+        
+        if (!$filterIsPresent -or $Filter -match "CheckPort445Connectivity")
+        {
+            try {
+                $checksExecuted += 1;
+                Write-Verbose "CheckPort445Connectivity - START"
+
+                Test-Port445Connectivity -StorageAccountName $StorageAccountName `
+                    -ResourceGroupName $ResourceGroupName -ErrorAction Stop
+
+                $checks["CheckPort445Connectivity"].Result = "Passed"
+                Write-Verbose "CheckPort445Connectivity - SUCCESS"
+            } catch {
+                $checks["CheckPort445Connectivity"].Result = "Failed"
+                $checks["CheckPort445Connectivity"].Issue = $_
+                Write-Error "CheckPort445Connectivity - FAILED"
+                Write-Error $_
+            }
+        }
+
+        #
+        # Domain-Joined Check
+        #
+
+        if (!$filterIsPresent -or $Filter -match "CheckDomainJoined")
+        {
+            try {
+                $checksExecuted += 1;
+                Write-Verbose "CheckDomainJoined - START"
+        
+                if (!(Get-IsDomainJoined))
+                {
+                    $message = "Machine is not domain-joined." `
+                        + " Being domain-joined to an AD DS domain is a prerequisite for mounting" `
+                        + " Azure file shares without having to explicitly provide user credentials at every mount.See https://docs.microsoft.com/en-us/azure/storage/files/storage-files-identity-auth-active-directory-enable#prerequisites.\n\n" `
+                        + " Mounting through a machine that isn't domain-joined is also supported," `
+                        + " but you must (1) have unimpeded network connectivity to the domain controller, and (2) explicitly provide AD DS user credentials when mounting. See https://learn.microsoft.com/en-us/azure/storage/files/storage-files-identity-ad-ds-mount-file-share#mount-the-file-share-from-a-non-domain-joined-vm-or-a-vm-joined-to-a-different-ad-domain "
+                    Write-Error -Message $message -ErrorAction Stop
+                }
+
+                $checks["CheckDomainJoined"].Result = "Passed"
+                Write-Verbose "CheckDomainJoined - SUCCESS"
+            } catch {
+                $checks["CheckDomainJoined"].Result = "Failed"
+                $checks["CheckDomainJoined"].Issue = $_
+                Write-Error "CheckDomainJoined - FAILED"
+                Write-Error $_
+            }
+        }
+
+        if (!$filterIsPresent -or $Filter -match "CheckADObject")
+        {
+            try {
+                $checksExecuted += 1;
+                Write-Verbose "CheckADObject - START"
+
+                Debug-AzStorageAccountADObject -StorageAccountName $StorageAccountName `
+                    -ResourceGroupName $ResourceGroupName -ErrorAction Stop
+
+                $checks["CheckADObject"].Result = "Passed"
+                Write-Verbose "CheckADObject - SUCCESS"
+            } catch {
+                $checks["CheckADObject"].Result = "Failed"
+                $checks["CheckADObject"].Issue = $_
+                Write-Error "CheckADObject - FAILED"
+                Write-Error $_
+            }
+        }
+
+        if (!$filterIsPresent -or $Filter -match "CheckGetKerberosTicket")
+        {
+            try {
+                $checksExecuted += 1;
+                Write-Verbose "CheckGetKerberosTicket - START"
+
+                Get-AzStorageKerberosTicketStatus -StorageaccountName $StorageAccountName `
+                    -ResourceGroupName $ResourceGroupName -ErrorAction Stop
+
+                $checks["CheckGetKerberosTicket"].Result = "Passed"
+                Write-Verbose "CheckGetKerberosTicket - SUCCESS"
+            } catch {
+                $checks["CheckGetKerberosTicket"].Result = "Failed"
+                $checks["CheckGetKerberosTicket"].Issue = $_
+                Write-Error "CheckGetKerberosTicket - FAILED"
+                Write-Error $_
+            }
+        }
+
+        if (!$filterIsPresent -or $Filter -match "CheckKerberosTicketEncryption")
+        {
+            try {
+                $checksExecuted += 1;
+                Write-Verbose "CheckKerberosTicketEncryption - START"
+
+                Debug-KerberosTicketEncryption -StorageAccountName $StorageAccountName `
+                    -ResourceGroupName $ResourceGroupName -ErrorAction Stop
+
+                $checks["CheckKerberosTicketEncryption"].Result = "Passed"
+                Write-Verbose "CheckKerberosTicketEncryption - SUCCESS"
+            } catch {
+                $checks["CheckKerberosTicketEncryption"].Result = "Failed"
+                $checks["CheckKerberosTicketEncryption"].Issue = $_
+                Write-Error "CheckKerberosTicketEncryption - FAILED"
+                Write-Error $_
+            }
+        }
+
+        if (!$filterIsPresent -or $Filter -match "CheckChannelEncryption")
+        {
+            try {
+                $checksExecuted += 1;
+                Write-Verbose "CheckChannelEncryption - START"
+
+                Assert-IsElevatedSession
+
+                $cmdletNeeded = "Get-SmbServerConfiguration"
+                if(!(Get-Command $cmdletNeeded -ErrorAction SilentlyContinue))
+                {
+                    Write-Verbose -Message "Your system does not have or support the command needed for the check '$cmdletNeeded'." -ErrorAction Stop
+                    $checks["CheckChannelEncryption"].Result = "Skipped"
+                }
+
+                if(!((Get-SmbServerConfiguration).PSobject.Properties.Name -contains "EncryptionCiphers"))
+                {
+                    Write-Verbose -Message "Your operating system does not support the property 'EncryptionCiphers' of the cmdlet 'Get-SmbServerConfiguration'. Please refer to 'https://docs.microsoft.com/en-us/powershell/module/smbshare/set-smbserverconfiguration?view=windowsserver2022-ps'"
+                    $checks["CheckChannelEncryption"].Result = "Skipped"
+                }
+                else 
+                {
+                    Debug-ChannelEncryption -StorageAccountName $StorageAccountName `
+                    -ResourceGroupName $ResourceGroupName -ErrorAction Stop
+
+                    $checks["CheckChannelEncryption"].Result = "Passed"
+                    Write-Verbose "CheckChannelEncryption - SUCCESS"
+                }
+            } catch {
+                $checks["CheckChannelEncryption"].Result = "Failed"
+                $checks["CheckChannelEncryption"].Issue = $_
+                Write-Error "CheckChannelEncryption - FAILED"
+                Write-Error $_
+            }
+        }
+
+        if (!$filterIsPresent -or $Filter -match "CheckDomainLineOfSight")
+        {
+            try {
+                $checksExecuted += 1;
+                Write-Verbose "CheckDomainLineOfSight - START"
+
+                Debug-DomainLineOfSight -StorageAccountName $StorageAccountName `
+                    -ResourceGroupName $ResourceGroupName -ErrorAction Stop
+
+                $checks["CheckDomainLineOfSight"].Result = "Passed"
+                Write-Verbose "CheckDomainLineOfSight - SUCCESS"
+            } catch {
+                $checks["CheckDomainLineOfSight"].Result = "Failed"
+                $checks["CheckDomainLineOfSight"].Issue = $_
+                Write-Error "CheckDomainLineOfSight - FAILED"
+                Write-Error $_
+            }
+        }
+
+        if (!$filterIsPresent -or $Filter -match "CheckADObjectPasswordIsCorrect")
+        {
+            try {
+                $checksExecuted += 1;
+                Write-Verbose "CheckADObjectPasswordIsCorrect - START"
+
+                Test-AzStorageAccountADObjectPasswordIsKerbKey -StorageAccountName $StorageAccountName `
+                    -ResourceGroupName $ResourceGroupName -ErrorIfNoMatch -ErrorAction Stop
+
+                $checks["CheckADObjectPasswordIsCorrect"].Result = "Passed"
+                Write-Verbose "CheckADObjectPasswordIsCorrect - SUCCESS"
+            } catch {
+                $checks["CheckADObjectPasswordIsCorrect"].Result = "Failed"
+                $checks["CheckADObjectPasswordIsCorrect"].Issue = $_
+                Write-Error "CheckADObjectPasswordIsCorrect - FAILED"
+                Write-Error $_
+            }
+        }
+
+        if (!$filterIsPresent -or $Filter -match "CheckSidHasAadUser")
+        {
+            try {
+                $checksExecuted += 1;
+                Write-Verbose "CheckSidHasAadUser - START"
+
+                $currentUser = Get-OnPremAdUser -Identity $UserName -Domain $Domain -ErrorAction Stop
+
+                Write-Verbose "User $UserName in domain $Domain has SID = $($currentUser.Sid)"
+
+                $aadUser = Get-AadUserForSid $currentUser.Sid
+
+                if ($null -eq $aadUser) {
+                    $message = "Cannot find an AAD user with SID '$($currentUser.Sid) for" `
+                        + " user $UserName' in domain '$Domain'. Please ensure the domain '$Domain' is" `
+                        + " synced to Azure Active Directory using Azure AD Connect" `
+                        + " (https://docs.microsoft.com/en-us/azure/active-directory/hybrid/how-to-connect-install-roadmap)"
+                    Write-Error -Message $message -ErrorAction Stop
+                }
+
+                Write-Verbose "Found AAD user '$($aadUser.UserPrincipalName)' for SID $($currentUser.Sid)"
+
+                $checks["CheckSidHasAadUser"].Result = "Passed"
+                Write-Verbose "CheckSidHasAadUser - SUCCESS"
+            } catch {
+                $checks["CheckSidHasAadUser"].Result = "Failed"
+                $checks["CheckSidHasAadUser"].Issue = $_
+                Write-Error "CheckSidHasAadUser - FAILED"
+                Write-Error $_
+            }
+        }
+
+        if (!$filterIsPresent -or $Filter -match "CheckAadUserHasSid")
+        {
+            try {
+                $checksExecuted += 1;
+                Write-Verbose "CheckAadUserHasSid - START"
+
+                if ([string]::IsNullOrEmpty($ObjectId)) {
+                    Write-Verbose -Message "Missing required parameter ObjectId for CheckAadUserHasSid requires ObjectId parameter to be present, skipping CheckAadUserHasSid"
+                    $checks["CheckAadUserHasSid"].Result = "Skipped"
+                }
+                else {
+                
+                    if ([string]::IsNullOrEmpty($Domain)) {
+                        $Domain = (Get-ADDomain).DnsRoot
+                    }
+
+                    Write-Verbose "CheckAadUserHasSid for object ID $ObjectId in domain $Domain"
+
+                    $aadUser = Get-MgUser -Filter "Id eq '$ObjectId'" -Property OnPremisesSecurityIdentifier
+
+                    if ($null -eq $aadUser) {
+                        $message = "Cannot find an Azure AD user with ObjectId $ObjectId. Please check" `
+                            + " whether the provided ObjecId is correct or not."
+                        Write-Error -Message $message -ErrorAction Stop
+                    }
+
+                    if ([string]::IsNullOrEmpty($aadUser.OnPremisesSecurityIdentifier)) {
+                        $message = "Azure AD user $ObjectId has no OnPremisesSecurityIdentifier. Please" `
+                            + " ensure the domain '$Domain' is synced to Azure Active Directory using Azure AD Connect" `
+                            + " (https://docs.microsoft.com/en-us/azure/active-directory/hybrid/how-to-connect-install-roadmap)"
+                        Write-Error -Message $message -ErrorAction Stop
+                    }
+
+                    $user = Get-ADUser -Identity $aadUser.OnPremisesSecurityIdentifier -Server $Domain
+
+                    if ($null -eq $user) {
+                        $message = "Azure AD user $ObjectId's SID $($aadUser.OnPremisesSecurityIdentifier)" `
+                            + " is not found in domain $Domain. Please check whether the provided SID is correct."
+                        Write-Error -Message $message -ErrorAction Stop
+                    }
+
+                    Write-Verbose "Azure AD user $ObjectId has SID $($aadUser.OnPremisesSecurityIdentifier) in domain $Domain"
+
+                    $checks["CheckAadUserHasSid"].Result = "Passed"
+                    Write-Verbose "CheckAadUserHasSid - SUCCESS"
+                }
+
+            } catch {
+                $checks["CheckAadUserHasSid"].Result = "Failed"
+                $checks["CheckAadUserHasSid"].Issue = $_
+                Write-Error "CheckAadUserHasSid - FAILED"
+                Write-Error $_
+            }
+        }
+
+        if (!$filterIsPresent -or ($Filter -match "CheckStorageAccountDomainJoined"))
+        {
+            try {
+                $checksExecuted += 1
+                Write-Verbose "CheckStorageAccountDomainJoined - START"
+
+                $activeDirectoryProperties = Get-AzStorageAccountActiveDirectoryProperties `
+                    -ResourceGroupName $ResourceGroupName -StorageAccountName $StorageAccountName -ErrorAction Stop
+
+                Write-Verbose -Message "Storage account $StorageAccountName is already joined in domain $($activeDirectoryProperties.DomainName)."
+                
+                $checks["CheckStorageAccountDomainJoined"].Result = "Passed"
+                Write-Verbose "CheckStorageAccountDomainJoined - SUCCESS"
+            } catch {
+                $checks["CheckStorageAccountDomainJoined"].Result = "Failed"
+                $checks["CheckStorageAccountDomainJoined"].Issue = $_
+                Write-Error "CheckStorageAccountDomainJoined - FAILED"
+                Write-Error $_
+            }
+        }
+
+        if (!$filterIsPresent -or ($Filter -match "CheckUserRbacAssignment")) {
+            try {
+                $checksExecuted += 1
+                Write-Verbose "CheckUserRbacAssignment - START"
+
+                Request-ConnectMsGraph `
+                    -Scopes "User.Read.All", "GroupMember.Read.All" `
+                    -RequiredModules @("Microsoft.Graph.Users", "Microsoft.Graph.Groups", "Microsoft.Graph.Identity.DirectoryManagement")
+
+                $sidNames = @{}
+                $user = Get-OnPremAdUser -Identity $UserName -Domain $Domain -ErrorAction Stop
+                $sidNames[$user.SID.Value] = $user.DistinguishedName
+
+                $groups = Get-OnPremAdUserGroups -Identity $user.SID -Domain $Domain -ErrorAction Stop
+                $groups | ForEach-Object { $sidNames[$_.SID.Value] = $_.DistinguishedName }
+
+                # The user needs following role assignments to have the share-level access.
+                # Currently only three roles are defined, but new ones may be added in future,
+                # hence use a prefix to check.
+                # Storage File Data SMB Share Reader
+                # Storage File Data SMB Share Contributor
+                # Storage File Data SMB Share Elevated Contributor
+                $smbRoleNamePrefix = "Storage File Data SMB Share"
+                $smbRoleDefinitions = @{}
+                Get-AzRoleDefinition | Where-Object { $_.Name.StartsWith($smbRoleNamePrefix) } `
+                    | ForEach-Object { $smbRoleDefinitions[$_.Id] = $_ }
+                
+                $roleAssignments = Get-AzRoleAssignment -ResourceGroupName $ResourceGroupName `
+                    -ResourceName $StorageAccountName -ResourceType Microsoft.Storage/storageAccounts `
+                    | Where-Object { $smbRoleDefinitions.ContainsKey($_.RoleDefinitionId) }
+
+                $roleDefinitions = @{}
+                $assignedAdObjects = @{}
+
+                foreach ($assignment in $roleAssignments) {
+                    # Get-MgDirectoryObjectById should be the alternative. However, its invoke action getByIds,
+                    # This API has a known issue. Not all directory objects returned are the full objects containing all their properties.
+                    # https://learn.microsoft.com/en-us/graph/api/directoryobject-getbyids?view=graph-rest-1.0&tabs=http#:~:text=This%20API%20has%20a%20known%20issue.%20Not%20all%20directory%20objects%20returned%20are%20the%20full%20objects%20containing%20all%20their%20properties.
+                    # so we use Get-MgUser and Get-MgGroup
+                    if ($assignment.ObjectType -eq 'User') {
+                        $aadObject = Get-MgUser -UserId $assignment.ObjectId -Property OnPremisesSecurityIdentifier
+                    }
+                    if ($assignment.ObjectType -eq 'Group') {
+                        $aadObject = Get-MgGroup -GroupId $assignment.ObjectId -Property OnPremisesSecurityIdentifier
+                    }
+
+                    if (($null -ne $aadObject) `
+                        -and (-not [string]::IsNullOrEmpty($aadObject.OnPremisesSecurityIdentifier)) `
+                        -and ($sidNames.ContainsKey($aadObject.OnPremisesSecurityIdentifier))) {
+                        if (-not $roleDefinitions.ContainsKey($assignment.RoleDefinitionId)) {
+                            $roleDefinitions[$assignment.RoleDefinitionId] = $smbRoleDefinitions[$assignment.RoleDefinitionId]
+                        }
+
+                        if (-not $assignedAdObjects.ContainsKey($assignment.RoleDefinitionId)) {
+                            $assignedAdObjects[$assignment.RoleDefinitionId] = @()
+                        }
+
+                        $assignedAdObjects[$assignment.RoleDefinitionId] += $sidNames[$aadObject.OnPremisesSecurityIdentifier]
+                    }
+                }
+
+                if ($roleDefinitions.Count -eq 0) {
+                    $message = "User '$($user.UserPrincipalName)' is not assigned any SMB share-level permission to" `
+                        + " storage account '$StorageAccountName' in resource group '$ResourceGroupName'. Please" `
+                        + " configure proper share-level permission following the guidance at" `
+                        + " https://docs.microsoft.com/en-us/azure/storage/files/storage-files-identity-ad-ds-assign-permissions"
+                    Write-Error -Message $message -ErrorAction Stop
+                }
+
+                Write-Host "------------------------------------------"
+                Write-Host "User '$($user.UserPrincipalName)' is granted following SMB share-level permissions:"
+
+                foreach ($roleDefinitionId in $roleDefinitions.Keys) {
+                    Write-Host "Assigned role definition '$($roleDefinitions[$roleDefinitionId].Name)':"
+                    $roleDefinitions[$roleDefinitionId]
+                    Write-Host "AD objects being assigned with role definition '$($roleDefinitions[$roleDefinitionId].Name)':"
+                    $assignedAdObjects[$roleDefinitionId] | Format-Table
+                    Write-Host ""
+                }
+
+                Write-Host "------------------------------------------"
+
+                $checks["CheckUserRbacAssignment"].Result = "Passed"
+                Write-Verbose "CheckUserRbacAssignment - SUCCESS"
+            } catch {
+                $checks["CheckUserRbacAssignment"].Result = "Failed"
+                $checks["CheckUserRbacAssignment"].Issue = $_
+                Write-Error "CheckUserRbacAssignment - FAILED"
+                Write-Error $_
+            }
+        }
+
+        if (!$filterIsPresent -or $Filter -match "CheckUserFileAccess")
+        {
+            try {
+                $checksExecuted += 1;
+                Write-Verbose "CheckUserFileAccess - START"
+
+                if ([string]::IsNullOrEmpty($FilePath)) {
+                    Write-Verbose -Message "Missing required parameter FilePath for CheckUserFileAccess, skipping CheckUserFileAccess"
+                    $checks["CheckUserFileAccess"].Result = "Skipped"
+                } else {
+                    $fileAcl = Get-Acl -Path $FilePath
+                    if ($null -eq $fileAcl) {
+                        $message = "Unable to get the ACL of '$FilePath'. Please check if the provided file path is correct."
+                        Write-Error -Message $message -ErrorAction Stop
+                    }
+
+                    # Get the access rules explicitly assigned to and inherited by the file
+                    $fileAccessRules = $fileAcl.GetAccessRules($true, $true, [System.Security.Principal.SecurityIdentifier])
+                    if ($fileAccessRules.Count -eq 0) {
+                        $message = "There is no access rule granted to '$FilePath'. Please consider setting up proper access rules" `
+                            + " for the file (for example, using https://docs.microsoft.com/en-us/windows-server/administration/windows-commands/icacls)"
+                        Write-Error -Message $message -ErrorAction Stop
+                    }
+                
+                    $user = Get-OnPremAdUser -Identity $UserName -Domain $Domain -ErrorAction Stop
+                    Write-Verbose -Message "Found user '$($user.UserPrincipalName)' with SID '$($user.SID)'"
+
+                    $identity = [System.Security.Principal.WindowsIdentity]::new($user.UserPrincipalName)
+
+                    $sidRules = @{}
+                    foreach ($accessRule in $fileAccessRules) {
+                        if ($accessRule.IdentityReference -ieq $user.SID) {
+                            if (-not $sidRules.ContainsKey($accessRule.IdentityReference)) {
+                                $sidRules[$accessRule.IdentityReference] = @()
+                            }
+
+                            $sidRules[$accessRule.IdentityReference] += $accessRule
+                        } else {
+                            foreach ($group in $identity.Groups) {
+                                if ($accessRule.IdentityReference -ieq $group.Value) {
+                                    if (-not $sidRules.ContainsKey($accessRule.IdentityReference)) {
+                                        $sidRules[$accessRule.IdentityReference] = @()
+                                    }
+        
+                                    $sidRules[$accessRule.IdentityReference] += $accessRule                
+                                }
+                            }
+                        }                        
+                    }
+
+                    if ($sidRules.Count -eq 0) {
+                        $message = "User '$($user.UserPrincipalName)' is not assigned any permission to '$FilePath'." `
+                            + " Please configure proper permission for the user to access the file (for example," `
+                            + " using https://docs.microsoft.com/en-us/windows-server/administration/windows-commands/icacls)"
+                        Write-Error -Message $message -ErrorAction Stop
+                    }
+    
+                    Write-Host "------------------------------------------"
+                    Write-Host "User '$($user.UserPrincipalName)' is granted following permissions to '$FilePath':"
+                    foreach ($sid in $sidRules.Keys) {
+                        Write-Host "Granted access through SID $($sid):"
+                        $sidRules[$sid]
+                    }
+
+                    Write-Host "------------------------------------------"
+
+                    $checks["CheckUserFileAccess"].Result = "Passed"
+                    Write-Verbose "CheckUserFileAccess - SUCCESS"
+                }
+
+            } catch {
+                $checks["CheckUserFileAccess"].Result = "Failed"
+                $checks["CheckUserFileAccess"].Issue = $_
+                Write-Error "CheckUserFileAccess - FAILED"
+                Write-Error $_
+            }
+        }
+
+        if (!$filterIsPresent -or $Filter -match "CheckDefaultSharePermission")
+        {
+            try {
+                $checksExecuted += 1
+                Write-Verbose "CheckDefaultSharePermission - START"
+
+                $StorageAccountObject = Validate-StorageAccount `
+                    -ResourceGroupName $ResourceGroupName `
+                    -StorageAccountName $StorageAccountName `
+                    -ErrorAction Stop
+ 
+                $DefaultSharePermission = $StorageAccountObject.AzureFilesIdentityBasedAuth.DefaultSharePermission
+                
+                # If DefaultSharePermission is null or 'None'
+                if((!$DefaultSharePermission) -or ($DefaultSharePermission -eq 'None')){
+                    $DefaultSharePermission = "Not Configured. Please visit https://docs.microsoft.com/en-us/azure/storage/files/storage-files-identity-ad-ds-assign-permissions?tabs=azure-portal for more information if needed."
+                }
+                Write-Verbose "DefaultSharePermission: $DefaultSharePermission"
+                Write-Verbose "CheckDefaultSharePermission - SUCCESS"
+                $checks["CheckDefaultSharePermission"].Result = "Passed"
+            } catch {
+                $checks["CheckDefaultSharePermission"].Result = "Failed"
+                $checks["CheckDefaultSharePermission"].Issue = $_
+                Write-Error "CheckDefaultSharePermission - FAILED"
+                Write-Error $_
+            }
+        }
+        #
+        # Check if Aad Kerberos Registry Key Is Off  
+        #
+        if (!$filterIsPresent -or $Filter -match "CheckAadKerberosRegistryKeyIsOff")
+        {
+            try {
+                $checksExecuted += 1;
+                Write-Verbose "CheckAadKerberosRegistryKeyIsOff - START"
+
+                if (-not (Test-IsCloudKerberosTicketRetrievalEnabled))
+                {
+                    $checks["CheckAadKerberosRegistryKeyIsOff"].Result = "Passed"
+                    Write-Verbose "CheckAadKerberosRegistryKeyIsOff - SUCCESS"
+                }
+                else 
+                {
+                    $checks["CheckAadKerberosRegistryKeyIsOff"].Result = "Failed"
+                    $checks["CheckAadKerberosRegistryKeyIsOff"].Issue = "CloudKerberosTicketRetrievalEnabled registry key is enabled. Disable it to retrieve Kerberos tickets from AD DS."
+
+                    Write-Error "CheckAadKerberosRegistryKeyIsOff - FAILED"
+                    Write-Error "For AD DS authentication, you must disable the registry key for retrieving Kerberos tickets from AAD. See https://learn.microsoft.com/en-us/azure/storage/files/storage-files-identity-auth-hybrid-identities-enable?tabs=azure-portal#undo-the-client-configuration-to-retrieve-kerberos-tickets"
+                }
+                
+            } catch {
+                $checks["CheckAadKerberosRegistryKeyIsOff"].Result = "Failed"
+                $checks["CheckAadKerberosRegistryKeyIsOff"].Issue = $_
+                Write-Error "CheckAadKerberosRegistryKeyIsOff - FAILED"
+                Write-Error $_
+            }
+        }
+
+
+        if ($filterIsPresent -and $checksExecuted -eq 0)
+        {
+            $message = "Filter '$Filter' provided does not match any options. No checks were executed." `
+                + " Available filters are {$($checks.Keys -join ', ')}"
+            Write-Error -Message $message -ErrorAction Stop
+        }
+        else
+        {
+            Write-Host "Summary of checks:"
+            $checks.Values | Format-Table -Property Name,Result
+            
+            $issues = $checks.Values | Where-Object { $_.Result -ieq "Failed" }
+
+            if ($issues.Length -gt 0) {
+                Write-Host "Issues found:"
+                $issues | ForEach-Object { Write-Host -ForegroundColor Red "---- $($_.Name) ----`n$($_.Issue)" }
+            }
+        }
+
+        $message = "********************`r`n" `
+                + "If above checks are not helpful and further investigation/debugging is needed from the Azure Files team.`r`n" `
+                + "Please prepare the full console log from the cmdlet and Wireshark traces for any mount or access errors to`r`n" `
+                + "help reproducing the issue and speed up the investigation.`r`n"`
+                + "`r`n"`
+                + "Wireshark: https://www.wireshark.org/ `r`n"`
+                + "********************`r`n" 
+
+        Write-Host $message
+
+    }
+
+}
+
+
+
+function Set-StorageAccountDomainProperties {
+    <#
+    .SYNOPSIS
+        This sets the storage account's ActiveDirectoryProperties - information needed to support the UI
+        experience for getting and setting file and directory permissions.
+    
+    .DESCRIPTION
+        Creates the identity for the storage account in Active Directory
+        Notably, this command:
+            - Queries the domain for the identity created for the storage account.
+                - ActiveDirectoryAzureStorageSid
+                    - The SID of the identity created for the storage account.
+            - Queries the domain information for the required properties using Active Directory PowerShell module's 
+              Get-ADDomain cmdlet
+                - ActiveDirectoryDomainGuid
+                    - The GUID used as an identifier of the domain
+                - ActiveDirectoryDomainName
+                    - The name of the domain
+                - ActiveDirectoryDomainSid
+                - ActiveDirectoryForestName
+                - ActiveDirectoryNetBiosDomainName
+            - Sets these properties on the storage account.
+    .EXAMPLE
+        PS C:\> Set-StorageAccountDomainProperties -StorageAccountName "storageAccount" -ResourceGroupName "resourceGroup" -ADObjectName "adObjectName" -Domain "domain" -Force
+    .EXAMPLE
+        PS C:\> Set-StorageAccountDomainProperties -StorageAccountName "storageAccount" -ResourceGroupName "resourceGroup" -DisableADDS
+    #>
+
+    [CmdletBinding()]
+    param(
+        [Parameter(Mandatory=$true, Position=0)]
+        [string]$ResourceGroupName,
+
+        [Parameter(Mandatory=$true, Position=1)]
+        [string]$StorageAccountName,
+
+        [Parameter(Mandatory=$false, Position=2)]
+        [string]$ADObjectName,
+
+        [Parameter(Mandatory=$true, Position=3)]
+        [string]$Domain,
+
+        [Parameter(Mandatory=$false, Position=4)]
+        [switch]$DisableADDS,
+
+        [Parameter(Mandatory=$false, Position=5)]
+        [switch]$Force
+    )
+
+    if ($DisableADDS) {
+        Write-Verbose "Setting AD properties on $StorageAccountName in $ResourceGroupName : `
+            EnableActiveDirectoryDomainServicesForFile=$false"
+
+        Set-AzStorageAccount -ResourceGroupName $ResourceGroupName -AccountName $StorageAccountName `
+            -EnableActiveDirectoryDomainServicesForFile $false
+    } else {
+
+        $storageAccount = Get-AzStorageAccount -ResourceGroupName $ResourceGroupName -AccountName $StorageAccountName
+
+        if (($null -ne $storageAccount.AzureFilesIdentityBasedAuth.ActiveDirectoryProperties) -and (-not $Force)) {
+            Write-Error "ActiveDirectoryDomainService is already enabled on storage account $StorageAccountName in resource group $($ResourceGroupName): `
+                DomainName=$($storageAccount.AzureFilesIdentityBasedAuth.ActiveDirectoryProperties.DomainName) `
+                NetBiosDomainName=$($storageAccount.AzureFilesIdentityBasedAuth.ActiveDirectoryProperties.NetBiosDomainName) `
+                ForestName=$($storageAccount.AzureFilesIdentityBasedAuth.ActiveDirectoryProperties.ForestName) `
+                DomainGuid=$($storageAccount.AzureFilesIdentityBasedAuth.ActiveDirectoryProperties.DomainGuid) `
+                DomainSid=$($storageAccount.AzureFilesIdentityBasedAuth.ActiveDirectoryProperties.DomainSid) `
+                AzureStorageSid=$($storageAccount.AzureFilesIdentityBasedAuth.ActiveDirectoryProperties.AzureStorageSid) `
+                SamAccountName=$($storageAccount.AzureFilesIdentityBasedAuth.ActiveDirectoryProperties.SamAccountName) `
+                AccountType=$($storageAccount.AzureFilesIdentityBasedAuth.ActiveDirectoryProperties.AccountType)" `
+                -ErrorAction Stop
+        }
+
+        Assert-IsWindows
+        Assert-IsDomainJoined
+        Request-ADFeature
+        
+        Write-Verbose "Set-StorageAccountDomainProperties: Enabling the feature on the storage account and providing the required properties to the storage service"
+
+
+        $domainInformation = Get-ADDomain -Server $Domain
+        $spnValue = Get-ServicePrincipalName `
+            -StorageAccountName $StorageAccountName `
+            -ResourceGroupName $ResourceGroupName `
+            -ErrorAction Stop
+
+        $azureStorageIdentity = Get-AzStorageAccountADObject `
+            -ADObjectName $ADObjectName `
+            -SPNValue $spnValue `
+            -Domain $Domain `
+            -ErrorAction Stop
+        $azureStorageSid = $azureStorageIdentity.SID.Value
+        $samAccountName = $azureStorageIdentity.SamAccountName.TrimEnd("$")
+        $domainGuid = $domainInformation.ObjectGUID.ToString()
+        $domainName = $domainInformation.DnsRoot
+        $domainSid = $domainInformation.DomainSID.Value
+        $forestName = $domainInformation.Forest
+        $netBiosDomainName = $domainInformation.DnsRoot
+        $accountType = ""
+
+        switch ($azureStorageIdentity.ObjectClass) {
+            "computer" {
+                $accountType = "Computer"
+            }
+            "user" {
+                $accountType = "User"
+            }
+            Default {
+                Write-Error `
+                    -Message ("AD object $ADObjectName is of unsupported object class " + $azureStorageIdentity.ObjectClass + ".") `
+                    -ErrorAction Stop 
+            }
+        }
+
+        Write-Verbose "Setting AD properties on $StorageAccountName in $ResourceGroupName : `
+            EnableActiveDirectoryDomainServicesForFile=$true, ActiveDirectoryDomainName=$domainName, `
+            ActiveDirectoryNetBiosDomainName=$netBiosDomainName, ActiveDirectoryForestName=$($domainInformation.Forest) `
+            ActiveDirectoryDomainGuid=$domainGuid, ActiveDirectoryDomainSid=$domainSid, `
+            ActiveDirectoryAzureStorageSid=$azureStorageSid, `
+            ActiveDirectorySamAccountName=$samAccountName, `
+            ActiveDirectoryAccountType=$accountType"
+
+        Set-AzStorageAccount -ResourceGroupName $ResourceGroupName -AccountName $StorageAccountName `
+             -EnableActiveDirectoryDomainServicesForFile $true -ActiveDirectoryDomainName $domainName `
+             -ActiveDirectoryNetBiosDomainName $netBiosDomainName -ActiveDirectoryForestName $forestName `
+             -ActiveDirectoryDomainGuid $domainGuid -ActiveDirectoryDomainSid $domainSid `
+             -ActiveDirectoryAzureStorageSid $azureStorageSid `
+             -ActiveDirectorySamAccountName $samAccountName `
+             -ActiveDirectoryAccountType $accountType
+    }
+
+    Write-Verbose "Set-StorageAccountDomainProperties: Complete"
+}
+
+# A class for structuring the results of the Test-AzStorageAccountADObjectPasswordIsKerbKey cmdlet.
+class KerbKeyMatch {
+    # The resource group of the storage account that was tested.
+    [string]$ResourceGroupName
+
+    # The name of the storage account that was tested.
+    [string]$StorageAccountName
+
+    # The Kerberos key, either kerb1 or kerb2.
+    [string]$KerbKeyName
+
+    # Whether or not the key matches.
+    [bool]$KeyMatches
+
+    # A default constructor for the KerbKeyMatch class.
+    KerbKeyMatch(
+        [string]$resourceGroupName,
+        [string]$storageAccountName,
+        [string]$kerbKeyName,
+        [bool]$keyMatches 
+    ) {
+        $this.ResourceGroupName = $resourceGroupName
+        $this.StorageAccountName = $storageAccountName
+        $this.KerbKeyName = $kerbKeyName
+        $this.KeyMatches = $keyMatches
+    }
+}
+
+function Test-AzStorageAccountADObjectPasswordIsKerbKey {
+    <#
+    .SYNOPSIS
+    Check Kerberos keys kerb1 and kerb2 against the AD object for the storage account.
+    .DESCRIPTION
+    This cmdlet checks to see if kerb1, kerb2, or something else matches the actual password on the AD object. This cmdlet can be used to validate that authentication issues are not occurring because the password on the AD object does not match one of the Kerberos keys. It is also used by Invoke-AzStorageAccountADObjectPasswordRotation to determine which Kerberos to rotate to.
+    .PARAMETER ResourceGroupName
+    The resource group of the storage account to check.
+    .PARAMETER StorageAccountName
+    The storage account name of the storage account to check.
+    .PARAMETER StorageAccount
+    The storage account to check.
+    .EXAMPLE
+    PS> Test-AzStorageAccountADObjectPasswordIsKerbKey -ResourceGroupName "myResourceGroup" -StorageAccountName "mystorageaccount123"
+    .EXAMPLE
+    PS> $storageAccountsToCheck = Get-AzStorageAccount -ResourceGroup "rgWithDJStorageAccounts"
+    PS> $storageAccountsToCheck | Test-AzStorageAccountADObjectPasswordIsKerbKey 
+    .OUTPUTS
+    KerbKeyMatch, defined in this module.
+    #>
+
+    [CmdletBinding()]
+    param(
+         [Parameter(Mandatory=$true, Position=0, ParameterSetName="StorageAccountName")]
+         [string]$ResourceGroupName,
+
+         [Parameter(Mandatory=$true, Position=1, ParameterSetName="StorageAccountName")]
+         [Alias('Name')]
+         [string]$StorageAccountName,
+
+         [Parameter(Mandatory=$true, Position=0, ValueFromPipeline=$true, ParameterSetName="StorageAccount")]
+         [Microsoft.Azure.Commands.Management.Storage.Models.PSStorageAccount]$StorageAccount,
+
+         [Parameter(Mandatory=$false)]
+         [switch]$ErrorIfNoMatch = $false
+    )
+
+    begin {
+        Assert-IsWindows
+        Assert-IsDomainJoined
+        Request-ADFeature
+    }
+
+    process
+    {
+        switch ($PSCmdlet.ParameterSetName) {
+            "StorageAccountName" {
+                $StorageAccount = Validate-StorageAccount -ResourceGroupName $ResourceGroupName `
+                    -StorageAccountName $StorageAccountName -ErrorAction Stop
+            }
+
+            "StorageAccount" {                
+                $ResourceGroupName = $StorageAccount.ResourceGroupName
+                $StorageAccountName = $StorageAccount.StorageAccountName
+            }
+
+            default {
+                throw [ArgumentException]::new("Unrecognized parameter set $_")
+            }
+        }
+
+        $kerbKeys = Get-AzStorageAccountKerbKeys -ResourceGroupName $ResourceGroupName `
+            -StorageAccountName $StorageAccountName -ErrorAction Stop
+
+        $adObj = Get-AzStorageAccountADObject -StorageAccount $StorageAccount -ErrorAction Stop
+
+        $activeDirectoryProperties = Get-AzStorageAccountActiveDirectoryProperties `
+            -StorageAccount $StorageAccount -ErrorAction Stop
+
+        $domainDns = $activeDirectoryProperties.DomainName
+        $domain = Get-ADDomain -Server $domainDns
+
+        $userName = $domain.NetBIOSName + "\" + $adObj.SamAccountName
+
+        $oneKeyMatches = $false
+        $keyMatches = [KerbKeyMatch[]]@()
+        foreach ($key in $kerbKeys) {
+            
+            if ($null -eq $key.KeyName) { continue }
+
+            if ($null -ne (New-Object Directoryservices.DirectoryEntry "", $userName, $key.Value).PsBase.Name) {
+                Write-Verbose "Found that $($key.KeyName) matches password for $StorageAccountName in AD."
+                $oneKeyMatches = $true
+                $keyMatches += [KerbKeyMatch]::new(
+                    $ResourceGroupName, 
+                    $StorageAccountName, 
+                    $key.KeyName, 
+                    $true)
+            } else {
+                $keyMatches += [KerbKeyMatch]::new(
+                    $ResourceGroupName, 
+                    $StorageAccountName, 
+                    $key.KeyName, 
+                    $false)
+            }
+        }
+
+        if (!$oneKeyMatches) {
+            $message = "Password for $userName does not match kerb1 or kerb2 of" `
+                + " storage account: $StorageAccountName. Please run the following command to" `
+                + " resync the AD password with the kerb key of the storage account and retry:" `
+                + " Update-AzStorageAccountADObjectPassword." `
+                + " (https://docs.microsoft.com/en-us/azure/storage/files/storage-files-identity-ad-ds-update-password)"
+            
+            if ($ErrorIfNoMatch) {
+                Write-Error -Message $message -ErrorAction Stop
+            } else {
+                Write-Warning -Message $message
+            }
+        }
+
+        return $keyMatches
+    }
+}
+
+function Update-AzStorageAccountADObjectPassword {
+    <#
+    .SYNOPSIS
+    Switch the password of the AD object representing the storage account to the indicated kerb key.
+    .DESCRIPTION
+    This cmdlet will switch the password of the AD object (either a service logon account or a computer 
+    account, depending on which you selected when you domain joined the storage account to your DC), 
+    to the indicated kerb key, either kerb1 or kerb2. The purpose of this action is to perform a 
+    password rotation of the active kerb key being used to authenticate access to your Azure file 
+    shares. This cmdlet itself will regenerate the selected kerb key as specified by (RotateToKerbKey) 
+    and then reset the password of the AD object to that kerb key. This is intended to be a two-stage 
+    split over several hours where both kerb keys are rotated. The default key used when the storage 
+    account is domain joined is kerb1, so to do a rotation, switch to kerb2, wait several hours, and then
+    switch back to kerb1 (this cmdlet regenerates the keys before switching).
+    .PARAMETER RotateToKerbKey
+    The kerb key of the storage account that the AD object representing the storage account in your DC 
+    will be set to.
+    .PARAMETER ResourceGroupName
+    The name of the resource group containing the storage account. If you specify the StorageAccount 
+    parameter you do not need to specify ResourceGroupName. 
+    .PARAMETER StorageAccountName
+    The name of the storage account that's already been domain joined to your DC. This cmdlet will fail
+    if the storage account has not been domain joined. If you specify StorageAccount, you do not need
+    to specify StorageAccountName. 
+    .PARAMETER StorageAccount
+    A storage account object that has already been fetched using Get-AzStorageAccount. This cmdlet will 
+    fail if the storage account has not been domain joined. If you specify ResourceGroupName and 
+    StorageAccountName, you do not need to specify StorageAccount.
+    .Example
+    PS> Update-AzStorageAccountADObjectPassword -RotateToKerbKey kerb2 -ResourceGroupName "myResourceGroup" -StorageAccountName "myStorageAccount"
+    
+    .Example 
+    PS> $storageAccount = Get-AzStorageAccount -ResourceGroupName "myResourceGroup" -Name "myStorageAccount"
+    PS> Update-AzStorageAccountADObjectPassword -RotateToKerbKey kerb2 -StorageAccount $storageAccount 
+    
+    .Example
+    PS> Get-AzStorageAccount -ResourceGroupName "myResourceGroup" | Update-AzStorageAccountADObjectPassword -RotateToKerbKey
+    
+    In this example, note that a specific storage account has not been specified to 
+    Get-AzStorageAccount. This means Get-AzStorageAccount will pipe every storage account 
+    in the resource group myResourceGroup to Update-AzStorageAccountADObjectPassword.
+    #>
+
+    [CmdletBinding(SupportsShouldProcess, ConfirmImpact="High")]
+    param(
+        [Parameter(Mandatory=$true, Position=0)]
+        [ValidateSet("kerb1", "kerb2")]
+        [string]$RotateToKerbKey,
+
+        [Parameter(Mandatory=$true, Position=1, ParameterSetName="StorageAccountName")]
+        [string]$ResourceGroupName,
+
+        [Parameter(Mandatory=$true, Position=2, ParameterSetName="StorageAccountName")]
+        [string]$StorageAccountName,
+
+        [Parameter(
+            Mandatory=$true, 
+            Position=1, 
+            ValueFromPipeline=$true, 
+            ParameterSetName="StorageAccount")]
+        [Microsoft.Azure.Commands.Management.Storage.Models.PSStorageAccount]$StorageAccount,
+
+        [Parameter(Mandatory=$false)]
+        [switch]$SkipKeyRegeneration,
+
+        [Parameter(Mandatory=$false)]
+        [switch]$Force
+    )
+
+    begin {
+        Assert-IsWindows
+        Assert-IsDomainJoined
+        Request-ADFeature
+    }
+
+    process {
+        if ($PSCmdlet.ParameterSetName -eq "StorageAccountName") {
+            Write-Verbose -Message "Get storage account object for StorageAccountName=$StorageAccountName."
+            $StorageAccount = Get-AzStorageAccount `
+                -ResourceGroupName $ResourceGroupName `
+                -Name $StorageAccountName `
+                -ErrorAction Stop
+        }
+
+        Assert-IsNativeAD -StorageAccount $StorageAccount
+
+        if ($null -eq $StorageAccount.AzureFilesIdentityBasedAuth.ActiveDirectoryProperties) {
+            Write-Error `
+                -Message ("Storage account " + $StorageAccount.StorageAccountName + " has not been domain joined.") `
+                -ErrorAction Stop
+        }
+
+        switch ($RotateToKerbKey) {
+            "kerb1" {
+                $otherKerbKeyName = "kerb2"
+            }
+
+            "kerb2" {
+                $otherKerbKeyName = "kerb1"
+            }
+        }
+        
+        $adObj = Get-AzStorageAccountADObject -StorageAccount $StorageAccount
+        $domain = $storageAccount.AzureFilesIdentityBasedAuth.ActiveDirectoryProperties.DomainName
+
+        Assert-IsSupportedDistinguishedName -DistinguishedName $adObj.DistinguishedName
+        
+        $caption = ("Set password on AD object " + $adObj.SamAccountName + `
+            " for " + $StorageAccount.StorageAccountName + " to value of $RotateToKerbKey.")
+        $verboseConfirmMessage = ("This action will change the password for the indicated AD object " + `
+            "from $otherKerbKeyName to $RotateToKerbKey. This is intended to be a two-stage " + `
+            "process: rotate from kerb1 to kerb2 (kerb2 will be regenerated on the storage " + `
+            "account before being set), wait several hours, and then rotate back to kerb1 " + `
+            "(this cmdlet will likewise regenerate kerb1).")
+
+        if ($Force -or $PSCmdlet.ShouldProcess($verboseConfirmMessage, $verboseConfirmMessage, $caption)) {
+            Write-Verbose -Message "Desire to rotate password confirmed."
+            
+            Write-Verbose -Message ("Regenerate $RotateToKerbKey on " + $StorageAccount.StorageAccountName)
+            if (!$SkipKeyRegeneration.ToBool()) {
+                $kerbKeys = New-AzStorageAccountKey `
+                    -ResourceGroupName $StorageAccount.ResourceGroupName `
+                    -Name $StorageAccount.StorageAccountName `
+                    -KeyName $RotateToKerbKey `
+                    -ErrorAction Stop | `
+                Select-Object -ExpandProperty Keys
+            } else {
+                $kerbKeys = Get-AzStorageAccountKerbKeys `
+                    -ResourceGroupName $StorageAccount.ResourceGroupName `
+                    -StorageAccountName $StorageAccount.StorageAccountName `
+                    -ErrorAction Stop
+            }             
+        
+            $kerbKey = $kerbKeys | `
+                Where-Object { $_.KeyName -eq $RotateToKerbKey } | `
+                Select-Object -ExpandProperty Value  
+    
+            # $otherKerbKey = $kerbKeys | `
+            #     Where-Object { $_.KeyName -eq $otherKerbKeyName } | `
+            #     Select-Object -ExpandProperty Value
+    
+            # $oldPassword = ConvertTo-SecureString -String $otherKerbKey -AsPlainText -Force
+            $newPassword = ConvertTo-SecureString -String $kerbKey -AsPlainText -Force
+    
+            # if ($Force.ToBool()) {
+                Write-Verbose -Message ("Attempt reset on " + $adObj.SamAccountName + " to $RotateToKerbKey")
+                Set-ADAccountPassword `
+                    -Identity $adObj `
+                    -Reset `
+                    -NewPassword $newPassword `
+                    -Server $domain `
+                    -ErrorAction Stop
+            # } else {
+            #     Write-Verbose `
+            #         -Message ("Change password on " + $adObj.SamAccountName + " from $otherKerbKeyName to $RotateToKerbKey.")
+            #     Set-ADAccountPassword `
+            #         -Identity $adObj `
+            #         -OldPassword $oldPassword `
+            #         -NewPassword $newPassword `
+            #         -ErrorAction Stop
+            # }
+
+            Write-Verbose -Message "Password changed successfully."
+        } else {
+            Write-Verbose -Message ("Password for " + $adObj.SamAccountName + " for storage account " + `
+                $StorageAccount.StorageAccountName + " not changed.")
+        }        
+    }
+}
+
+function Invoke-AzStorageAccountADObjectPasswordRotation {
+    <#
+    .SYNOPSIS
+    Do a password rotation of kerb key used on the AD object representing the storage account.
+    .DESCRIPTION
+    This cmdlet wraps Update-AzStorageAccountADObjectPassword to rotate whatever the current kerb key is to the other one. It's not strictly speaking required to do a rotation, always regenerating kerb1 is ok to do is well.
+    .PARAMETER ResourceGroupName
+    The resource group of the storage account to be rotated.
+    .PARAMETER StorageAccountName
+    The name of the storage account to be rotated. 
+    .PARAMETER StorageAccount
+    The storage account to be rotated.
+    .EXAMPLE
+    PS> Invoke-AzStorageAccountADObjectPasswordRotation -ResourceGroupName "myResourceGroup" -StorageAccountName "mystorageaccount123"
+    .EXAMPLE
+    PS> $storageAccounts = Get-AzStorageAccount -ResourceGroupName "myResourceGroup"
+    PS> $storageAccounts | Invoke-AzStorageAccountADObjectPasswordRotation
+    #>
+
+    [CmdletBinding(SupportsShouldProcess, ConfirmImpact="High")]
+    param(
+        [Parameter(Mandatory=$true, Position=1, ParameterSetName="StorageAccountName")]
+        [string]$ResourceGroupName,
+
+        [Parameter(Mandatory=$true, Position=2, ParameterSetName="StorageAccountName")]
+        [string]$StorageAccountName,
+
+        [Parameter(
+            Mandatory=$true, 
+            Position=1, 
+            ValueFromPipeline=$true, 
+            ParameterSetName="StorageAccount")]
+        [Microsoft.Azure.Commands.Management.Storage.Models.PSStorageAccount]$StorageAccount
+    )
+
+    begin {
+        Assert-IsWindows
+        Assert-IsDomainJoined
+        Request-ADFeature
+    }
+
+    process {
+        $testParams = @{}
+        $updateParams = @{}
+        switch ($PSCmdlet.ParameterSetName) {
+            "StorageAccountName" {
+                
+                Assert-IsNativeAD -StorageAccountName $StorageAccountName -ResourceGroupName $ResourceGroupName
+
+                $testParams += @{ 
+                    "ResourceGroupName" = $ResourceGroupName; 
+                    "StorageAccountName" = $StorageAccountName 
+                }
+
+                $updateParams += @{
+                    "ResourceGroupName" = $ResourceGroupName;
+                    "StorageAccountName" = $StorageAccountName
+                }
+            }
+
+            "StorageAccount" {
+                
+                Assert-IsNativeAD -StorageAccount $StorageAccount
+
+                $testParams += @{ 
+                    "StorageAccount" = $StorageAccount 
+                }
+
+                $updateParams += @{
+                    "StorageAccount" = $StorageAccount
+                }
+            }
+
+            default {
+                throw [ArgumentException]::new("Unrecognized parameter set $_")
+            }
+        }
+
+        $testParams += @{ "WarningAction" = "SilentlyContinue" }
+
+        $keyMatches = Test-AzStorageAccountADObjectPasswordIsKerbKey @testParams
+        $keyMatch = $keyMatches | Where-Object { $_.KeyMatches }
+
+        switch ($keyMatch.KerbKeyName) {
+            "kerb1" {
+                $updateParams += @{
+                    "RotateToKerbKey" = "kerb2"
+                }
+                $RotateFromKerbKey = "kerb1"
+                $RotateToKerbKey = "kerb2"
+            }
+
+            "kerb2" {
+                $updateParams += @{
+                    "RotateToKerbKey" = "kerb1"
+                }
+                $RotateFromKerbKey = "kerb2"
+                $RotateToKerbKey = "kerb1"
+            }
+
+            $null {
+                $updateParams += @{
+                    "RotateToKerbKey" = "kerb1"
+                }
+                $RotateFromKerbKey = "none"
+                $RotateToKerbKey = "kerb1"
+            }
+
+            default {
+                throw [ArgumentException]::new("Unrecognized kerb key $_")
+            }
+        }
+
+        $caption = "Rotate from Kerberos key $RotateFromKerbKey to $RotateToKerbKey."
+        $verboseConfirmMessage = "This action will rotate the password from $RotateFromKerbKey to $RotateToKerbKey using Update-AzStorageAccountADObjectPassword." 
+        
+        if ($PSCmdlet.ShouldProcess($verboseConfirmMessage, $verboseConfirmMessage, $caption)) {
+            Update-AzStorageAccountADObjectPassword @updateParams
+        } else {
+            Write-Verbose -Message "No password rotation performed."
+        }
+    }
+}
+
+function Update-AzStorageAccountAuthForAES256 {
+    <#
+    .SYNOPSIS 
+    Update a storage account to support AES256 encryption.
+    .DESCRIPTION
+    This cmdlet will check and rejoin the storage account to an Active Directory domain with AES256 support.
+    .PARAMETER ResourceGroupName
+    The name of the resource group containing the storage account you would like to update. If StorageAccount is specified, 
+    this parameter should not specified.
+    .PARAMETER StorageAccountName
+    The name of the storage account you would like to update. If StorageAccount is specified, this parameter 
+    should not be specified.
+    .PARAMETER StorageAccount
+    A storage account object you would like to update. If StorageAccountName and ResourceGroupName is specified, this 
+    parameter should not specified.
+    .EXAMPLE
+    PS> Update-AzStorageAccountAuthForAES256 -ResourceGroupName "myResourceGroup" -StorageAccountName "myStorageAccount"
+    .EXAMPLE 
+    PS> $storageAccount = Get-AzStorageAccount -ResourceGroupName "myResourceGroup" -Name "myStorageAccount"
+    PS> Update-AzStorageAccountAuthForAES256 -StorageAccount $storageAccount
+    .EXAMPLE
+    PS> Get-AzStorageAccount -ResourceGroupName "myResourceGroup" | Update-AzStorageAccountAuthForAES256
+    In this example, note that a specific storage account has not been specified to 
+    Get-AzStorageAccount. This means Get-AzStorageAccount will pipe every storage account 
+    in the resource group myResourceGroup to Update-AzStorageAccountAuthForAES256.
+    #>
+
+    [CmdletBinding(SupportsShouldProcess, ConfirmImpact="Medium")]
+    param(
+        [Parameter(Mandatory=$true, Position=0, ParameterSetName="StorageAccountName")]
+        [string]$ResourceGroupName,
+
+        [Parameter(Mandatory=$true, Position=1, ParameterSetName="StorageAccountName")]
+        [Alias('Name')]
+        [string]$StorageAccountName,
+
+        [Parameter(Mandatory=$true, Position=0, ValueFromPipeline=$true, ParameterSetName="StorageAccount")]
+        [Microsoft.Azure.Commands.Management.Storage.Models.PSStorageAccount]$StorageAccount
+    ) 
+
+    begin {
+        Assert-IsWindows
+        Assert-IsDomainJoined
+    }
+
+    process {
+        if ($PSCmdlet.ParameterSetName -eq "StorageAccount") {
+            $StorageAccountName = $StorageAccount.StorageAccountName
+            $ResourceGroupName = $StorageAccount.ResourceGroupName
+        }
+
+        Assert-IsNativeAD -StorageAccountName $StorageAccountName -ResourceGroupName $ResourceGroupName
+
+        $adObject = Get-AzStorageAccountADObject -ResourceGroupName $ResourceGroupName `
+            -StorageAccountName $StorageAccountName -ErrorAction Stop
+
+        $adObjectName = $adObject.Name
+
+        Assert-IsSupportedDistinguishedName -DistinguishedName $adObject.DistinguishedName
+ 
+        $activeDirectoryProperties = Get-AzStorageAccountActiveDirectoryProperties `
+            -ResourceGroupName $ResourceGroupName -StorageAccountName $StorageAccountName -ErrorAction Stop
+        $domain = $activeDirectoryProperties.DomainName
+
+        try
+        {
+            switch($adObject.ObjectClass) {
+                "user" {
+                    Write-Verbose -Message "Set AD user object '$($adObject.DistinguishedName)' to use AES256 for Kerberos authentication"
+                    
+                    $spnValue = Get-ServicePrincipalName `
+                    -StorageAccountName $StorageAccountName `
+                    -ResourceGroupName $ResourceGroupName `
+                    -ErrorAction Stop
+
+                    $userPrincipalNameForAES256 = "$spnValue@$domain"
+
+                    $userPrincipalName = $adObject.UserPrincipalName
+
+                    if ([string]::IsNullOrEmpty($userPrincipalName)) {
+                        $userPrincipalName = $userPrincipalNameForAES256
+
+                        Write-Verbose -Message "AD user does not have a userPrincipalName, set userPrincipalName to $userPrincipalName"
+                    }
+
+                    if ($userPrincipalName -ne $userPrincipalNameForAES256) {
+                        Write-Error `
+                                -Message "The format of UserPrincipalName:$userPrincipalName is incorrect. please change it to: $userPrincipalNameForAES256 for AES256" `
+                                -ErrorAction stop
+                    }
+
+                    Set-ADUser -Identity $adObject.DistinguishedName -Server $domain `
+                        -KerberosEncryptionType "AES256" -UserPrincipalName $userPrincipalName -ErrorAction Stop
+                }
+
+                "computer" {
+                    Write-Verbose -Message "Set AD computer object '$($adObject.DistinguishedName)' to use AES256 for Kerberos authentication"
+                    Set-ADComputer -Identity $adObject.DistinguishedName -Server $domain `
+                        -KerberosEncryptionType "AES256" -ErrorAction Stop
+                }
+            }
+        }
+        catch
+        {
+            if (!$_.Exception.Message.Contains("Insufficient access rights to perform the operation"))
+            {
+                Write-Error -Message "Please make sure the creator of the AD object has grants you the 'Full Control' permission to perform the operation on this AD Object. This can be done on the Active Directory Administrative Center." -ErrorAction Stop
+            }
+            else
+            {
+                Write-Error -Message "$_" -ErrorAction Stop
+            }
+        }
+
+        Set-StorageAccountDomainProperties `
+            -ADObjectName $adObjectName `
+            -ResourceGroupName $ResourceGroupName `
+            -StorageAccountName $StorageAccountName `
+            -Domain $domain `
+            -Force
+
+        Update-AzStorageAccountADObjectPassword -ResourceGroupname $ResourceGroupName -StorageAccountName $StorageAccountName `
+            -RotateToKerbKey kerb2 -Force -ErrorAction Stop
+    }
+}
+
+function Join-AzStorageAccount {
+    <#
+    .SYNOPSIS 
+    Domain join a storage account to an Active Directory Domain Controller.
+    .DESCRIPTION
+    This cmdlet will perform the equivalent of an offline domain join on behalf of the indicated storage account.
+    It will create an object in your AD domain, either a service logon account (which is really a user account) or a computer account
+    account. This object will be used to perform Kerberos authentication to the Azure file shares in your storage account.
+    .PARAMETER ResourceGroupName
+    The name of the resource group containing the storage account you would like to domain join. If StorageAccount is specified, 
+    this parameter should not specified.
+    .PARAMETER StorageAccountName
+    The name of the storage account you would like to domain join. If StorageAccount is specified, this parameter 
+    should not be specified.
+    .PARAMETER StorageAccount
+    A storage account object you would like to domain join. If StorageAccountName and ResourceGroupName is specified, this 
+    parameter should not specified.
+    .PARAMETER Domain
+    The domain you would like to join the storage account to. If you would like to join the same domain as the one you are 
+    running the cmdlet from, you do not need to specify this parameter.
+    .PARAMETER DomainAccountType
+    The type of AD object to be used either a service logon account (user account) or a computer account. The default is to create 
+    service logon account.
+    .PARAMETER OrganizationalUnitName
+    The organizational unit for the AD object to be added to. This parameter is optional, but many environments will require it.
+    .PARAMETER OrganizationalUnitDistinguishedName
+    The distinguished name of the organizational unit (i.e. "OU=Workstations,DC=contoso,DC=com"). This parameter is optional, but many environments will require it.
+    .PARAMETER ADObjectNameOverride
+    By default, the AD object that is created will have a name to match the storage account. This parameter overrides that to an
+    arbitrary name. This does not affect how you access your storage account.
+    .PARAMETER OverwriteExistingADObject
+    The switch to indicate whether to overwrite the existing AD object for the storage account. Default is $false and the script
+    will stop if find an existing AD object for the storage account.
+    .EXAMPLE
+    PS> Join-AzStorageAccount -ResourceGroupName "myResourceGroup" -StorageAccountName "myStorageAccount" -Domain "subsidiary.corp.contoso.com" -DomainAccountType ComputerAccount -OrganizationalUnitName "StorageAccountsOU"
+    .EXAMPLE 
+    PS> $storageAccount = Get-AzStorageAccount -ResourceGroupName "myResourceGroup" -Name "myStorageAccount"
+    PS> Join-AzStorageAccount -StorageAccount $storageAccount -Domain "subsidiary.corp.contoso.com" -DomainAccountType ComputerAccount -OrganizationalUnitName "StorageAccountsOU"
+    .EXAMPLE
+    PS> Get-AzStorageAccount -ResourceGroupName "myResourceGroup" | Join-AzStorageAccount -Domain "subsidiary.corp.contoso.com" -DomainAccountType ComputerAccount -OrganizationalUnitName "StorageAccountsOU"
+    In this example, note that a specific storage account has not been specified to 
+    Get-AzStorageAccount. This means Get-AzStorageAccount will pipe every storage account 
+    in the resource group myResourceGroup to Join-AzStorageAccount.
+    #>
+
+    [CmdletBinding(SupportsShouldProcess, ConfirmImpact="Medium")]
+    param(
+        [Parameter(Mandatory=$true, Position=0, ParameterSetName="StorageAccountName")]
+        [string]$ResourceGroupName,
+
+        [Parameter(Mandatory=$true, Position=1, ParameterSetName="StorageAccountName")]
+        [Alias('Name')]
+        [string]$StorageAccountName,
+
+        [Parameter(Mandatory=$true, Position=0, ValueFromPipeline=$true, ParameterSetName="StorageAccount")]
+        [Microsoft.Azure.Commands.Management.Storage.Models.PSStorageAccount]$StorageAccount,
+
+        [Parameter(Mandatory=$false, Position=2)]
+        [string]$Domain,
+
+        [Parameter(Mandatory=$false, Position=3)]
+        [ValidateSet("ServiceLogonAccount", "ComputerAccount")]
+        [string]$DomainAccountType = "ComputerAccount",
+
+        [Parameter(Mandatory=$false, Position=4)]
+        [Alias('OrganizationUnitName')]
+        [string]$OrganizationalUnitName,
+
+        [Parameter(Mandatory=$false, Position=5)]
+        [Alias('OrganizationUnitDistinguishedName')]
+        [string]$OrganizationalUnitDistinguishedName,
+
+        [Parameter(Mandatory=$false, Position=5)]
+        [string]$ADObjectNameOverride,
+
+        [Parameter(Mandatory=$false, Position=6)]
+        [switch]$OverwriteExistingADObject,
+
+        [Parameter(Mandatory=$false, Position=8)]
+        [string]$SamAccountName
+    ) 
+
+    begin {
+        Assert-IsWindows
+        Assert-IsDomainJoined
+        Request-ADFeature
+    }
+
+    process {
+        # The proper way to do this is with a parameter set, but the parameter sets are not being generated correctly.
+        if (
+            $PSBoundParameters.ContainsKey("OrganizationalUnitName") -and 
+            $PSBoundParameters.ContainsKey("OrganizationalUnitDistinguishedName")
+        ) {
+            Write-Error `
+                    -Message "Only one of OrganizationalUnitName and OrganizationalUnitDistinguishedName should be specified." `
+                    -ErrorAction Stop
+        }
+
+        if ($PSCmdlet.ParameterSetName -eq "StorageAccount") {
+            $StorageAccountName = $StorageAccount.StorageAccountName
+            $ResourceGroupName = $StorageAccount.ResourceGroupName
+        }
+        
+        if (!$PSBoundParameters.ContainsKey("ADObjectNameOverride")) {
+            $ADObjectNameOverride = $StorageAccountName
+        }
+
+        if (!$PSBoundParameters.ContainsKey("SamAccountName")) {
+            if ($StorageAccountName.Length -gt 15) {
+                $randomSuffix = Get-RandomString -StringLength 5 -AlphanumericOnly
+                $SamAccountName = $StorageAccountName.Substring(0, 10) + $randomSuffix
+            } else {
+                $SamAccountName = $StorageAccountName
+            }
+        }
+        
+        Write-Verbose -Message "Using $ADObjectNameOverride as the name for the ADObject."
+
+        $caption = "Domain join $StorageAccountName"
+        $verboseConfirmMessage = ("This action will domain join the requested storage account to the requested domain.")
+        
+        if ($PSCmdlet.ShouldProcess($verboseConfirmMessage, $verboseConfirmMessage, $caption)) {
+            # Ensure the storage account exists.
+            if ($PSCmdlet.ParameterSetName -eq "StorageAccountName") {
+                $StorageAccount = Validate-StorageAccount `
+                    -ResourceGroupName $ResourceGroupName `
+                    -StorageAccountName $StorageAccountName `
+                    -ErrorAction Stop
+            }
+            
+            Assert-IsUnconfiguredOrNativeAD -StorageAccount $StorageAccount
+
+            # Ensure the storage account has a "kerb1" key.
+            Ensure-KerbKeyExists -ResourceGroupName $ResourceGroupName -StorageAccountName $StorageAccountName -ErrorAction Stop
+
+            # Create the service account object for the storage account.
+            $newParams = @{
+                "ADObjectName" = $ADObjectNameOverride;
+                "StorageAccountName" = $StorageAccountName;
+                "ResourceGroupName" = $ResourceGroupName;
+                "ObjectType" = $DomainAccountType;
+                "SamAccountName" = $SamAccountName
+            }
+
+            if ($PSBoundParameters.ContainsKey("Domain")) {
+                $newParams += @{ "Domain" = $Domain }
+            }
+
+            if ($PSBoundParameters.ContainsKey("OrganizationalUnitName")) {
+                $newParams += @{ "OrganizationalUnit" = $OrganizationalUnitName }
+            }
+
+            if ($PSBoundParameters.ContainsKey("OrganizationalUnitDistinguishedName")) {
+                $newParams += @{ "OrganizationalUnitDistinguishedName" = $OrganizationalUnitDistinguishedName }
+            }
+
+            if ($PSBoundParameters.ContainsKey("OverwriteExistingADObject")) {
+                $newParams += @{ "OverwriteExistingADObject" = $OverwriteExistingADObject }
+            }
+
+            $packedResult = New-ADAccountForStorageAccount @newParams -ErrorAction Stop
+            $ADObjectNameOverride = $packedResult["ADObjectName"]
+            $Domain = $packedResult["Domain"]
+
+            Write-Verbose "Created AD object $ADObjectNameOverride"
+
+            # Set domain properties on the storage account.
+            Set-StorageAccountDomainProperties `
+                -ADObjectName $ADObjectNameOverride `
+                -ResourceGroupName $ResourceGroupName `
+                -StorageAccountName $StorageAccountName `
+                -Domain $Domain `
+                -Force
+
+            Update-AzStorageAccountADObjectPassword -ResourceGroupname $ResourceGroupName -StorageAccountName $StorageAccountName `
+                -RotateToKerbKey kerb2 -Force -ErrorAction Stop
+        }
+    }
+}
+
+# Add alias for Join-AzStorageAccountForAuth
+New-Alias -Name "Join-AzStorageAccountForAuth" -Value "Join-AzStorageAccount"
+
+function Get-ADDnsRootFromDistinguishedName {
+    [CmdletBinding()]
+
+    param(
+        [Parameter(Mandatory=$true)]
+        [ValidatePattern("^(CN=([a-z]|[0-9]|[ .])+)((,OU=([a-z]|[0-9]|[ .])+)*)((,DC=([a-z]|[0-9]|[ .])+)+)$")]
+        [string]$DistinguishedName
+    )
+
+    process {
+        $dcPath = $DistinguishedName.Split(",") | `
+            Where-Object { $_.Substring(0, 2) -eq "DC" } | `
+            ForEach-Object { $_.Substring(3, $_.Length - 3) }
+
+        $sb = [System.Text.StringBuilder]::new()
+
+        for($i = 0; $i -lt $dcPath.Length; $i++) {
+            if ($i -gt 0) {
+                $sb.Append(".") | Out-Null
+            }
+
+            $sb.Append($dcPath[$i])
+        }
+
+        return $sb.ToString()
+    }
+}
+#endregion
+
+#region General Azure cmdlets
+function Expand-AzResourceId {
+    <#
+    .SYNOPSIS
+    Breakdown an ARM id by parts.
+    .DESCRIPTION
+    This cmdlet breaks down an ARM id by its parts, to make it easy to use the components as inputs in cmdlets/scripts.
+    .PARAMETER ResourceId
+    The resource identifier to be broken down.
+    .EXAMPLE
+    $idParts = Get-AzStorageAccount `
+            -ResourceGroupName "myResourceGroup" `
+            -StorageAccountName "mystorageaccount123" | `
+        Expand-AzResourceId
+    # Get the subscription 
+    $subscription = $idParts.subscriptions
+    # Do something else interesting as desired.
+    .OUTPUTS
+    System.Collections.Specialized.OrderedDictionary
+    #>
+
+    [CmdletBinding()]
+    param(
+        [Parameter(
+            Mandatory=$true, 
+            Position=0, 
+            ValueFromPipeline=$true, 
+            ValueFromPipelineByPropertyName=$true)]
+        [Alias("Scope", "Id")]
+        [string]$ResourceId
+    )
+
+    process {
+        $split = $ResourceId.Split("/")
+        $split = $split[1..$split.Length]
+    
+        $result = [OrderedDictionary]::new()
+        $key = [string]$null
+        $value = [string]$null
+
+        for($i=0; $i -lt $split.Length; $i++) {
+            if (!($i % 2)) {
+                $key = $split[$i]
+            } else {
+                $value = $split[$i]
+                $result.Add($key, $value)
+
+                $key = [string]$null
+                $value = [string]$null
+            }
+        }
+
+        return $result
+    }
+}
+
+function Compress-AzResourceId {
+    <#
+    .SYNOPSIS
+    Recombine an expanded ARM id into a single string which can be used by Az cmdlets.
+    .DESCRIPTION
+    This cmdlet takes the output of the cmdlet Expand-AzResourceId and puts it back into a single string identifier. Note, this cmdlet does not currently validate that components are valid in an ARM template, so use with care.
+    .PARAMETER ExpandedResourceId
+    An OrderedDictionary representing an expanded ARM identifier.
+    .EXAMPLE
+    $fileShareId = Get-AzRmStorageShare `
+            -ResourceGroupName "myResourceGroup" `
+            -StorageAccountName "mystorageaccount123" `
+            -Name "testshare" | `
+        Expand-AzResourceId
+    
+    $fileShareId.Remove("shares")
+    $fileShareId.Remove("fileServices")
+    $storageAccountId = $fileShareId | Compress-AzResourceId
+    .OUTPUTS
+    System.String
+    #>
+
+    [CmdletBinding()]
+    param(
+        [Parameter(Mandatory=$true, Position=0, ValueFromPipeline=$true)]
+        [OrderedDictionary]$ExpandedResourceId
+    )   
+
+    process {
+        $sb = [StringBuilder]::new()
+
+        foreach($entry in $ExpandedResourceId.GetEnumerator()) {
+            $sb.Append(("/" + $entry.Key + "/" + $entry.Value)) | Out-Null
+        }
+
+        return $sb.ToString()
+    }
+}
+
+function Request-ConnectMsGraph {
+    <#
+    .SYNOPSIS
+    Connect to an Azure AD tenant using the MsGraph cmdlets.
+    .DESCRIPTION
+    Correctly import the MsGraph module for your PowerShell version and then sign in using the same tenant is the currently signed in Az user.
+    .EXAMPLE
+    Request-ConnectMsGraph `
+        -Scopes "Domain.Read.All" `
+        -RequiredModules @("Microsoft.Graph.Users", "Microsoft.Graph.Groups", "Microsoft.Graph.Identity.DirectoryManagement")
+    #>
+
+    [CmdletBinding()]
+    param(
+        [Parameter(Mandatory=$true)]
+        [string[]]$Scopes,
+
+        [Parameter(Mandatory=$true)]
+        [string[]]$RequiredModules,
+
+        [Parameter(Mandatory=$false)]
+        [string]$TenantId
+    )
+
+    Assert-IsWindows
+    Request-MSGraphModule -RequiredModules $RequiredModules
+
+    if ([string]::IsNullOrEmpty($TenantId)) {
+        $context = Get-AzContext
+        $TenantId = $context.Tenant.Id
+    }
+
+    Connect-MgGraph -Scopes $Scopes -TenantId $TenantId | Out-Null
+}
+
+function Get-AzCurrentAzureADUser {
+    <#
+    .SYNOPSIS
+    Get the name of the Azure AD user logged into Az PowerShell.
+    .DESCRIPTION
+    In general, Get-AzContext provides the logged in username of the user using Az module, however, for accounts that are not part of the Azure AD domain (ex. like a MSA used to create an Azure subscription), this will not match the Azure AD identity, which will be of the format: externalemail_outlook.com#EXT#@contoso.com. This cmdlet returns the correct user as defined in Azure AD.
+    .EXAMPLE
+    $currentUser = Get-AzCurrentAzureADUser
+    .OUTPUTS
+    System.String
+    #>
+
+    [CmdletBinding()]
+    param()
+
+    $context = Get-AzContext
+    $friendlyLogin = $context.Account.Id
+    $friendlyLoginSplit = $friendlyLogin.Split("@")
+
+    Request-ConnectMsGraph `
+        -Scopes "Domain.Read.All" `
+        -RequiredModules @("Microsoft.Graph.Users", "Microsoft.Graph.Groups", "Microsoft.Graph.Identity.DirectoryManagement")
+
+    $domains = Get-MgDomain
+    $domainNames = $domains | Select-Object -ExpandProperty Id
+
+    if ($friendlyLoginSplit[1] -in $domainNames) {
+        return $friendlyLogin
+    } else {
+        $username = ($friendlyLoginSplit[0] + "_" + $friendlyLoginSplit[1] + "#EXT#")
+
+        foreach($domain in $domains) {
+            $possibleName = ($username + "@" + $domain.Id)
+            $foundUser = Get-AzADUser -UserPrincipalName $possibleName
+            if ($null -ne $foundUser) {
+                return $possibleName
+            }
+        }
+    }
+}
+
+$ClassicAdministratorsSet = $false
+$ClassicAdministrators = [HashSet[string]]::new()
+$OperationCache = [Dictionary[string, object[]]]::new()
+function Test-AzPermission {
+    <#
+    .SYNOPSIS
+    Test specific permissions required for a given user.
+    .DESCRIPTION
+    Since customers can defined custom roles for their Azure users, checking permissions isn't as easy as simply looking at the predefined roles. Additionally, users may be in multiple roles that confer (or remove) the ability to do specific things on an Azure resource. This cmdlet takes a list of specific operations and ensures that the user, current or specified, has the specified permissions on the scope (subscription, resource group, or resource).
+    .EXAMPLE
+    # Does the current user have the ability to list storage account keys?
+    $storageAccount = Get-AzStorageAccount -ResourceGroupName "myResourceGroup" -Name "csostoracct"
+    $storageAccount | Test-AzPermission -OperationName "Microsoft.Storage/storageAccounts/listkeys/action"
+    .EXAMPLE
+    # Does this specific user have the ability to list storage account keys
+    $storageAccount = Get-AzStorageAccount -ResourceGroupName "myResourceGroup" -Name "csostoracct"
+    $storageAccount | Test-AzPermission `
+            -OperationName "Microsoft.Storage/storageAccounts/listkeys/action" `
+            -SignInName "user@contoso.com"
+    .OUTPUTS
+    System.Collections.Generic.Dictionary<string, bool>
+    #>
+
+    [CmdletBinding()]
+    param(
+        [Parameter(Mandatory=$true, ValueFromPipelineByPropertyName=$true)]
+        [Alias("ResourceId", "Id")]
+        [string]$Scope,
+
+        [Parameter(Mandatory=$true, ParameterSetName="OperationsName")]
+        [string[]]$OperationName,
+
+        [Parameter(Mandatory=$true, ParameterSetName="OperationsObj")]
+        [Microsoft.Azure.Commands.Resources.Models.PSResourceProviderOperation[]]$Operation,
+
+        [Parameter(Mandatory=$false)]
+        [string]$SignInName,
+
+        [Parameter(Mandatory=$false)]
+        [switch]$RefreshCache
+    )
+
+    process {
+        # Populate the classic administrator cache
+        if (!$ClassicAdministratorsSet -or $RefreshCache) {
+            if (!$ClassicAdministratorsSet) {
+                $ClassicAdministratorsSet = $true
+            } else {
+                $ClassicAdministrators.Clear()
+            }
+
+            $ResourceIdComponents = $Scope | Expand-AzResourceId
+            $subscription = $ResourceIdComponents.subscriptions
+            $roleAssignments = Get-AzRoleAssignment `
+                    -Scope "/subscriptions/$subscription" `
+                    -IncludeClassicAdministrators | `
+                Where-Object { $_.Scope -eq "/subscriptions/$subscription" }
+            
+            $_classicAdministrators = $roleAssignments | `
+                Where-Object { 
+                    $split = $_.RoleDefinitionName.Split(";"); 
+                    "CoAdministrator" -in $split -or "ServiceAdministrator" -in $split
+                }
+            
+            foreach ($admin in $_classicAdministrators) {
+                $ClassicAdministrators.Add($admin.SignInName) | Out-Null
+            }
+        }
+
+        # Normalize operations to $Operation
+        if ($PSCmdlet.ParameterSetName -eq "OperationsName") {
+            $Operation = $OperationName | `
+                Get-AzProviderOperation
+        }
+
+        # If a specific user isn't given, use the current PowerShell logged in user.
+        # This is expected to be the normal case.
+        if (!$PSBoundParameters.ContainsKey("SignInName")) {
+            $SignInName = Get-AzCurrentAzureADUser
+        }
+
+        # Build lookup dictionary of which operations the user has. Start with having none.
+        $userHasOperation = [Dictionary[string, bool]]::new()
+        foreach($op in $Operation) {
+            $userHasOperation.Add($op.Operation, $false)
+        }        
+
+        # Get the classic administrator sign in name. If the user is using an identity based on 
+        # the name (i.e. jdoe@contoso.com), these are the same. If the user is using an identity 
+        # external, ARM will contain #EXT# and classic won't.
+        $ClassicSignInName = $SignInName
+        if ($SignInName -like "*#EXT#*") {
+            $SignInSplit = $SignInName.Split("@")
+            $ClassicSignInName = $SignInSplit[0].Replace("#EXT#", "").Replace("_", "@")
+        }
+
+        if ($ClassicAdministrators.Contains($ClassicSignInName)) {
+            foreach($op in $Operation) {
+                $userHasOperation[$op.Operation] = $true
+            }
+
+            return $userHasOperation
+        }
+
+        $roleAssignments = Get-AzRoleAssignment -Scope $Scope -SignInName $SignInName
+
+        if ($RefreshCache) {
+            $OperationCache.Clear()
+        }
+
+        foreach($roleAssignment in $roleAssignments) {
+            $operationsInRole = [string[]]$null
+            if (!$OperationCache.TryGetValue($roleAssignment.RoleDefinitionId, [ref]$operationsInRole)) {
+                $operationsInRole = Get-AzRoleDefinition -Id $roleAssignment.RoleDefinitionId
+                $OperationCache.Add($roleAssignment.RoleDefinitionId, $operationsInRole)
+            }
+
+            foreach($op in $Operation) {
+                $matches = $false
+
+                if (!$op.IsDataAction) {
+                    foreach($action in $operationsInRole.Actions) {
+                        if ($op.Operation -like $action) {
+                            $matches = $true
+                            break
+                        }
+                    }
+
+                    if ($matches) {
+                        foreach($notAction in $operationsInRole.NotActions) {
+                            if ($op.Operation -like $notAction) {
+                                $matches = $false
+                                break
+                            }
+                        }
+                    }
+                } else {
+                    foreach($dataAction in $operationsInRole.DataActions) {
+                        if ($op.Operation -like $dataAction) {
+                            $matches = $true
+                            break
+                        }
+                    }
+
+                    if ($matches) {
+                        foreach($notDataAction in $operationsInRole.NotDataActions) {
+                            if ($op.Operation -like $notDataAction) {
+                                $matches = $false
+                                break
+                            }
+                        }
+                    }
+                }
+
+                $userHasOperation[$op.Operation] = $userHasOperation[$op.Operation] -or $matches
+            }
+        }
+
+        $denyAssignments = Get-AzDenyAssignment -Scope $Scope -SignInName $SignInName
+        foreach($denyAssignment in $denyAssignments) {
+            foreach($op in $Operation) {
+                $matches = $false
+
+                if (!$op.IsDataAction) {
+                    foreach($action in $denyAssignment.Actions) {
+                        if ($op.Operation -like $action) {
+                            $matches = $true
+                            break
+                        }
+                    }
+
+                    if ($matches) {
+                        foreach($notAction in $denyAssignment.NotActions) {
+                            if ($op.Operation -like $notAction) {
+                                $matches = $false
+                                break
+                            }
+                        }
+                    }
+                } else {
+                    foreach($dataAction in $denyAssignment.DataActions) {
+                        if ($op.Operation -like $dataAction) {
+                            $matches = $true
+                            break
+                        }
+                    }
+
+                    if ($matches) {
+                        foreach($notDataAction in $denyAssignment.NotDataActions) {
+                            if ($op.Operation -like $notDataAction) {
+                                $matches = $false
+                                break
+                            }
+                        }
+                    }
+                }
+
+                $userHasOperation[$op.Operation] = $userHasOperation[$op.Operation] -and !$matches
+            }
+        }
+        
+        return $userHasOperation
+    }
+}
+
+function Assert-AzPermission {
+    <#
+    .SYNOPSIS
+    Check if the user has the required permissions and throw an error if they don't.
+    .DESCRIPTION
+    This cmdlet wraps Test-AzPermission and throws an error if the user does not have the required permissions. This cmdlet is meant for use in cmdlets or scripts.
+    .EXAMPLE
+    $storageAccount = Get-AzStorageAccount -ResourceGroupName "myResourceGroup" -Name "mystorageaccount123"
+    $storageAccount | Assert-AzPermission -OperationName "Microsoft.Storage/storageAccounts/listkeys/action"
+    # Errors will be thrown if the user does not have this permission.
+    #>
+
+    [CmdletBinding()]
+    param(
+        [Parameter(Mandatory=$true, ValueFromPipelineByPropertyName=$true)]
+        [Alias("ResourceId", "Id")]
+        [string]$Scope,
+
+        [Parameter(Mandatory=$true, ParameterSetName="OperationsName")]
+        [string[]]$OperationName,
+
+        [Parameter(Mandatory=$true, ParameterSetName="OperationsObj")]
+        [Microsoft.Azure.Commands.Resources.Models.PSResourceProviderOperation[]]$Operation
+    )
+
+    process {
+        $testParams = @{}
+
+        $testParams += @{
+            "Scope" = $Scope
+        }
+
+        switch ($PSCmdlet.ParameterSetName) {
+            "OperationsName" {
+                $testParams += @{
+                    "OperationName" = $OperationName
+                }
+            }
+
+            "OperationsObj" {
+                $testParams += @{
+                    "Operation" = $Operation
+                }
+            }
+
+            default {
+                throw [ArgumentException]::new("Unrecognized parameter set $_")
+            }
+        }
+
+        $permissionMatches = Test-AzPermission @testParams
+        $falseValues = $permissionMatches.GetEnumerator() | Where-Object { $_.Value -eq $false }
+        if ($null -ne $falseValues) {
+            $errorBuilder = [StringBuilder]::new()
+            $errorBuilder.Append("The current user lacks the following permissions: ") | Out-Null
+            for($i=0; $i -lt $falseValues.Length; $i++) {
+                if ($i -gt 0) {
+                    $errorBuilder.Append(", ") | Out-Null
+                }
+
+                $errorBuilder.Append($falseValues[$i].Key) | Out-Null
+            }
+
+            $errorBuilder.Append(".") | Out-Null
+            Write-Error -Message $errorBuilder.ToString() -ErrorAction Stop
+        }
+    }
+}
+#endregion
+
+#region DNS cmdlets
+class DnsForwardingRule {
+    [string]$DomainName
+    [bool]$AzureResource
+    [ISet[string]]$MasterServers
+
+    hidden Init(
+        [string]$domainName, 
+        [bool]$azureResource, 
+        [ISet[string]]$masterServers
+    ) {
+        $this.DomainName = $domainName
+        $this.AzureResource = $azureResource
+        $this.MasterServers = $masterServers
+    }
+
+    hidden Init(
+        [string]$domainName,
+        [bool]$azureResource,
+        [IEnumerable[string]]$masterServers 
+    ) {
+        $this.DomainName = $domainName
+        $this.AzureResource = $azureResource
+        $this.MasterServers = [HashSet[string]]::new($masterServers)
+    }
+
+    hidden Init(
+        [string]$domainName,
+        [bool]$azureResource,
+        [IEnumerable]$masterServers
+    ) {
+        $this.DomainName = $domainName
+        $this.AzureResource = $azureResource
+        $this.MasterServers = [HashSet[string]]::new()
+
+        foreach($item in $masterServers) {
+            $this.MasterServers.Add($item.ToString()) | Out-Null
+        }
+    }
+
+    DnsForwardingRule(
+        [string]$domainName, 
+        [bool]$azureResource, 
+        [ISet[string]]$masterServers
+    ) {
+        $this.Init($domainName, $azureResource, $masterServers)
+    }
+
+    DnsForwardingRule(
+        [string]$domainName,
+        [bool]$azureResource,
+        [IEnumerable[string]]$masterServers 
+    ) {
+        $this.Init($domainName, $azureResource, $masterServers)
+    }
+
+    DnsForwardingRule(
+        [string]$domainName,
+        [bool]$azureResource,
+        [IEnumerable]$masterServers
+    ) {
+        $this.Init($domainName, $azureResource, $masterServers)
+    }
+
+    DnsForwardingRule([PSCustomObject]$customObject) {
+        $properties = $customObject | `
+            Get-Member | `
+            Where-Object { $_.MemberType -eq "NoteProperty" }
+
+        $hasDomainName = $properties | `
+            Where-Object { $_.Name -eq "DomainName" }
+        if ($null -eq $hasDomainName) {
+            throw [ArgumentException]::new(
+                "Deserialized customObject does not have the DomainName property.", "customObject")
+        }
+        
+        $hasAzureResource = $properties | `
+            Where-Object { $_.Name -eq "AzureResource" }
+        if ($null -eq $hasAzureResource) {
+            throw [ArgumentException]::new(
+                "Deserialized customObject does not have the AzureResource property.", "customObject")
+        }
+
+        $hasMasterServers = $properties | `
+            Where-Object { $_.Name -eq "MasterServers" }
+        if ($null -eq $hasMasterServers) {
+            throw [ArgumentException]::new(
+                "Deserialized customObject does not have the MasterServers property.", "customObject")
+        }
+
+        if ($customObject.MasterServers -isnot [object[]]) {
+            throw [ArgumentException]::new(
+                "Deserialized MasterServers is not an array.", "customObject")
+        }
+
+        $this.Init(
+            $customObject.DomainName, 
+            $customObject.AzureResource, 
+            $customObject.MasterServers)
+    }
+
+    [int] GetHashCode() {
+        return $this.DomainName.GetHashCode()
+    }
+
+    [bool] Equals([object]$obj) {
+        return $obj.GetHashCode() -eq $this.GetHashCode()
+    }
+}
+
+class DnsForwardingRuleSet {
+    [ISet[DnsForwardingRule]]$DnsForwardingRules
+
+    DnsForwardingRuleSet() {
+        $this.DnsForwardingRules = [HashSet[DnsForwardingRule]]::new()
+    }
+
+    DnsForwardingRuleSet([IEnumerable]$dnsForwardingRules) {
+        $this.DnsForwardingRules = [HashSet[DnsForwardingRule]]::new()
+
+        foreach($rule in $dnsForwardingRules) {
+            $this.DnsForwardingRules.Add($rule) | Out-Null
+        }
+    }
+
+    DnsForwardingRuleSet([PSCustomObject]$customObject) {
+        $properties = $customObject | `
+            Get-Member | `
+            Where-Object { $_.MemberType -eq "NoteProperty" }
+        
+        $hasDnsForwardingRules = $properties | `
+            Where-Object { $_.Name -eq "DnsForwardingRules" }
+        if ($null -eq $hasDnsForwardingRules) {
+            throw [ArgumentException]::new(
+                "Deserialized customObject does not have the DnsForwardingRules property.", "customObject")
+        }
+
+        if ($customObject.DnsForwardingRules -isnot [object[]]) {
+            throw [ArgumentException]::new(
+                "Deserialized DnsForwardingRules is not an array.", "customObject")
+        }
+
+        $this.DnsForwardingRules = [HashSet[DnsForwardingRule]]::new()
+        foreach($rule in $customObject.DnsForwardingRules) {
+            $this.DnsForwardingRules.Add([DnsForwardingRule]::new($rule)) | Out-Null
+        }
+    }
+}
+
+function Add-AzDnsForwardingRule {
+    [CmdletBinding()]
+    
+    param(
+        [Parameter(
+            Mandatory=$true, 
+            ValueFromPipeline=$true, 
+            ValueFromPipelineByPropertyName=$true)]
+        [AllowEmptyCollection()]
+        [DnsForwardingRuleSet]$DnsForwardingRuleSet,
+
+        [Parameter(Mandatory=$true, ParameterSetName="AzureEndpointParameterSet")]
+        [ValidateSet(
+            "StorageAccountEndpoint", 
+            "SqlDatabaseEndpoint", 
+            "KeyVaultEndpoint")]
+        [string]$AzureEndpoint,
+        
+        [Parameter(Mandatory=$true, ParameterSetName="ManualParameterSet")]
+        [string]$DomainName,
+        
+        [Parameter(Mandatory=$false, ParameterSetName="ManualParameterSet")]
+        [switch]$AzureResource,
+
+        [Parameter(Mandatory=$true, ParameterSetName="ManualParameterSet")]
+        [System.Collections.Generic.HashSet[string]]$MasterServers,
+
+        [Parameter(Mandatory=$false)]
+        [ValidateSet(
+            "Overwrite",
+            "Merge",
+            "Disallow"
+        )]
+        [string]$ConflictBehavior = "Overwrite"
+    )
+    
+    process {
+        $forwardingRules = $DnsForwardingRuleSet.DnsForwardingRules
+
+        if ($PSCmdlet.ParameterSetName -eq "AzureEndpointParameterSet") {
+            $subscriptionContext = Get-AzContext
+            if ($null -eq $subscriptionContext) {
+                throw [AzureLoginRequiredException]::new()
+            }
+            $environmentEndpoints = Get-AzEnvironment -Name $subscriptionContext.Environment
+
+            switch($AzureEndpoint) {
+                "StorageAccountEndpoint" {
+                    $DomainName = $environmentEndpoints.StorageEndpointSuffix
+                    $AzureResource = $true
+
+                    $MasterServers = [System.Collections.Generic.HashSet[string]]::new()
+                    $MasterServers.Add($azurePrivateDnsIp) | Out-Null
+                }
+
+                "SqlDatabaseEndpoint" {
+                    $reconstructedEndpoint = [string]::Join(".", (
+                        $environmentEndpoints.SqlDatabaseDnsSuffix.Split(".") | Where-Object { ![string]::IsNullOrEmpty($_) }))
+                    
+                    $DomainName = $reconstructedEndpoint
+                    $AzureResource = $true
+
+                    $MasterServers = [System.Collections.Generic.HashSet[string]]::new()
+                    $MasterServers.Add($azurePrivateDnsIp) | Out-Null
+                }
+
+                "KeyVaultEndpoint" {
+                    $DomainName = $environmentEndpoints.AzureKeyVaultDnsSuffix
+                    $AzureResource = $true
+
+                    $MasterServers = [System.Collections.Generic.HashSet[string]]::new()
+                    $MasterServers.Add($azurePrivateDnsIp) | Out-Null
+                }
+            }
+        }
+
+        $forwardingRule = [DnsForwardingRule]::new($DomainName, $AzureResource, $MasterServers)
+        $conflictRule = [DnsForwardingRule]$null
+
+        if ($forwardingRules.TryGetValue($forwardingRule, [ref]$conflictRule)) {
+            switch($ConflictBehavior) {
+                "Overwrite" {
+                    $forwardingRules.Remove($conflictRule) | Out-Null
+                    $forwardingRules.Add($forwardingRule) | Out-Null
+                }
+
+                "Merge" {
+                    if ($forwardingRule.AzureResource -ne $conflictRule.AzureResource) {
+                        throw [System.ArgumentException]::new(
+                            "Azure resource status does not match for domain name $domain.", "AzureResource")
+                    }
+
+                    foreach($newMasterServer in $forwardingRule.MasterServers) {
+                        $conflictRule.MasterServers.Add($newMasterServer) | Out-Null
+                    }
+                }
+
+                "Disallow" {
+                    throw [System.ArgumentException]::new(
+                        "Domain name $domainName already exists in ruleset.", "DnsForwardingRules") 
+                }
+            }
+        } else {
+            $forwardingRules.Add($forwardingRule) | Out-Null
+        }
+
+        return $DnsForwardingRuleSet
+    }
+}
+
+function New-AzDnsForwardingRuleSet {
+    [CmdletBinding()]
+
+    param(
+        [Parameter(Mandatory=$false)]
+        [ValidateSet(
+            "StorageAccountEndpoint", 
+            "SqlDatabaseEndpoint", 
+            "KeyVaultEndpoint")]
+        [System.Collections.Generic.HashSet[string]]$AzureEndpoints,
+
+        [Parameter(Mandatory=$false)]
+        [switch]$SkipOnPremisesDns,
+
+        [Parameter(Mandatory=$false)]
+        [System.Collections.Generic.HashSet[string]]$OnPremDnsHostNames,
+
+        [Parameter(Mandatory=$false)]
+        [string]$OnPremDomainName,
+
+        [Parameter(Mandatory=$false)]
+        [switch]$SkipParentDomain
+    )
+
+    Request-ADFeature
+
+    $ruleSet = [DnsForwardingRuleSet]::new()
+    foreach($azureEndpoint in $AzureEndpoints) {
+        Add-AzDnsForwardingRule -DnsForwardingRuleSet $ruleSet -AzureEndpoint $azureEndpoint | Out-Null
+    }
+
+    if (!$SkipOnPremisesDns) {
+        if ([string]::IsNullOrEmpty($OnPremDomainName)) {
+            $domain = Get-ADDomainInternal
+        } else {
+            $domain = Get-ADDomainInternal -Identity $OnPremDomainName
+        }
+
+        if (!$SkipParentDomain) {
+            while($null -ne $domain.ParentDomain) {
+                $domain = Get-ADDomainInternal -Identity $domain.ParentDomain
+            }
+        }
+
+        if ($null -eq $OnPremDnsHostNames) {
+            $onPremDnsServers = Resolve-DnsNameInternal -Name $domain.DNSRoot | `
+                Where-Object { $_.Type -eq "A" } | `
+                Select-Object -ExpandProperty IPAddress
+        } else {
+            $onPremDnsServers = $OnPremDnsHostNames | `
+                Resolve-DnsNameInternal | `
+                Where-Object { $_.Type -eq "A" } | `
+                Select-Object -ExpandProperty IPAddress
+        }
+
+        Add-AzDnsForwardingRule `
+                -DnsForwardingRuleSet $ruleSet `
+                -DomainName $domain.DNSRoot `
+                -MasterServers $OnPremDnsServers | `
+            Out-Null
+    }
+
+    return $ruleSet
+}
+
+function Clear-DnsClientCacheInternal {
+    switch((Get-OSPlatform)) {
+        "Windows" {
+            Clear-DnsClientCache
+        }
+
+        "Linux" {
+            throw [System.PlatformNotSupportedException]::new()
+        }
+
+        "OSX" {
+            throw [System.PlatformNotSupportedException]::new()
+        }
+
+        default {
+            throw [System.PlatformNotSupportedException]::new()
+        }
+    }
+}
+
+function Push-DnsServerConfiguration {
+    [CmdletBinding(SupportsShouldProcess=$true, ConfirmImpact="High")]
+
+    param(
+        [Parameter(Mandatory=$true, ParameterSetName="AzDnsServer")]
+        [Parameter(Mandatory=$true, ParameterSetName="OnPremDnsServer")]
+        [DnsForwardingRuleSet]$DnsForwardingRuleSet,
+
+        [Parameter(Mandatory=$false, ParameterSetName="AzDnsServer")]
+        [Parameter(Mandatory=$false, ParameterSetName="OnPremDnsServer")]
+        [ValidateSet(
+            "Overwrite", 
+            "Merge", 
+            "Disallow")]
+        [string]$ConflictBehavior = "Overwrite",
+
+        [Parameter(Mandatory=$true, ParameterSetName="OnPremDnsServer")]
+        [switch]$OnPremDnsServer,
+
+        [Parameter(Mandatory=$true, ParameterSetName="OnPremDnsServer")]
+        [System.Collections.Generic.HashSet[string]]$AzDnsForwarderIpAddress
+    )
+
+    Assert-IsWindowsServer
+    Assert-OSFeature -WindowsServerFeature "DNS", "RSAT-DNS-Server"
+
+    $caption = "Configure DNS server"
+    $verboseConfirmMessage = "This action will implement the DNS forwarding scheme as defined in the DnsForwardingRuleSet. Depending on the specified ConflictBehavior parameter, this may be a destructive operation."
+
+    if ($PSCmdlet.ShouldProcess($verboseConfirmMessage, $verboseConfirmMessage, $caption)) {
+        if ($OnPremDnsServer) {
+            $rules = $DnsForwardingRuleSet | `
+                Select-Object -ExpandProperty DnsForwardingRules | `
+                Where-Object { $_.AzureResource }
+        } else {
+            $rules = $DnsForwardingRuleSet | `
+                Select-Object -ExpandProperty DnsForwardingRules
+        }
+
+        foreach($rule in $rules) {
+            $zone = Get-DnsServerZone | `
+                Where-Object { $_.ZoneName -eq $rule.DomainName }
+
+            if ($OnPremDnsServer) {
+                $masterServers = $AzDnsForwarderIpAddress
+            } else {
+                $masterServers = $rule.MasterServers
+            }
+
+            if ($null -ne $zone) {
+                switch($ConflictBehavior) {
+                    "Overwrite" {
+                        $zone | Remove-DnsServerZone `
+                                -Confirm:$false `
+                                -Force
+                    }
+
+                    "Merge" {
+                        $existingMasterServers = $zone | `
+                            Select-Object -ExpandProperty MasterServers | `
+                            Select-Object -ExpandProperty IPAddressToString
+                        
+                        if ($OnPremDnsServer) {
+                            $masterServers = [System.Collections.Generic.HashSet[string]]::new(
+                                $AzDnsForwarderIpAddress)
+                        } else {
+                            $masterServers = [System.Collections.Generic.HashSet[string]]::new(
+                                $masterServers)
+                        }               
+
+                        foreach($existingServer in $existingMasterServers) {
+                            $masterServers.Add($existingServer) | Out-Null
+                        }
+                        
+                        $zone | Remove-DnsServerZone `
+                                -Confirm:$false `
+                                -Force
+                    }
+
+                    "Disallow" {
+                        throw [System.ArgumentException]::new(
+                            "The DNS forwarding zone already exists", "DnsForwardingRuleSet")
+                    }
+
+                    default {
+                        throw [System.ArgumentException]::new(
+                            "Unexpected conflict behavior $ConflictBehavior", "ConflictBehavior")
+                    }
+                }
+            }
+            
+            Add-DnsServerConditionalForwarderZone `
+                    -Name $rule.DomainName `
+                    -MasterServers $masterServers
+            
+            Clear-DnsClientCache
+            Clear-DnsServerCache `
+                    -Confirm:$false `
+                    -Force
+        }
+    }
+}
+
+function Confirm-AzDnsForwarderPreReqs {
+    [CmdletBinding()]
+    param(
+        [Parameter(Mandatory=$true, ParameterSetName="NameParameterSet")]
+        [string]$VirtualNetworkResourceGroupName,
+
+        [Parameter(Mandatory=$true, ParameterSetName="NameParameterSet")]
+        [string]$VirtualNetworkName,
+
+        [Parameter(Mandatory=$true, ParameterSetName="NameParameterSet")]
+        [Parameter(Mandatory=$true, ParameterSetName="VNetObjectParameterSet")]
+        [string]$VirtualNetworkSubnetName,
+
+        [Parameter(Mandatory=$true, ParameterSetName="VNetObjectParameterSet")]
+        [Microsoft.Azure.Commands.Network.Models.PSVirtualNetwork]$VirtualNetwork,
+
+        [Parameter(Mandatory=$true, ParameterSetName="SubnetObjectParameterSet")]
+        [Microsoft.Azure.Commands.Network.Models.PSSubnet]$VirtualNetworkSubnet,
+        
+        [Parameter(Mandatory=$false)]
+        [string]$DomainToJoin,
+
+        [Parameter(Mandatory=$false)]
+        [string]$DnsForwarderRootName = "DnsFwder",
+
+        [Parameter(Mandatory=$false)]
+        [int]$DnsForwarderRedundancyCount = 2
+    )
+
+    Assert-IsDomainJoined
+    Request-ADFeature
+    Assert-DnsForwarderArmTemplateVersion
+
+    # Check networking parameters: VirtualNetwork and VirtualNetworkSubnet
+    switch($PSCmdlet.ParameterSetName) {
+        "NameParameterSet" {
+            # Get/verify virtual network is there.
+            $VirtualNetwork = Get-AzVirtualNetwork `
+                -ResourceGroupName $VirtualNetworkResourceGroupName `
+                -Name $VirtualNetworkName `
+                -ErrorAction SilentlyContinue
+            
+            if ($null -eq $VirtualNetwork) {
+                Write-Error `
+                        -Message "Virtual network $virtualNetworkName does not exist in resource group $virtualNetworkResourceGroupName." `
+                        -ErrorAction Stop
+            }
+
+            # Verify subnet
+            $VirtualNetworkSubnet = $VirtualNetwork | `
+                Select-Object -ExpandProperty Subnets | `
+                Where-Object { $_.Name -eq $VirtualNetworkSubnetName } 
+
+            if ($null -eq $virtualNetworkSubnet) {
+                Write-Error `
+                        -Message "Subnet $virtualNetworkSubnetName does not exist in virtual network $($VirtualNetwork.Name)." `
+                        -ErrorAction Stop
+            }
+        }
+
+        "VNetObjectParameterSet" {
+            # Capture information from the object
+            $VirtualNetworkName = $VirtualNetwork.Name
+            $VirtualNetworkResourceGroupName = $VirtualNetwork.ResourceGroupName
+
+            # Verify/update virtual network object
+            $VirtualNetwork = $VirtualNetwork | `
+                Get-AzVirtualNetwork -ErrorAction SilentlyContinue
+            
+            if ($null -eq $VirtualNetwork) {
+                Write-Error `
+                    -Message "Virtual network $virtualNetworkName does not exist in resource group $virtualNetworkResourceGroupName." `
+                    -ErrorAction Stop
+            } 
+
+            # Verify subnet
+            $VirtualNetworkSubnet = $VirtualNetwork | `
+                Select-Object -ExpandProperty Subnets | `
+                Where-Object { $_.Name -eq $VirtualNetworkSubnetName } 
+
+            if ($null -eq $VirtualNetworkSubnet) {
+                Write-Error `
+                        -Message "Subnet $virtualNetworkSubnetName does not exist in virtual network $($VirtualNetwork.Name)." `
+                        -ErrorAction Stop
+            }
+        }
+
+        "SubnetObjectParameterSet" {
+            # Get resource names from the ID
+            $virtualNetworkSubnetId = $VirtualNetworkSubnet.Id | Expand-AzResourceId
+            $VirtualNetworkName = $virtualNetworkSubnetId["virtualNetworks"]
+            $VirtualNetworkResourceGroupName = $virtualNetworkSubnetId["resourceGroups"]
+            $VirtualNetworkSubnetName = $virtualNetworkSubnetId["subnets"]
+
+            # Get/verify virtual network object
+            $VirtualNetwork = Get-AzVirtualNetwork `
+                -ResourceGroupName $VirtualNetworkResourceGroupName `
+                -Name $VirtualNetworkName `
+                -ErrorAction SilentlyContinue
+            
+            if ($null -eq $VirtualNetwork) {
+                Write-Error `
+                        -Message "Virtual network $virtualNetworkName does not exist in resource group $virtualNetworkResourceGroupName." `
+                        -ErrorAction Stop
+            }
+            
+            # Verify subnet object
+            $VirtualNetworkSubnet = $VirtualNetwork | `
+                Select-Object -ExpandProperty Subnets | `
+                Where-Object { $_.Id -eq $VirtualNetworkSubnet.Id }
+            
+            if ($null -eq $VirtualNetworkSubnet) {
+                Write-Error `
+                        -Message "Subnet $VirtualNetworkSubnetName could not be found." `
+                        -ErrorAction Stop
+            }
+        }
+
+        default {
+            throw [ArgumentException]::new("Unhandled parameter set $_.")
+        }
+    }
+
+    # Check domain
+    if ([string]::IsNullOrEmpty($DomainToJoin)) {
+        $DomainToJoin = (Get-ADDomainInternal).DNSRoot
+    } else {
+        try {
+            $DomainToJoin = (Get-ADDomainInternal -Identity $DomainToJoin).DNSRoot
+        } catch {
+            throw [System.ArgumentException]::new(
+                "Could not find the domain $DomainToJoin", "DomainToJoin")
+        }
+    }
+
+    # Get incrementor 
+    $intCaster = {
+        param($name, $rootName, $domainName)
+
+        $str = $name.
+            Replace(".$domainName", "").
+            ToLowerInvariant().
+            Replace("$($rootName.ToLowerInvariant())-", "")
+        
+        $i = -1
+        if ([int]::TryParse($str, [ref]$i)) {
+            return $i
+        } else {
+            return -1
+        }
+    }
+
+    # Check computer names
+    # not sure that the actual boundary conditions (greater than 999) being tested.
+    $filterCriteria = ($DnsForwarderRootName + "-*")
+    $incrementorSeed = Get-ADComputerInternal -Filter "Name -like '$filterCriteria'" | 
+        Select-Object Name, 
+            @{ 
+                Name = "Incrementor"; 
+                Expression = { $intCaster.Invoke($_.DNSHostName, $DnsForwarderRootName, $DomainToJoin) } 
+            } | `
+        Select-Object -ExpandProperty Incrementor | `
+        Measure-Object -Maximum | `
+        Select-Object -ExpandProperty Maximum
+    
+    if ($null -eq $incrementorSeed) {
+        $incrementorSeed = -1
+    }
+
+    if ($incrementorSeed -lt 1000) {
+        $incrementorSeed++
+    } else {
+        Write-Error `
+                -Message "There are more than 1000 DNS forwarders domain joined to this domain. Chose another DnsForwarderRootName." `
+                -ErrorAction Stop
+    }
+
+    $dnsForwarderNames = $incrementorSeed..($incrementorSeed+$DnsForwarderRedundancyCount-1) | `
+        ForEach-Object { $DnsForwarderRootName + "-" + $_.ToString() }
+
+    return @{
+        "VirtualNetwork" = $VirtualNetwork;
+        "VirtualNetworkSubnet" = $VirtualNetworkSubnet;
+        "DomainToJoin" = $DomainToJoin;
+        "DnsForwarderResourceIterator" = $incrementorSeed;
+        "DnsForwarderNames" = $dnsForwarderNames
+    }
+}
+
+function Join-AzDnsForwarder {
+    [CmdletBinding(SupportsShouldProcess=$true, ConfirmImpact="Medium")]
+    param(
+        [Parameter(Mandatory=$true, ValueFromPipelineByPropertyName=$true)]
+        [string]$DomainToJoin,
+
+        [Parameter(Mandatory=$true, ValueFromPipelineByPropertyName=$true)]
+        [string[]]$DnsForwarderNames
+    )
+
+    process {
+        $caption = "Domain join DNS forwarders"
+        $verboseConfirmMessage = "This action will domain join your DNS forwarders to your domain."
+        
+        if ($PSCmdlet.ShouldProcess($verboseConfirmMessage, $verboseConfirmMessage, $caption)) {
+            $odjBlobs = $DnsForwarderNames | `
+                Register-OfflineMachine `
+                    -Domain $DomainToJoin `
+                    -ErrorAction Stop
+        
+            return @{ 
+                "Domain" = $DomainToJoin; 
+                "DomainJoinBlobs" = $odjBlobs 
+            }
+        }
+        
+    }
+}
+
+function Get-ArmTemplateObject {
+    [CmdletBinding()]
+    param(
+        [Parameter(Mandatory=$true, ValueFromPipeline=$true)]
+        [string]$ArmTemplateUri
+    )
+
+    process {
+        $request = Invoke-WebRequest `
+                -Uri $ArmTemplateUri `
+                -UseBasicParsing 
+
+        if ($request.StatusCode -ne 200) {
+            Write-Error `
+                    -Message "Unexpected status code when retrieving ARM template: $($request.StatusCode)" `
+                    -ErrorAction Stop
+        }
+
+        return ($request.Content | ConvertFrom-Json -Depth 100)
+    }
+}
+
+function Get-ArmTemplateVersion {
+    [CmdletBinding()]
+    param(
+        [Parameter(Mandatory=$true, ValueFromPipeline=$true)]
+        [PSCustomObject]$ArmTemplateObject
+    )
+
+    process {
+        if ($ArmTemplateObject.'$schema' -ne "https://schema.management.azure.com/schemas/2015-01-01/deploymentTemplate.json#") {
+            throw [ArgumentException]::new(
+                "Provided ARM template is missing `$schema property and is therefore likely malformed or not an ARM template", 
+                "ArmTemplateObject")
+        }
+
+        if ($null -eq $ArmTemplateObject.contentVersion) {
+            Write-Error -Message "The provided ARM template is missing a content version." -ErrorAction Stop
+        }
+
+        $templateVersion = [Version]$null
+        if (![Version]::TryParse($ArmTemplateObject.contentVersion, [ref]$templateVersion)) {
+            Write-Error -Message "The ARM template content version is malformed." -ErrorAction Stop
+        }
+
+        return $templateVersion
+    }
+}
+
+function Assert-DnsForwarderArmTemplateVersion {
+    [CmdletBinding()]
+    param()
+
+    # Check ARM template version
+    $templateVersion = Get-ArmTemplateObject -ArmTemplateUri $DnsForwarderTemplate | `
+        Get-ArmTemplateVersion
+
+    if (
+        $templateVersion.Major -lt $DnsForwarderTemplateVersion.Major -or 
+        $templateVersion.Minor -lt $DnsForwarderTemplateVersion.Minor
+    ) {
+        Write-Error `
+                -Message "The template for deploying DNS forwarders in the Azure repository is an older version than the AzureFilesHybrid module expects. This likely indicates that you are using a development version of the AzureFilesHybrid module and should override the DnsForwarderTemplate config parameter on module load (or in AzureFilesHybrid.psd1) to match the correct development version." `
+                -ErrorAction Stop
+    } elseif (
+        $templateVersion.Major -gt $DnsForwarderTemplateVersion.Major -or 
+        $templateVersion.Minor -gt $DnsForwarderTemplateVersion.Minor
+    ) {
+        Write-Error -Message "The template for deploying DNS forwarders in the Azure repository is a newer version than the AzureFilesHybrid module expects. This likely indicates that you are using an older version of the AzureFilesHybrid module and should upgrade. This can be done by getting the newest version of the module from https://github.com/Azure-Samples/azure-files-samples/releases." -ErrorAction Stop
+    } else {
+        Write-Verbose -Message "DNS forwarder ARM template version is $($templateVersion.ToString())."
+        Write-Verbose -Message "Expected DnsForwarderTemplateVersion version is $($DnsForwarderTemplateVersion.ToString())."
+    }
+}
+
+function Invoke-AzDnsForwarderDeployment {
+    [CmdletBinding(SupportsShouldProcess=$true, ConfirmImpact="Medium")]
+    param(
+        [Parameter(Mandatory=$true)]
+        [DnsForwardingRuleSet]$DnsForwardingRuleSet,
+
+        [Parameter(Mandatory=$true)]
+        [string]$DnsServerResourceGroupName,
+
+        [Parameter(Mandatory=$true)]
+        [Microsoft.Azure.Commands.Network.Models.PSVirtualNetwork]$VirtualNetwork,
+
+        [Parameter(Mandatory=$true)]
+        [Microsoft.Azure.Commands.Network.Models.PSSubnet]$VirtualNetworkSubnet,
+
+        [Parameter(Mandatory=$true)]
+        [hashtable]$DomainJoinParameters,
+
+        [Parameter(Mandatory=$true)]
+        [string]$DnsForwarderRootName,
+
+        [Parameter(Mandatory=$true)]
+        [int]$DnsForwarderResourceIterator,
+
+        [Parameter(Mandatory=$true)]
+        [int]$DnsForwarderRedundancyCount,
+
+        [Parameter(Mandatory=$true)]
+        [System.Security.SecureString]$VmTemporaryPassword
+    )
+
+    Assert-DnsForwarderArmTemplateVersion
+
+    # Encode ruleset
+    $encodedDnsForwardingRuleSet = $DnsForwardingRuleSet | ConvertTo-EncodedJson -Depth 3
+
+    $caption = "Deploy DNS forwarders in Azure"
+    $verboseConfirmMessage = "This action will deploy the DNS forwarders in Azure."
+
+    if ($PSCmdlet.ShouldProcess($verboseConfirmMessage, $verboseConfirmMessage, $caption)) {
+        try {
+            $templateResult = New-AzResourceGroupDeployment `
+                -ResourceGroupName $DnsServerResourceGroupName `
+                -TemplateUri $DnsForwarderTemplate `
+                -location $VirtualNetwork.Location `
+                -virtualNetworkResourceGroupName $VirtualNetwork.ResourceGroupName `
+                -virtualNetworkName $VirtualNetwork.Name `
+                -virtualNetworkSubnetName $VirtualNetworkSubnet.Name `
+                -dnsForwarderRootName $DnsForwarderRootName `
+                -vmResourceIterator $DnsForwarderResourceIterator `
+                -vmResourceCount $DnsForwarderRedundancyCount `
+                -dnsForwarderTempPassword $VmTemporaryPassword `
+                -odjBlobs $DomainJoinParameters `
+                -encodedForwardingRules $encodedDnsForwardingRuleSet `
+                -ErrorAction Stop
+        } catch {
+            Write-Error -Message "This error message will eventually be replaced by a rollback functionality." -ErrorAction Stop
+        }
+    }
+}
+
+function Get-AzDnsForwarderIpAddress {
+    [CmdletBinding()]
+    param(
+        [Parameter(Mandatory=$true)]
+        [string]$DnsServerResourceGroupName,
+
+        [Parameter(Mandatory=$true)]
+        [string[]]$DnsForwarderName
+    )
+
+    $nicNames = $DnsForwarderNames | `
+        Select-Object @{ Name = "NIC"; Expression = { ($_ + "-NIC") } } | `
+        Select-Object -ExpandProperty NIC
+
+    $ipAddresses = Get-AzNetworkInterface -ResourceGroupName $DnsServerResourceGroupName | `
+        Where-Object { $_.Name -in $nicNames } | `
+        Select-Object -ExpandProperty IpConfigurations | `
+        Select-Object -ExpandProperty PrivateIpAddress
+    
+    return $ipAddresses
+}
+
+function Update-AzVirtualNetworkDnsServers {
+    [CmdletBinding(SupportsShouldProcess=$true, ConfirmImpact="High")]
+    param(
+        [Parameter(Mandatory=$true)]
+        [Microsoft.Azure.Commands.Network.Models.PSVirtualNetwork]$VirtualNetwork,
+
+        [Parameter(Mandatory=$true)]
+        [string[]]$DnsForwarderIpAddress
+    )
+
+    $caption = "Update your virtual network's DNS servers"
+    $verboseConfirmMessage = "This action will update your virtual network's DNS settings."
+
+    if ($PSCmdlet.ShouldProcess($verboseConfirmMessage, $verboseConfirmMessage, $caption)) {
+        if ($null -eq $VirtualNetwork.DhcpOptions.DnsServers) {
+            $VirtualNetwork.DhcpOptions.DnsServers = 
+                [System.Collections.Generic.List[string]]::new()
+        }
+
+        foreach($ipAddress in $DnsForwarderIpAddress) {
+            $VirtualNetwork.DhcpOptions.DnsServers.Add($ipAddress)
+        }
+        
+        $VirtualNetwork | Set-AzVirtualNetwork -ErrorAction Stop | Out-Null
+    }
+}
+
+function New-AzDnsForwarder {
+    [CmdletBinding(SupportsShouldProcess=$true, ConfirmImpact="High")]
+    param(
+        [Parameter(Mandatory=$true)]
+        [DnsForwardingRuleSet]$DnsForwardingRuleSet,
+
+        [Parameter(Mandatory=$true, ParameterSetName="NameParameterSet")]
+        [string]$VirtualNetworkResourceGroupName,
+
+        [Parameter(Mandatory=$true, ParameterSetName="NameParameterSet")]
+        [string]$VirtualNetworkName,
+
+        [Parameter(Mandatory=$true, ParameterSetName="NameParameterSet")]
+        [Parameter(Mandatory=$true, ParameterSetName="VNetObjectParameter")]
+        [string]$VirtualNetworkSubnetName,
+
+        [Parameter(Mandatory=$true, ParameterSetName="VNetObjectParameter")]
+        [Microsoft.Azure.Commands.Network.Models.PSVirtualNetwork]$VirtualNetwork,
+
+        [Parameter(Mandatory=$true, ParameterSetName="SubnetObjectParameter")]
+        [Microsoft.Azure.Commands.Network.Models.PSSubnet]$VirtualNetworkSubnet,
+
+        [Parameter(Mandatory=$false)]
+        [string]$DnsServerResourceGroupName,
+        
+        [Parameter(Mandatory=$false)]
+        [string]$DnsForwarderRootName = "DnsFwder",
+
+        [Parameter(Mandatory=$false)]
+        [System.Security.SecureString]$VmTemporaryPassword,
+
+        [Parameter(Mandatory=$false)]
+        [string]$DomainToJoin,
+
+        [Parameter(Mandatory=$false)]
+        [int]$DnsForwarderRedundancyCount = 2,
+
+        [Parameter(Mandatory=$false)]
+        [System.Collections.Generic.HashSet[string]]$OnPremDnsHostNames,
+
+        [Parameter(Mandatory=$false)]
+        [System.Management.Automation.PSCredential]$Credential,
+
+        [Parameter(Mandatory=$false)]
+        [switch]$SkipParentDomain
+    )
+
+    $caption = "Create Azure DNS forwarders"
+    $verboseConfirmMessage = "This action will fully configure DNS forwarding end-to-end, including deploying DNS forwarders in Azure VMs and configuring on-premises DNS to forward the appropriate zones to Azure."
+
+    if ($PSCmdlet.ShouldProcess($verboseConfirmMessage, $verboseConfirmMessage, $caption)) {
+        $confirmParameters = @{}
+
+        switch($PSCmdlet.ParameterSetName) {
+            "NameParameterSet" {
+                $confirmParameters += @{ 
+                    "VirtualNetworkResourceGroupName" = $VirtualNetworkResourceGroupName;
+                    "VirtualNetworkName" = $VirtualNetworkName;
+                    "VirtualNetworkSubnetName" = $VirtualNetworkSubnetName;
+                }
+            }
+
+            "VNetObjectParameter" {
+                $confirmParameters += @{
+                    "VirtualNetwork" = $VirtualNetwork;
+                    "VirtualNetworkSubnetName" = $VirtualNetworkSubnetName
+                }
+            }
+
+            "SubnetObjectParameter" {
+                $confirmParameters += @{
+                    "VirtualNetworkSubnet" = $VirtualNetworkSubnet
+                }
+            }
+
+            default {
+                throw [ArgumentException]::new("Unhandled parameter set")
+            }
+        }
+
+        if ($PSBoundParameters.ContainsKey("DomainToJoin")) {
+            $confirmParameters += @{
+                "DomainToJoin" = $DomainToJoin
+            }
+        }
+
+        if ($PSBoundParameters.ContainsKey("DnsForwarderRootName")) {
+            $confirmParameters += @{
+                "DnsForwarderRootName" = $DnsForwarderRootName
+            }
+        }
+
+        if ($PSBoundParameters.ContainsKey("DnsForwarderRedundancyCount")) {
+            $confirmParameters += @{ 
+                "DnsForwarderRedundancyCount" = $DnsForwarderRedundancyCount
+            }
+        }
+
+        $verifiedObjs = Confirm-AzDnsForwarderPreReqs @confirmParameters -ErrorAction Stop
+        $VirtualNetwork = $verifiedObjs.VirtualNetwork
+        $VirtualNetworkSubnet = $verifiedObjs.VirtualNetworkSubnet
+        $DomainToJoin = $verifiedObjs.DomainToJoin
+        $DnsForwarderResourceIterator = $verifiedObjs.DnsForwarderResourceIterator
+        $DnsForwarderNames = $verifiedObjs.DnsForwarderNames
+
+        # Create resource group for the DNS forwarders, if it hasn't already
+        # been created. The resource group will have the same location as the vnet.
+        if ($PSBoundParameters.ContainsKey("DnsServerResourceGroupName")) {
+            $dnsServerResourceGroup = Get-AzResourceGroup | `
+                Where-Object { $_.ResourceGroupName -eq $DnsServerResourceGroupName }
+
+            if ($null -eq $dnsServerResourceGroup) { 
+                $dnsServerResourceGroup = New-AzResourceGroup `
+                        -Name $DnsServerResourceGroupName `
+                        -Location $VirtualNetwork.Location
+            }
+        } else {
+            $DnsServerResourceGroupName = $VirtualNetwork.ResourceGroupName
+        }       
+
+        # Get names of on-premises host names
+        if ($null -eq $OnPremDnsHostNames) {
+            $onPremDnsServers = $DnsForwardingRuleSet.DnsForwardingRules | `
+                Where-Object { $_.AzureResource -eq $false } | `
+                Select-Object -ExpandProperty MasterServers
+            
+            $OnPremDnsHostNames = $onPremDnsServers | `
+                ForEach-Object { [System.Net.Dns]::GetHostEntry($_) } | `
+                Select-Object -ExpandProperty HostName
+        }
+
+        $domainJoinParameters = Join-AzDnsForwarder `
+                -DomainToJoin $DomainToJoin `
+                -DnsForwarderNames $DnsForwarderNames `
+                -Confirm:$false
+
+        if (!$PSBoundParameters.ContainsKey("VmTemporaryPassword")) {
+            $VmTemporaryPassword = Get-RandomString `
+                    -StringLength 15 `
+                    -CaseSensitive `
+                    -AsSecureString
+        }
+        
+        Invoke-AzDnsForwarderDeployment `
+                -DnsForwardingRuleSet $DnsForwardingRuleSet `
+                -DnsServerResourceGroupName $DnsServerResourceGroupName `
+                -VirtualNetwork $VirtualNetwork `
+                -VirtualNetworkSubnet $VirtualNetworkSubnet `
+                -DomainJoinParameters $domainJoinParameters `
+                -DnsForwarderRootName $DnsForwarderRootName `
+                -DnsForwarderResourceIterator $DnsForwarderResourceIterator `
+                -DnsForwarderRedundancyCount $DnsForwarderRedundancyCount `
+                -VmTemporaryPassword $VmTemporaryPassword `
+                -ErrorAction Stop `
+                -Confirm:$false
+
+        $ipAddresses = Get-AzDnsForwarderIpAddress `
+                -DnsServerResourceGroupName $DnsServerResourceGroupName `
+                -DnsForwarderName $DnsForwarderNames
+
+        Update-AzVirtualNetworkDnsServers `
+                -VirtualNetwork $VirtualNetwork `
+                -DnsForwarderIpAddress $ipAddresses `
+                -Confirm:$false
+
+        foreach($dnsForwarder in $dnsForwarderNames) {
+            Restart-AzVM `
+                    -ResourceGroupName $DnsServerResourceGroupName `
+                    -Name $dnsForwarder | `
+                Out-Null
+        }
+
+        foreach($server in $OnPremDnsHostNames) {
+            if ($PSBoundParameters.ContainsKey("Credential")) {
+                $session = Initialize-RemoteSession `
+                        -ComputerName $server `
+                        -Credential $Credential `
+                        -InstallViaCopy `
+                        -OverrideModuleConfig @{ 
+                            SkipPowerShellGetCheck = $true;
+                            SkipAzPowerShellCheck = $true;
+                            SkipDotNetFrameworkCheck = $true
+                        }
+            } else {
+                $session = Initialize-RemoteSession `
+                        -ComputerName $server `
+                        -InstallViaCopy `
+                        -OverrideModuleConfig @{ 
+                            SkipPowerShellGetCheck = $true;
+                            SkipAzPowerShellCheck = $true;
+                            SkipDotNetFrameworkCheck = $true
+                        }
+            }            
+            
+            $serializedRuleSet = $DnsForwardingRuleSet | ConvertTo-Json -Compress -Depth 3
+            Invoke-Command `
+                    -Session $session `
+                    -ArgumentList $serializedRuleSet, ([string[]]$ipAddresses) `
+                    -ScriptBlock {
+                        $DnsForwardingRuleSet = [DnsForwardingRuleSet]::new(($args[0] | ConvertFrom-Json))
+                        $dnsForwarderIPs = ([string[]]$args[1])
+
+                        Push-DnsServerConfiguration `
+                                -DnsForwardingRuleSet $DnsForwardingRuleSet `
+                                -OnPremDnsServer `
+                                -AzDnsForwarderIpAddress $dnsForwarderIPs `
+                                -Confirm:$false
+                    }
+        }    
+        
+        Clear-DnsClientCacheInternal
+    }
+}
+#endregion
+
+#region DFS-N cmdlets
+#endregion
+
+#region Share level permissions migration cmdlets
+function Move-OnPremSharePermissionsToAzureFileShare
+{
+    <#
+    .SYNOPSIS
+    Maps local share permissions to Azure RBAC's built-in roles for files. Applies corresponding built-in roles to domain user's identity in Azure AD.
+    .DESCRIPTION
+    On-prem share permissions applied on domain users will be mapped to Azure RBAC's built-in roles. And these built-in roles will be assigned to domain user's identity in Azure AD.
+    .OUTPUTS
+    Boolean, If $CommitChanges is False, this functions checks if share permissions can be migrated to cloud without any failures. Returns True if migration is possible without errors.
+    If $CommitChanges is True, this function migrates on-prem share permissions to azure file share RBAC permissions. If there any errors are encountered particualr share permission migration is skipped and next permission in the list in processed.
+    .EXAMPLE
+    PS C:\> Move-OnPremSharePermissionsToAzureFileShare -LocalSharename "<localsharename>" -Destinationshare "<destinationshharename>" -ResourceGroupName "<resourceGroupName>" -StorageAccountName "<storageAccountName>" -CommitChanges $False -StopOnAADUserLookupFailure $True -AutoFitSharePermissionsOnAAD $True
+    #>
+
+    Param(
+         [Parameter(Mandatory=$true, Position=0, HelpMessage="Name of the share present on-prem.")]
+         [string]$LocalShareName,
+
+         [Parameter(Mandatory=$true, Position=1, HelpMessage="Name of the share on Azure storage account.")]
+         [string]$DestinationShareName,
+
+         [Parameter(Mandatory=$true, Position=2, HelpMessage="Resource group name of storage account.")]
+         [string]$ResourceGroupName,
+
+         [Parameter(Mandatory=$true, Position=3, HelpMessage="Storage account name on Azure.")]
+         [string]$StorageAccountName,
+
+         [Parameter(Mandatory=$true, Position=4, HelpMessage="If false, the tool just checks for possible errors and reports back without making any changes on the cloud.")]
+         [bool]$CommitChanges,
+
+         [Parameter(Mandatory=$false, Position=5, HelpMessage="If true, ACL migration will be stopped upon failure to lookup local user on Azure AD.")]
+         [bool]$StopOnAADUserLookupFailure = $true,
+
+         [Parameter(Mandatory=$false, Position=6, HelpMessage="If true, permissions will be mapped to closest available on built-in roles in Azure RBAC.")]
+         [bool]$AutoFitSharePermissionsOnAAD = $true
+        )
+
+    # Certain accounts in a domain server will not be represented in Azure AD.
+    [String[]]$wellKnowAccountName = 'Everyone', 'BUILTIN\Administrators', 'Domain', 'Authenticated Users', 'Users', 'SYSTEM', 'Domain Admins', 'Domain Users'
+    $wellKnownAccountNamesSet = [System.Collections.Generic.HashSet[String]]::new([System.Collections.Generic.IEnumerable[String]]$wellKnowAccountName)
+
+    $roleAssignmentsDoneList = New-Object System.Collections.Generic.List[Microsoft.Azure.Commands.Resources.Models.Authorization.PSRoleAssignment]
+    $roleAssignmentsSkippedAccountsForMissingRoles = New-Object System.Collections.Generic.List[CimInstance]
+    $roleAssignmentsSkippedAccountsForMissingIdentity = New-Object System.Collections.Generic.List[CimInstance]
+    $roleAssignmentsSkippedAccountsForHavingRoleAlready = New-Object System.Collections.Generic.List[CimInstance]
+    $roleAssignmentsDoneAccounts = New-Object System.Collections.Generic.List[CimInstance]
+    $roleAssignmentsPossibleWithoutAnySkips = $True
+
+    # Verify the Storage account and file share exist on the cloud.
+    try
+    {
+        $StorageAccountObj = Get-AzStorageAccount -ResourceGroupName $ResourceGroupName -Name $StorageAccountName -ErrorAction Stop
+    }
+    catch
+    {
+        Write-Error -Message "Caught exception: $_" -ErrorAction Stop
+    }
+
+    if($StorageAccountObj -eq $null)
+    {
+        throw "The Storage Account doesn't exist. To create the Storage account and connect it to an active directory, 
+                                    please follow the link https://docs.microsoft.com/en-us/azure/storage/files/storage-files-identity-auth-active-directory-enable"
+    }
+
+    if($StorageAccountObj.AzureFilesIdentityBasedAuth.DirectoryServiceOptions -ne 'AD')
+    {
+        throw "To Proceed, you need to have Storage Account connected to an Active Directory.
+                                        Refer the link for details - https://docs.microsoft.com/en-us/azure/storage/files/storage-files-identity-auth-active-directory-enable"
+    }
+
+    try
+    {
+        $accountKey = Get-AzStorageAccountKey -ResourceGroupName $ResourceGroupName -Name $StorageAccountName | Where-Object {$_.KeyName -like "key1"}
+        $storageAccountContext = New-AzStorageContext -StorageAccountName $StorageAccountName -StorageAccountKey $accountKey.Value
+    }
+    catch
+    {
+        Write-Error "Caught exception: $_" -ErrorAction Stop
+    }
+
+    Write-Verbose -Message "Checking if the destination share exists"
+
+    $cloudShare = Get-AzStorageShare -Context $storageAccountContext -Name $DestinationShareName -Erroraction 'silentlycontinue'
+
+    # If the destination share does not exist, the following will create a new share.
+    if($cloudShare -eq $null)
+    {
+        Write-Verbose -Message  "The Destination Share doesn't exist. Creating a new share with the name provided"
+        try
+        {
+            $cloudShare = New-AzStorageShare -Name $DestinationShareName -Context $storageAccountContext
+        }
+        catch
+        {
+            Write-Error "Caught exception: $_" -ErrorAction Stop
+        }
+    }
+
+    Write-Verbose -Message "Getting the local SMB share access details"
+    $localSmbShareAccess = Get-SmbShareAccess -Name $LocalShareName
+
+    if ($localSmbShareAccess -eq $null)
+    {
+        throw "Could not find share with name $LocalShareName."
+    }
+
+    Write-Host "Local SMB share access details"
+
+    $localSmbShareAccess | Format-Table | Out-String|% {Write-Host $_}
+
+    # Run through ACL of the local share.
+    foreach($smbShareAccessControl in $localSmbShareAccess)
+    {
+        $account=$smbShareAccessControl.AccountName
+        $strAccessRight =[string] $smbShareAccessControl.AccessRight
+        $strAccessControlType = [string] $smbShareAccessControl.AccessControlType
+        
+        if($wellKnownAccountNamesSet.Contains($account))
+        {
+            $roleAssignmentsSkippedAccountsForMissingIdentity.Add($smbShareAccessControl)
+            continue
+        }
+
+        $objUser = New-Object System.Security.Principal.NTAccount($account)
+        $strSID = $objUser.Translate([System.Security.Principal.SecurityIdentifier])
+
+        Write-Verbose -Message "Mapping domain user/group - $account to its corresponding identity on Azure AAD"
+
+        #Geting the OID of domain user/group using its SID
+        try
+        {
+            Request-ConnectMsGraph `
+                -Scopes "User.Read.All" `
+                -RequiredModules @("Microsoft.Graph.Users", "Microsoft.Graph.Groups", "Microsoft.Graph.Identity.DirectoryManagement")
+            
+            $aadUser = Get-MgUser -Filter "OnPremisesSecurityIdentifier eq '$strSID'"
+        }
+        catch
+        {
+            Write-Error "Caught exception: $_" -ErrorAction Stop
+        }
+
+        if ($aadUser -ne $null)
+        {
+            Write-Verbose -Message "Domain user/group's identity retreived from AAD - $($aadUser.UserPrincipalName)"
+
+            #Assign Rbac for OID extracted from above.
+            $roleDefinition = $null
+
+            If($strAccessControlType.Contains("Allow"))
+            {
+                if($strAccessRight.Contains("Read"))
+                {
+                    # Storage File Data SMB Share Reader - Built in role definition has below Id.
+                    $roleDefinition = Get-AzRoleDefinition -Id aba4ae5f-2193-4029-9191-0cb91df5e314
+                }
+                elseif($strAccessRight.Contains("Change"))
+                {
+                    # Storage File Data SMB Share Elevated Contributor - Built in role has below Id.
+                    $roleDefinition = Get-AzRoleDefinition -Id a7264617-510b-434b-a828-9731dc254ea7
+                }
+                elseif($strAccessRight.Contains("Full") -And $AutoFitSharePermissionsOnAAD -eq $true)
+                {
+                    # Storage File Data SMB Share Elevated Contributor - Built in role has below Id.
+                    $roleDefinition = Get-AzRoleDefinition -Id a7264617-510b-434b-a828-9731dc254ea7
+                }
+            }
+            else
+            {
+                # On deny, User should create custom role definitions.
+                $roleAssignmentsSkippedAccountsForMissingRoles.Add($smbShareAccessControl)
+            }
+
+            if ($roleDefinition -ne $null -And $CommitChanges -eq $true)
+            {
+                Write-Verbose -Message "Assigning corresponding RBAC role to the user/group with scope set to the destination share."
+
+                #Constrain the scope to the target file share
+                $storageAccountPath = $StorageAccountObj.Id
+                $scope = "$storageAccountPath/fileServices/default/fileshares/$DestinationShareName"
+
+                $roleAssignments = Get-AzRoleAssignment -Scope $scope -ObjectId $aadUser.ObjectId
+
+                #Check to see if the role is already assigned to the user/group.
+                $isRoleAssignedAlready = $False;
+
+                if($roleAssignments -ne $null )
+                {
+                    foreach($roleAssignment in $roleAssignments)
+                    {
+                        if($roleAssignment.RoleDefinitionName -eq $roleDefinition.Name)
+                        {
+                            Write-Verbose -Message "Role assignment present already, skipping"
+                            $isRoleAssignedAlready = $True
+                            $roleAssignmentsSkippedAccountsForHavingRoleAlready.Add($smbShareAccessControl)
+                            break;
+                        }
+                    }
+                }
+
+                if ($isRoleAssignedAlready -eq $False)
+                {
+                    Write-Verbose -Message "Assigning RBAC role to the user/group : $account  with the role : $($roleDefinition.Name)"
+                    #Assign the custom role to the target identity with the specified scope.
+                    $newRoleAssignment = New-AzRoleAssignment -ObjectId $aadUser.ObjectId -RoleDefinitionId $roleDefinition.Id -Scope $scope
+
+                    $roleAssignmentsDoneAccounts.Add($smbShareAccessControl)
+                    $roleAssignmentsDoneList.Add($newRoleAssignment)
+                }
+            }
+        }
+        else
+        {
+            $roleAssignmentsSkippedAccountsForMissingIdentity.Add($smbShareAccessControl)
+            If ($CommitChanges -eq $true)
+            {
+                If ($StopOnAADUserLookupFailure)
+                {
+                    Write-Error -Message "Could not find an identity on AAD for domain user - '$account'. Please confirm AD connect is complete." -ErrorAction stop
+                }
+                else
+                {
+                    Write-Error -Message "Could not find an identity on AAD for domain user - '$account', Continuing" -ErrorAction Continue
+                }
+            }
+        }
+    }
+
+    If ($CommitChanges -eq $false)
+    {
+        If ($roleAssignmentsSkippedAccountsForMissingIdentity.Count -ne 0)
+        {
+            Write-Host "Following Accounts do not have corresponding identities in Azure AD. If you continue, these account's access control will be skipped"
+
+            $roleAssignmentsPossibleWithoutAnySkips = $False
+            $roleAssignmentsSkippedAccountsForMissingIdentity | Format-Table | Out-String|% {Write-Host $_}
+        }
+
+        If ($roleAssignmentsSkippedAccountsForMissingRoles.Count -ne 0)
+        {
+            Write-Host "Following Accounts do not have corresponding access right/control in Azure AD. If you continue, these account's access control will be skipped"
+
+            $roleAssignmentsPossibleWithoutAnySkips = $False
+            $roleAssignmentsSkippedAccountsForMissingRoles | Format-Table | Out-String|% {Write-Host $_}
+        }
+    }
+    else
+    {
+        If ($roleAssignmentsSkippedAccountsForMissingIdentity.Count -ne 0)
+        {
+            Write-Host "Following Accounts do not have corresponding identities in Azure AD. Skipped ACL migration."
+
+            $roleAssignmentsSkippedAccountsForMissingIdentity | Format-Table | Out-String|% {Write-Host $_}
+        }
+
+        If ($roleAssignmentsSkippedAccountsForMissingRoles.Count -ne 0)
+        {
+            Write-Host "Following Accounts do not have corresponding access right/control in Azure AD. Skipped ACL migration."
+
+            $roleAssignmentsSkippedAccountsForMissingRoles | Format-Table | Out-String|% {Write-Host $_}
+        }
+
+        If ($roleAssignmentsSkippedAccountsForHavingRoleAlready.Count -ne 0)
+        {
+            Write-Host "Following Accounts already have access to the share at share scope or higher. Skipped ACL migration."
+
+            $roleAssignmentsSkippedAccountsForHavingRoleAlready | Format-Table | Out-String|% {Write-Host $_}
+        }
+
+        If ($roleAssignmentsDoneAccounts.Count -ne 0)
+        {
+            Write-Host "Below accounts were mapped to Azure AD roles"
+
+            $roleAssignmentsDoneAccounts | Format-Table | Out-String|% {Write-Host $_}
+        }
+
+        If ($roleAssignmentsDoneList.Count -ne 0)
+        {
+            Write-Host "`nSuccessful role assignments:"
+
+            foreach($roleAssignment in $roleAssignmentsDoneList)
+            {
+                $roleAssignment
+            }
+        }
+    }
+    return $roleAssignmentsPossibleWithoutAnySkips
+}
+#endregion
+
+#region Actions to run on module load
+$AzurePrivateDnsIp = [string]$null
+$DnsForwarderTemplateVersion = [Version]$null
+$DnsForwarderTemplate = [string]$null
+$SkipPowerShellGetCheck = $false
+$SkipAzPowerShellCheck = $false
+$SkipDotNetFrameworkCheck = $false
+
+function Invoke-ModuleConfigPopulate {
+    <#
+    .SYNOPSIS
+    Populate module configuration parameters.
+
+    .DESCRIPTION
+    This cmdlet wraps the PrivateData object as defined in AzureFilesHybrid.psd1, as well as module parameter OverrideModuleConfig. If an override is specified, that value will be used, otherwise, the value from the PrivateData object will be used.
+
+    .PARAMETER OverrideModuleConfig
+    The OverrideModuleConfig specified in the parameters of the module, at the beginning of the module.
+
+    .EXAMPLE
+    Invoke-ModuleConfigPopulate -OverrideModuleConfig @{}
+    #>
+
+    [CmdletBinding()]
+    param(
+        [Parameter(Mandatory=$false, Position=0)]
+        [hashtable]$OverrideModuleConfig
+    )
+
+    $DefaultModuleConfig = $MyInvocation.MyCommand.Module.PrivateData["Config"]
+
+    if ($OverrideModuleConfig.ContainsKey("AzurePrivateDnsIp")) {
+        $script:AzurePrivateDnsIp = $OverrideModuleConfig["AzurePrivateDnsIp"]
+    } else {
+        $script:AzurePrivateDnsIp = $DefaultModuleConfig["AzurePrivateDnsIp"]
+    }
+
+    if ($OverrideModuleConfig.ContainsKey("DnsForwarderTemplateVersion")) {
+        $script:DnsForwarderTemplateVersion = [Version]$null
+        $v = [Version]$null
+        if (![Version]::TryParse($OverrideModuleConfig["DnsForwarderTemplateVersion"], [ref]$v)) {
+            Write-Error `
+                    -Message "Unexpected DnsForwarderTemplateVersion version value specified in overrides." `
+                    -ErrorAction Stop
+        }
+
+        $script:DnsForwarderTemplateVersion = $v
+    } else {
+        $script:DnsForwarderTemplateVersion = [Version]$null
+        $v = [Version]$null
+        if (![Version]::TryParse($DefaultModuleConfig["DnsForwarderTemplateVersion"], [ref]$v)) {
+            Write-Error `
+                    -Message "Unexpected DnsForwarderTemplateVersion version value specified in AzFilesHybrid DefaultModuleConfig." `
+                    -ErrorAction Stop
+        }
+        
+        $script:DnsForwarderTemplateVersion = $v
+    }
+
+    if ($OverrideModuleConfig.ContainsKey("DnsForwarderTemplate")) {
+        $script:DnsForwarderTemplate = $OverrideModuleConfig["DnsForwarderTemplate"]
+    } else {
+        $script:DnsForwarderTemplate = $DefaultModuleConfig["DnsForwarderTemplate"]
+    }
+
+    if ($OverrideModuleConfig.ContainsKey("SkipPowerShellGetCheck")) {
+        $script:SkipPowerShellGetCheck = $OverrideModuleConfig["SkipPowerShellGetCheck"]
+    } else {
+        $script:SkipPowerShellGetCheck = $DefaultModuleConfig["SkipPowerShellGetCheck"]
+    }
+
+    if ($OverrideModuleConfig.ContainsKey("SkipAzPowerShellCheck")) {
+        $script:SkipAzPowerShellCheck = $OverrideModuleConfig["SkipAzPowerShellCheck"]
+    } else {
+        $script:SkipAzPowerShellCheck = $DefaultModuleConfig["SkipAzPowerShellCheck"]
+    }
+
+    if ($OverrideModuleConfig.ContainsKey("SkipDotNetFrameworkCheck")) {
+        $script:SkipDotNetFrameworkCheck = $OverrideModuleConfig["SkipDotNetFrameworkCheck"]
+    } else {
+        $script:SkipDotNetFrameworkCheck = $DefaultModuleConfig["SkipDotNetFrameworkCheck"]
+    }
+}
+
+Invoke-ModuleConfigPopulate `
+        -OverrideModuleConfig $OverrideModuleConfig
+
+if ((Get-OSPlatform) -eq "Windows") {
+    if ($PSVersionTable.PSEdition -eq "Desktop") {
+        if (!$SkipDotNetFrameworkCheck) {
+            Assert-DotNetFrameworkVersion `
+                    -DotNetFrameworkVersion "Framework4.7.2"
+        }
+    }
+
+    [Net.ServicePointManager]::SecurityProtocol = ([Net.SecurityProtocolType]::Tls12 -bor `
+        [Net.SecurityProtocolType]::Tls13)
+}
+
+if (!$SkipPowerShellGetCheck) {
+    Request-PowerShellGetModule
+}
+
+if (!$SkipAzPowerShellCheck) {
+    Request-AzPowerShellModule
+}
+#endregion